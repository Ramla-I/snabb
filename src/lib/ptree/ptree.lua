-- Use of this source code is governed by the Apache 2.0 license; see COPYING.

module(...,package.seeall)

local S = require("syscall")
local ffi = require("ffi")
local C = ffi.C
local app_graph = require("core.config")
local lib = require("core.lib")
local shm = require("core.shm")
local timer = require("core.timer")
local worker = require("core.worker")
local cltable = require("lib.cltable")
local cpuset = require("lib.cpuset")
local rrd = require("lib.rrd")
local scheduling = require("lib.scheduling")
local mem = require("lib.stream.mem")
local socket = require("lib.stream.socket")
local fiber = require("lib.fibers.fiber")
local sched = require("lib.fibers.sched")
local yang = require("lib.yang.yang")
local util = require("lib.yang.util")
local schema = require("lib.yang.schema")
local rpc = require("lib.yang.rpc")
local state = require("lib.yang.state")
local path_mod = require("lib.yang.path")
local path_data = require("lib.yang.path_data")
local action_codec = require("lib.ptree.action_codec")
local ptree_alarms = require("lib.ptree.alarms")
local support = require("lib.ptree.support")
local channel = require("lib.ptree.channel")
local trace = require("lib.ptree.trace")
local alarms = require("lib.yang.alarms")
local json = require("lib.ptree.json")
local queue = require('lib.fibers.queue')
local fiber_sleep = require('lib.fibers.sleep').sleep
local inotify = require("lib.ptree.inotify")
local counter = require("core.counter")
local cond = require("lib.fibers.cond")

local call_with_output_string = mem.call_with_output_string

local Manager = {}

local log_levels = { DEBUG=1, INFO=2, WARN=3 }
local default_log_level = "WARN"
if os.getenv('SNABB_MANAGER_VERBOSE') then default_log_level = "DEBUG" end

local manager_config_spec = {
   name = {},
   rpc_socket_file_name = {default='config-leader-socket'},
   notification_socket_file_name = {default='notifications'},
   setup_fn = {required=true},
   -- Could relax this requirement.
   initial_configuration = {required=true},
   schema_name = {required=true},
   schema_support = {},
   worker_default_scheduling = {default={}},
   worker_jit_flush = {default=true},
   default_schema = {},
   log_level = {default=default_log_level},
   rpc_trace_file = {},
   cpuset = {default=cpuset.global_cpuset()},
   Hz = {default=100},
}

local function ensure_absolute(file_name)
   if file_name:match('^/') then
      return file_name
   else
      return shm.root..'/'..tostring(S.getpid())..'/'..file_name
   end
end

function new_manager (conf)
   local conf = lib.parse(conf, manager_config_spec)

   local ret = setmetatable({}, {__index=Manager})
   ret.name = conf.name
   ret.log_level = assert(log_levels[conf.log_level])
   ret.cpuset = conf.cpuset
   ret.rpc_socket_file_name = ensure_absolute(conf.rpc_socket_file_name)
   ret.notification_socket_file_name = ensure_absolute(
      conf.notification_socket_file_name)
   ret.schema_name = conf.schema_name
   ret.default_schema = conf.default_schema or conf.schema_name
   ret.support = conf.schema_support
      or support.load_schema_config_support(conf.schema_name)
   ret.peers = {}
   ret.notification_peers = {}
   ret.setup_fn = conf.setup_fn
   ret.period = 1/conf.Hz
   ret.worker_default_scheduling = conf.worker_default_scheduling
   ret.worker_jit_flush = conf.worker_jit_flush
   ret.workers = {}
   ret.state_change_listeners = {}
   -- name->{aggregated=counter, active=pid->counter, archived=uint64[1]}
   ret.counters = {}

   if conf.rpc_trace_file then
      ret:info("Logging RPCs to %s", conf.rpc_trace_file)
      ret.trace = trace.new({file=conf.rpc_trace_file})

      -- Start trace with initial configuration.
      local p = path_data.printer_for_schema_by_name(
         ret.schema_name, "/", true, "yang", false)
      local str = call_with_output_string(p, conf.initial_configuration)
      ret.trace:record('set-config', {schema=ret.schema_name, config=str})
   end

   ret.rpc_callee = rpc.prepare_callee('snabb-config-leader-v1')
   ret.rpc_handler = rpc.dispatch_handler(ret, 'rpc_', ret.trace)

   ret:set_initial_configuration(conf.initial_configuration)

   ret:start()

   return ret
end

function Manager:log (level, fmt, ...)
   if log_levels[level] < self.log_level then return end
   local prefix = os.date("%F %H:%M:%S")..": "..level..': '
   io.stderr:write(prefix..fmt:format(...)..'\n')
   io.stderr:flush()
end

function Manager:debug(fmt, ...) self:log("DEBUG", fmt, ...) end
function Manager:info(fmt, ...) self:log("INFO", fmt, ...) end
function Manager:warn(fmt, ...) self:log("WARN", fmt, ...) end

function Manager:add_state_change_listener(listener)
   table.insert(self.state_change_listeners, listener)
   for id, worker in pairs(self.workers) do
      listener:worker_starting(id)
      if worker.channel then listener:worker_started(id, worker.pid) end
      if worker.shutting_down then listener:worker_stopping(id) end
   end
end

function Manager:remove_state_change_listener(listener)
   for i, x in ipairs(self.state_change_listeners) do
      if x == listener then
         table.remove(self.state_change_listeners, i)
         return
      end
   end
   error("listener not found")
end

function Manager:state_change_event(event, ...)
   for _,listener in ipairs(self.state_change_listeners) do
      listener[event](listener, ...)
   end
end

function Manager:set_initial_configuration (configuration)
   self.current_configuration = configuration
   self.current_in_place_dependencies = {}

   -- Start the workers and configure them.
   local worker_app_graphs = self.setup_fn(configuration)

   -- Calculate the dependences
   self.current_in_place_dependencies =
      self.support.update_mutable_objects_embedded_in_app_initargs (
	    {}, worker_app_graphs, self.schema_name, 'load',
            '/', self.current_configuration)

   -- Iterate over workers starting the workers and queuing up actions.
   for id, worker_app_graph in pairs(worker_app_graphs) do
      self:start_worker_for_graph(id, worker_app_graph)
   end
end

function Manager:start ()
   if self.name then engine.claim_name(self.name) end
   self.cpuset:bind_to_numa_node()
   require('lib.fibers.file').install_poll_io_handler()
   self.sched = fiber.current_scheduler
   fiber.spawn(function () self:accept_rpc_peers() end)
   fiber.spawn(function () self:accept_notification_peers() end)
   fiber.spawn(function () self:notification_poller() end)
   fiber.spawn(function () self:sample_active_counters() end)
end

function Manager:call_with_cleanup(closeable, f, ...)
   local ok, err = pcall(f, ...)
   closeable:close()
   if not ok then self:warn('%s', tostring(err)) end
end

function Manager:accept_rpc_peers ()
   local sock = socket.listen_unix(self.rpc_socket_file_name, {ephemeral=true})
   self:call_with_cleanup(sock, function()
      while true do
         local peer = sock:accept()
         fiber.spawn(function() self:handle_rpc_peer(peer) end)
      end
   end)
end

function Manager:accept_notification_peers ()
   local sock = socket.listen_unix(self.notification_socket_file_name,
                                   {ephemeral=true})
   fiber.spawn(function()
      while true do
         local peer = sock:accept()
         fiber.spawn(function() self:handle_notification_peer(peer) end)
      end
   end)
end

function Manager:handle_rpc_peer(peer)
   self:call_with_cleanup(peer, function()
      while true do
         local prefix = peer:read_line('discard')
         if prefix == nil then return end -- EOF.
         local len = assert(tonumber(prefix), 'not a number: '..prefix)
         assert(tostring(len) == prefix, 'bad number: '..prefix)
         -- FIXME: Use a streaming parse.
         local request = peer:read_chars(len)
         local reply = self:handle(peer, request)
         peer:write_chars(tostring(#reply))
         peer:write_chars('\n')
         peer:write_chars(reply)
         peer:flush_output()
      end
   end)
   if self.listen_peer == peer then self.listen_peer = nil end
end

function Manager:handle_notification_peer(peer)
   local q = queue.new()
   self.notification_peers[q] = true
   function q.close()
      self.notification_peers[q] = nil
      peer:close()
   end
   self:call_with_cleanup(q, function()
      while true do
         json.write_json(peer, q:get())
         peer:write_chars("\n")
         peer:flush_output()
      end
   end)
end

function Manager:run_scheduler()
   self.sched:run(engine.now())
end

function Manager:start_worker(name, sched_opts, jit_flush)
   local code = {
      scheduling.stage(sched_opts),
      ("require('lib.ptree.worker').main{jit_flush=%s}")
         :format(self.worker_jit_flush)
   }
   return worker.start(name, table.concat(code, "\n"))
end

function Manager:stop_worker(id)
   self:info('Asking worker %s to shut down.', id)
   local stop_actions = {{'shutdown', {}}, {'commit', {}}}
   self:state_change_event('worker_stopping', id)
   self:enqueue_config_actions_for_worker(id, stop_actions)
   self:send_messages_to_workers()
   self.workers[id].shutting_down = true
   self.workers[id].cancel:signal()
end

function Manager:remove_stale_workers()
   local stale = {}
   for id, worker in pairs(self.workers) do
      if worker.shutting_down then
	 if S.waitpid(worker.pid, S.c.W["NOHANG"]) ~= 0 then
	    stale[#stale + 1] = id
	 end
      end
   end
   for _, id in ipairs(stale) do
      self:state_change_event('worker_stopped', id)
      if self.workers[id].scheduling.cpu then
	 self.cpuset:release(self.workers[id].scheduling.cpu)
      end
      self.workers[id] = nil

   end
end

function Manager:acquire_cpu_for_worker(id, app_graph)
   local pci_addresses = {}
   -- Grovel through app initargs for keys named "pciaddr".  Hacky!
   for name, init in pairs(app_graph.apps) do
      if type(init.arg) == 'table' then
         for k, v in pairs(init.arg) do
            if k == 'pciaddr' and not lib.is_iface(v) then
               table.insert(pci_addresses, v)
            end
         end
      end
   end
   return self.cpuset:acquire_for_pci_addresses(pci_addresses)
end

function Manager:compute_scheduling_for_worker(id, app_graph)
   local ret = {}
   for k, v in pairs(self.worker_default_scheduling) do ret[k] = v end
   ret.cpu = self:acquire_cpu_for_worker(id, app_graph)
   return ret
end

local function has_suffix(a, b) return a:sub(-#b) == b end
local function has_prefix(a, b) return a:sub(1,#b) == b end
local function strip_prefix(a, b)
   assert(has_prefix(a, b))
   return a:sub(#b+1)
end
local function strip_suffix(a, b)
   assert(has_suffix(a, b))
   return a:sub(1,-(#b+1))
end

function Manager:make_rrd(counter_name)
   local name = strip_suffix(counter_name, ".counter")..'.rrd'
   return rrd.create_shm(name, {
      sources={{name='value', type='counter'}},
      -- NOTE: The default heartbeat interval is 1s, so relax
      -- base_interval to 2s as we're only polling every 1s (and we'll
      -- be slightly late).  Also note that these settings correspond to
      -- about 100 KB of data for each counter.  On a box with 1000
      -- counters, that's 100 MB, which seems reasonable for such a
      -- facility.
      archives={{cf='average', duration='2h', interval='2s'},
                {cf='average', duration='24h', interval='30s'},
                {cf='max', duration='24h', interval='30s'},
                {cf='average', duration='7d', interval='5m'},
                {cf='max', duration='7d', interval='5m'}},
      base_interval='2s' })
end

local blacklisted_counters = lib.set('macaddr', 'mtu', 'promisc', 'speed', 'status', 'type')
local function blacklisted (name)
   return blacklisted_counters[strip_suffix(lib.basename(name), '.counter')]
end

function Manager:monitor_worker_counters(id)
   local worker = self.workers[id]
   if not worker then return end -- Worker was removed before monitor started.
   local pid, cancel = worker.pid, worker.cancel:wait_operation()
   local dir = shm.root..'/'..pid
   local events = inotify.recursive_directory_inventory_events(dir, cancel)
   for ev in events.get, events do
      if has_suffix(ev.name, '.counter') then
         local name = strip_prefix(ev.name, dir..'/')
         local qualified_name = '/'..pid..'/'..name
         local counters = self.counters[name]
         if blacklisted(name) then
            -- Pass.
         elseif ev.kind == 'creat' then
            if not counters then
               counters = { aggregated=counter.create(name), active={},
                            rrd={}, aggregated_rrd=self:make_rrd(name),
                            archived=ffi.new('uint64_t[1]') }
               self.counters[name] = counters
            end
            counters.active[pid] = counter.open(qualified_name)
            counters.rrd[pid] = self:make_rrd(qualified_name)
         elseif ev.kind == 'rm' then
            local val = counter.read(assert(counters.active[pid]))
            counters.active[pid] = nil
            counters.rrd[pid] = nil
            counters.archived[0] = counters.archived[0] + val
            counter.delete(qualified_name)
            S.unlink(strip_suffix(qualified_name, ".counter")..".rrd")
         end
      end
   end
end

function Manager:sample_active_counters()
   while true do
      local now = rrd.now()
      for name, counters in pairs(self.counters) do
         local sum = counters.archived[0]
         for pid, active in pairs(counters.active) do
            local v = counter.read(active)
            counters.rrd[pid]:add({value=v}, now)
            sum = sum + v
         end
         counters.aggregated_rrd:add({value=sum}, now)
         counter.set(counters.aggregated, sum)
      end
      counter.commit()
      fiber_sleep(1)
   end
end

function Manager:start_worker_for_graph(id, graph)
   local scheduling = self:compute_scheduling_for_worker(id, graph)
   self:info('Starting worker %s.', id)
   self.workers[id] = { scheduling=scheduling,
<<<<<<< HEAD
                        pid=self:start_worker(id, scheduling),
                        queue={}, graph=graph }
=======
                        pid=self:start_worker(scheduling),
                        queue={}, graph=graph,
                        cancel=cond.new() }
>>>>>>> 54cdc4db
   self:state_change_event('worker_starting', id)
   self:debug('Worker %s has PID %s.', id, self.workers[id].pid)
   local actions = self.support.compute_config_actions(
      app_graph.new(), self.workers[id].graph, {}, 'load')
   self:enqueue_config_actions_for_worker(id, actions)
   fiber.spawn(function () self:monitor_worker_counters(id) end)

   return self.workers[id]
end

function Manager:take_worker_message_queue ()
   local actions = self.config_action_queue
   self.config_action_queue = nil
   return actions
end

function Manager:enqueue_config_actions_for_worker(id, actions)
   for _,action in ipairs(actions) do
      self:debug('encode %s for worker %s', action[1], id)
      local buf, len = action_codec.encode(action)
      table.insert(self.workers[id].queue, { buf=buf, len=len })
   end
end

function Manager:enqueue_config_actions (actions)
   for id,_ in pairs(self.workers) do
      self.enqueue_config_actions_for_worker(id, actions)
   end
end

function Manager:rpc_describe (args)
   local alternate_schemas = {}
   for schema_name, translator in pairs(self.support.translators) do
      table.insert(alternate_schemas, schema_name)
   end
   return { native_schema = self.schema_name,
	    default_schema = self.default_schema,
            alternate_schema = alternate_schemas,
            capability = schema.get_default_capabilities() }
end

function Manager:rpc_get_schema (args)
   local function getter()
      return { source = schema.load_schema_source_by_name(
                  args.schema, args.revision) }
   end
   local success, response = pcall(getter)
   if success then return response else return {status=1, error=response} end
end

function Manager:rpc_get_config (args)
   local function getter()
      if args.schema ~= self.schema_name then
         return self:foreign_rpc_get_config(
            args.schema, args.path, args.format, args.print_default)
      end
      local printer = path_data.printer_for_schema_by_name(
         args.schema, args.path, true, args.format, args.print_default)
      local str = call_with_output_string(printer, self.current_configuration)
      return { config = str }
   end
   local success, response = pcall(getter)
   if success then return response else return {status=1, error=response} end
end

function Manager:rpc_set_alarm_operator_state (args)
   local function getter()
      if args.schema ~= self.schema_name then
         error(("Set-operator-state operation not supported in '%s' schema"):format(args.schema))
      end
      local key = {resource=args.resource, alarm_type_id=args.alarm_type_id,
                   alarm_type_qualifier=args.alarm_type_qualifier}
      local params = {state=args.state, text=args.text}
      return { success = alarms.set_operator_state(key, params) }
   end
   local success, response = pcall(getter)
   if success then return response else return {status=1, error=response} end
end

function Manager:rpc_purge_alarms (args)
   local function purge()
      if args.schema ~= self.schema_name then
         error(("Purge-alarms operation not supported in '%s' schema"):format(args.schema))
      end
      return { purged_alarms = alarms.purge_alarms(args) }
   end
   local success, response = pcall(purge)
   if success then return response else return {status=1, error=response} end
end

function Manager:rpc_compress_alarms (args)
   local function compress()
      if args.schema ~= self.schema_name then
         error(("Compress-alarms operation not supported in '%s' schema"):format(args.schema))
      end
      return { compressed_alarms = alarms.compress_alarms(args) }
   end
   local success, response = pcall(compress)
   if success then return response else return {status=1, error=response} end
end

function Manager:notify_pre_update (config, verb, path, ...)
   for _,translator in pairs(self.support.translators) do
      translator.pre_update(config, verb, path, ...)
   end
end

function Manager:update_configuration (update_fn, verb, path, ...)
   self:notify_pre_update(self.current_configuration, verb, path, ...)
   local to_restart =
      self.support.compute_apps_to_restart_after_configuration_update (
         self.schema_name, self.current_configuration, verb, path,
         self.current_in_place_dependencies, ...)
   local new_config = update_fn(self.current_configuration, ...)
   local new_graphs = self.setup_fn(new_config, ...)
   for id, graph in pairs(new_graphs) do
      if self.workers[id] == nil then
	 self:start_worker_for_graph(id, graph)
      end
   end

   for id, worker in pairs(self.workers) do
      if new_graphs[id] == nil then
         self:stop_worker(id)
      else
	 local actions = self.support.compute_config_actions(
	    worker.graph, new_graphs[id], to_restart, verb, path, ...)
	 self:enqueue_config_actions_for_worker(id, actions)
	 worker.graph = new_graphs[id]
      end
   end
   self.current_configuration = new_config
   self.current_in_place_dependencies =
      self.support.update_mutable_objects_embedded_in_app_initargs (
         self.current_in_place_dependencies, new_graphs, self.schema_name,
         verb, path, ...)
end

function Manager:handle_rpc_update_config (args, verb, compute_update_fn)
   local path = path_mod.normalize_path(args.path)
   local parser = path_data.parser_for_schema_by_name(args.schema, path)
   self:update_configuration(compute_update_fn(args.schema, path),
                             verb, path,
                             parser(mem.open_input_string(args.config)))
   return {}
end

function Manager:get_native_state ()
   local states = {}
   local state_reader = self.support.compute_state_reader(self.schema_name)
   for _, worker in pairs(self.workers) do
      local worker_config = self.support.configuration_for_worker(
         worker, self.current_configuration)
      table.insert(states, state_reader(worker.pid, worker_config))
   end
   return self.support.process_states(states)
end

function Manager:get_translator (schema_name)
   local translator = self.support.translators[schema_name]
   if translator then return translator end
   error('unsupported schema: '..schema_name)
end
function Manager:apply_translated_rpc_updates (updates)
   for _,update in ipairs(updates) do
      local verb, args = unpack(update)
      local method = assert(self['rpc_'..verb..'_config'])
      method(self, args)
   end
   return {}
end
function Manager:foreign_rpc_get_config (schema_name, path, format,
                                        print_default)
   path = path_mod.normalize_path(path)
   local translate = self:get_translator(schema_name)
   local foreign_config = translate.get_config(self.current_configuration)
   local printer = path_data.printer_for_schema_by_name(
      schema_name, path, true, format, print_default)
   return { config = call_with_output_string(printer, foreign_config) }
end
function Manager:foreign_rpc_get_state (schema_name, path, format,
                                       print_default)
   path = path_mod.normalize_path(path)
   local translate = self:get_translator(schema_name)
   local foreign_state = translate.get_state(self:get_native_state())
   local printer = path_data.printer_for_schema_by_name(
      schema_name, path, false, format, print_default)
   return { state = call_with_output_string(printer, foreign_state) }
end
function Manager:foreign_rpc_set_config (schema_name, path, config_str)
   path = path_mod.normalize_path(path)
   local translate = self:get_translator(schema_name)
   local parser = path_data.parser_for_schema_by_name(schema_name, path)
   local updates = translate.set_config(
      self.current_configuration, path,
      parser(mem.open_input_string(config_str)))
   return self:apply_translated_rpc_updates(updates)
end
function Manager:foreign_rpc_add_config (schema_name, path, config_str)
   path = path_mod.normalize_path(path)
   local translate = self:get_translator(schema_name)
   local parser = path_data.parser_for_schema_by_name(schema_name, path)
   local updates = translate.add_config(
      self.current_configuration, path,
      parser(mem.open_input_string(config_str)))
   return self:apply_translated_rpc_updates(updates)
end
function Manager:foreign_rpc_remove_config (schema_name, path)
   path = path_mod.normalize_path(path)
   local translate = self:get_translator(schema_name)
   local updates = translate.remove_config(self.current_configuration, path)
   return self:apply_translated_rpc_updates(updates)
end

function Manager:rpc_set_config (args)
   local function setter()
      if self.listen_peer ~= nil and self.listen_peer ~= self.rpc_peer then
         error('Attempt to modify configuration while listener attached')
      end
      if args.schema ~= self.schema_name then
         return self:foreign_rpc_set_config(args.schema, args.path, args.config)
      end
      return self:handle_rpc_update_config(
         args, 'set', path_data.setter_for_schema_by_name)
   end
   local success, response = pcall(setter)
   if success then return response else return {status=1, error=response} end
end

function Manager:rpc_add_config (args)
   local function adder()
      if self.listen_peer ~= nil and self.listen_peer ~= self.rpc_peer then
         error('Attempt to modify configuration while listener attached')
      end
      if args.schema ~= self.schema_name then
         return self:foreign_rpc_add_config(args.schema, args.path, args.config)
      end
      return self:handle_rpc_update_config(
         args, 'add', path_data.adder_for_schema_by_name)
   end
   local success, response = pcall(adder)
   if success then return response else return {status=1, error=response} end
end

function Manager:rpc_remove_config (args)
   local function remover()
      if self.listen_peer ~= nil and self.listen_peer ~= self.rpc_peer then
         error('Attempt to modify configuration while listener attached')
      end
      if args.schema ~= self.schema_name then
         return self:foreign_rpc_remove_config(args.schema, args.path)
      end
      local path = path_mod.normalize_path(args.path)
      self:update_configuration(
         path_data.remover_for_schema_by_name(args.schema, path), 'remove', path)
      return {}
   end
   local success, response = pcall(remover)
   if success then return response else return {status=1, error=response} end
end

function Manager:rpc_attach_listener (args)
   local function attacher()
      if self.listen_peer ~= nil then error('Listener already attached') end
      self.listen_peer = self.rpc_peer
      return {}
   end
   local success, response = pcall(attacher)
   if success then return response else return {status=1, error=response} end
end

function Manager:rpc_get_state (args)
   local function getter()
      if args.schema ~= self.schema_name then
         return self:foreign_rpc_get_state(args.schema, args.path,
                                           args.format, args.print_default)
      end
      local state = self:get_native_state()
      local printer = path_data.printer_for_schema_by_name(
         self.schema_name, args.path, false, args.format, args.print_default)
      return { state = call_with_output_string(printer, state) }
   end
   local success, response = pcall(getter)
   if success then return response else return {status=1, error=response} end
end

function Manager:rpc_get_alarms_state (args)
   local function getter()
      assert(args.schema == "ietf-alarms")
      local printer = path_data.printer_for_schema_by_name(
         args.schema, args.path, false, args.format, args.print_default)
      local state = {
         alarms = alarms.get_state()
      }
      return { state = call_with_output_string(printer, state) }
   end
   local success, response = pcall(getter)
   if success then return response else return {status=1, error=response} end
end

function Manager:handle (peer, payload)
   -- FIXME: Stream call and response instead of building strings.
   self.rpc_peer = peer
   local ret = mem.call_with_output_string(
      rpc.handle_calls, self.rpc_callee, mem.open_input_string(payload),
      self.rpc_handler)
   self.rpc_peer = nil
   return ret
end

-- Spawn in a fiber.
function Manager:notification_poller ()
   while true do
      local notifications = alarms.notifications()
      if #notifications == 0 then
         fiber_sleep(1/50) -- poll at 50 Hz.
      else
         for q,_ in pairs(self.notification_peers) do
            for _,notification in ipairs(notifications) do
               q:put(notification)
            end
         end
      end
   end
end

function Manager:send_messages_to_workers()
   for id,worker in pairs(self.workers) do
      if not worker.channel then
         local name = '/'..tostring(worker.pid)..'/config-worker-channel'
         local success, channel = pcall(channel.open, name)
         if success then
            worker.channel = channel
            self:state_change_event('worker_started', id, worker.pid)
            self:info("Worker %s has started (PID %s).", id, worker.pid)
         end
      end
      local channel = worker.channel
      if channel then
         local queue = worker.queue
         worker.queue = {}
         local requeue = false
         for _,msg in ipairs(queue) do
            if not requeue then
               requeue = not channel:put_message(msg.buf, msg.len)
            end
            if requeue then table.insert(worker.queue, msg) end
         end
      end
   end
end

function Manager:receive_alarms_from_workers ()
   for _,worker in pairs(self.workers) do
      self:receive_alarms_from_worker(worker)
   end
end

function Manager:receive_alarms_from_worker (worker)
   if not worker.alarms_channel then
      local name = '/'..tostring(worker.pid)..'/alarms-worker-channel'
      local success, channel = pcall(channel.open, name)
      if not success then return end
      worker.alarms_channel = channel
   end
   local channel = worker.alarms_channel
   while true do
      local buf, len = channel:peek_message()
      if not buf then break end
      local name, key, args = ptree_alarms.decode(buf, len)
      local ok, err = pcall(self.handle_alarm, self, worker, name, key, args)
      if not ok then self:warn('failed to handle alarm op %s', name) end
      channel:discard_message(len)
   end
end

function Manager:handle_alarm (worker, name, key, args)
   alarms[name](key, args)
end

function Manager:stop ()
   -- Call shutdown for 0.1s or until it returns true (all tasks cancelled).
   local now = C.get_monotonic_time()
   local threshold = now + 0.1
   while now < threshold do
      if self.sched:shutdown() then break end
   end
   if now >= threshold then
      io.stderr:write("Warning: there are still tasks pending\n")
   end

   require('lib.fibers.file').uninstall_poll_io_handler()

   for id, worker in pairs(self.workers) do
      if not worker.shutting_down then self:stop_worker(id) end
   end
   -- Wait 250ms for workers to shut down nicely, polling every 5ms.
   local start = C.get_monotonic_time()
   local wait = 0.25
   while C.get_monotonic_time() < start + wait do
      self:remove_stale_workers()
      if not next(self.workers) then break end
      C.usleep(5000)
   end
   -- If that didn't work, send SIGKILL and wait indefinitely.
   for id, worker in pairs(self.workers) do
      self:warn('Forcing worker %s to shut down.', id)
      S.kill(worker.pid, "KILL")
   end
   while next(self.workers) do
      self:remove_stale_workers()
      C.usleep(5000)
   end
   if self.name then engine.unclaim_name(self.name) end
   self:info('Shutdown complete.')
end

function Manager:main (duration)
   local now = C.get_monotonic_time()
   local stop = now + (duration or 1/0)
   while now < stop do
      next_time = now + self.period
      if timer.ticks then timer.run_to_time(now * 1e9) end
      self:remove_stale_workers()
      self:run_scheduler()
      self:send_messages_to_workers()
      self:receive_alarms_from_workers()
      now = C.get_monotonic_time()
      if now < next_time then
         C.usleep(math.floor((next_time - now) * 1e6))
         now = C.get_monotonic_time()
      end
   end
end

function main (opts, duration)
   local m = new_manager(opts)
   m:main(duration)
   m:stop()
end

function selftest ()
   print('selftest: lib.ptree.ptree')
   local function setup_fn(cfg)
      local graph = app_graph.new()
      local basic_apps = require('apps.basic.basic_apps')
      app_graph.app(graph, "source", basic_apps.Source, {})
      app_graph.app(graph, "sink", basic_apps.Sink, {})
      app_graph.link(graph, "source.foo -> sink.bar")
      return {graph}
   end
   local m = new_manager({setup_fn=setup_fn,
                          -- Use a schema with no data nodes, just for
                          -- testing.
                          schema_name='ietf-inet-types',
                          initial_configuration={},
                          log_level="DEBUG"})
   local l = {log={}}
   function l:worker_starting(...) table.insert(self.log,{'starting',...}) end
   function l:worker_started(...)  table.insert(self.log,{'started',...})  end
   function l:worker_stopping(...) table.insert(self.log,{'stopping',...}) end
   function l:worker_stopped(...)  table.insert(self.log,{'stopped',...})  end
   m:add_state_change_listener(l)
   assert(m.workers[1])
   local pid = m.workers[1].pid
   assert(m.workers[1].graph.links)
   assert(m.workers[1].graph.links["source.foo -> sink.bar"])
   -- Worker will be started once main loop starts to run.
   assert(not m.workers[1].channel)
   -- Wait for worker to start.
   while not m.workers[1].channel do m:main(0.005) end
   m:stop()
   assert(m.workers[1] == nil)
   assert(lib.equal(l.log,
                    { {'starting', 1}, {'started', 1, pid}, {'stopping', 1},
                      {'stopped', 1} }))
   print('selftest: ok')
end<|MERGE_RESOLUTION|>--- conflicted
+++ resolved
@@ -400,14 +400,9 @@
    local scheduling = self:compute_scheduling_for_worker(id, graph)
    self:info('Starting worker %s.', id)
    self.workers[id] = { scheduling=scheduling,
-<<<<<<< HEAD
                         pid=self:start_worker(id, scheduling),
-                        queue={}, graph=graph }
-=======
-                        pid=self:start_worker(scheduling),
                         queue={}, graph=graph,
                         cancel=cond.new() }
->>>>>>> 54cdc4db
    self:state_change_event('worker_starting', id)
    self:debug('Worker %s has PID %s.', id, self.workers[id].pid)
    local actions = self.support.compute_config_actions(
