-- Use of this source code is governed by the Apache 2.0 license; see
-- COPYING.
module(..., package.seeall)

local parser_mod = require("lib.yang.parser")
local schema = require("lib.yang.schema")
local util = require("lib.yang.util")
local value = require("lib.yang.value")
local ffi = require("ffi")
local ctable = require('lib.ctable')
local cltable = require('lib.cltable')
local regexp = require("lib.xsd_regexp")

function normalize_id(id)
   return id:gsub('[^%w_]', '_')
end

-- Helper for parsing C type declarations.
local function parse_type(str, start, is_member)
   local function err(msg, pos)
      io.stderr:write('ERROR: While parsing type:\n')
      io.stderr:write('ERROR:   '..str..'\n')
      io.stderr:write('ERROR:   '..string.rep(' ', pos - 1)..'^\n')
      io.stderr:write('ERROR: '..msg..'\n')
      error(msg, 2)
   end
   local function assert_match(str, pat, pos, what)
      local ret = { str:match(pat, pos) }
      if not ret[1] then err('bad '..what, pos) end
      return unpack(ret)
   end
   local t, array, member, pos
   -- See if it's a struct.
   t, pos = str:match('^%s*(struct%s*%b{})%s*()', start)
   -- Otherwise it might be a scalar.
   if not t then t, pos = str:match('^%s*([%a_][%w_]*)%s*()', start) end
   -- We don't do unions currently.
   if not t then err('invalid type', start) end
   -- If we're parsing a struct or union member, get the name.
   if is_member then
      member, pos = assert_match(str, '^([%a_][%w_]*)%s*()', pos, 'member name')
   end
   -- Parse off the array suffix, if any.
   if str:match('^%[', pos) then
      array, pos = assert_match(str, '^(%b[])%s*()', pos, 'array component')
   end
   if is_member then
      -- Members should have a trailing semicolon.
      pos = assert_match(str, '^;%s*()', pos, 'semicolon')
   else
      -- Nonmembers should parse to the end of the string.
      assert_match(str, '^()$', pos, 'suffix')
   end
   return t, array, member, pos
end

-- We want structural typing, not nominal typing, for Yang data.  The
-- "foo" member in "struct { struct { uint16 a; } foo; }" should not
-- have a unique type; we want to be able to instantiate a "struct {
-- uint16 a; }" and get a compatible value.  To do this, we parse out
-- nested "struct" types and only ever make one FFI type for each
-- compatible struct kind.  The user-facing interface is the "typeof"
-- function below; the "compile_type" helper handles nesting.
--
-- It would be possible to avoid this complexity by having the grammar
-- generate something other than a string "ctype" representation, but
-- then we don't have a type name to serialize into binary data.  We
-- might as well embrace the type strings.
local function compile_type(name)
   local function maybe_array_type(t, array)
      -- If ARRAY is something like "[10]", make a corresponding type.
      -- Otherwise just return T.
      if array then return ffi.typeof('$'..array, t) end
      return t
   end
   local parsed, array = parse_type(name, 1, false)
   local ret
   if parsed:match('^struct[%s{]') then
      -- It's a struct type; parse out the members and rebuild.
      local struct_type = 'struct { '
      local struct_type_args = {}
      local function add_member(member_type, member_name)
         struct_type = struct_type..'$ '..member_name..'; '
         table.insert(struct_type_args, member_type)
      end
      -- Loop from initial "struct {" to final "}".
      local pos = assert(parsed:match('^struct%s*{%s*()'))
      while not parsed:match('^}$', pos) do
         local mtype, mname, marray
         mtype, marray, mname, pos = parse_type(parsed, pos, true)
         -- Recurse on mtype by calling the caching "typeof" defined
         -- below.
         add_member(maybe_array_type(typeof(mtype), marray), mname)
      end
      struct_type = struct_type..'}'
      ret = ffi.typeof(struct_type, unpack(struct_type_args))
   else
      -- Otherwise the type is already structural and we can just use
      -- ffi.typeof.
      ret = ffi.typeof(parsed)
   end
   return maybe_array_type(ret, array)
end

local type_cache = {}
function typeof(name)
   assert(type(name) == 'string')
   if not type_cache[name] then type_cache[name] = compile_type(name) end
   return type_cache[name]
end

-- If a "list" node has one key that is string-valued, we will represent
-- instances of that node as normal Lua tables where the key is the
-- table key and the value does not contain the key.
local function table_string_key(keys)
   local string_key = nil
   for k,v in pairs(keys) do
      if v.type ~= 'scalar' then return nil end
      if v.argument_type.primitive_type ~= 'string' then return nil end
      if string_key ~= nil then return nil end
      string_key = k
   end
   return string_key
end

-- We need to properly support unions.  It's a big FIXME!  As an
-- intermediate step, we pick the first type in the union.  Terrible.
local function elide_unions(t)
   while t.primitive_type == 'union' do t = t.union[1] end
   return t
end

function data_grammar_from_schema(schema, is_config)
   local function is_empty(tab)
      for k,v in pairs(tab) do return false end
      return true
   end
   local function struct_ctype(members)
      local member_names = {}
      for k,v in pairs(members) do
         if not v.ctype then return nil end
         table.insert(member_names, k)
      end
      table.sort(member_names)
      local ctype = 'struct { '
      for _,k in ipairs(member_names) do
         -- Separate the array suffix off of things like "uint8_t[4]".
         local head, tail = members[k].ctype:match('^([^%[]*)(.*)$')
         ctype = ctype..head..' '..normalize_id(k)..tail..'; '
      end
      ctype = ctype..'}'
      return ctype
   end
   local function value_ctype(type)
      -- Note that not all primitive types have ctypes.
      return assert(value.types[assert(type.primitive_type)]).ctype
   end
   local handlers = {}
   local function visit(node)
      local handler = handlers[node.kind]
      if handler then return handler(node) end
   end
   local function visit_body(node)
      local ret = {}
      local norm = {}
      for k, child in pairs(node.body) do
         local out = visit(child)
         if out then
            ret[k] = out
            local id = normalize_id(k)
            assert(not norm[id], 'duplicate data identifier: '..id)
            norm[id] = k
         end
      end
      return ret
   end
   function handlers.container(node)
      local members = visit_body(node)
      if is_empty(members) then return end
      return {type='struct', members=members, ctype=struct_ctype(members)}
   end
   function handlers.choice(node)
      local choices = {}
      for choice, n in pairs(node.body) do
         choices[choice] = visit_body(n)
      end
      if is_empty(choices) then return end
      return {type="choice", default=node.default, mandatory=node.mandatory,
              choices=choices}
   end
   handlers['leaf-list'] = function(node)
      if node.config ~= is_config then return end
      local t = elide_unions(node.type)
      return {type='array', element_type=t, ctype=value_ctype(t)}
   end
   function handlers.list(node)
      local norm = {}
      local keys, values = {}, {}
      if node.key then
         for k in node.key:split(' +') do
            local leaf = node.body[k]
            assert(leaf, 'missing key leaf: '..k)
            assert(leaf.kind == 'leaf', 'key not a leaf: '..k)
            assert(not keys[k], 'duplicate key: '..k)
            keys[k] = assert(handlers.leaf(leaf, true))
            local id = normalize_id(k)
            assert(not norm[id], 'duplicate data identifier: '..id)
            norm[id] = k
         end
      end
      for k,node in pairs(node.body) do
         if not keys[k] then
            values[k] = visit(node)
            local id = normalize_id(k)
            assert(not norm[id], 'duplicate data identifier: '..id)
            norm[id] = k
         end
      end
      if is_empty(values) and node.config ~= is_config then return end
      return {type='table', keys=keys, values=values,
              string_key=table_string_key(keys),
              key_ctype=struct_ctype(keys),
              value_ctype=struct_ctype(values)}
   end
   function handlers.leaf(node, for_key)
      if node.config ~= is_config and not for_key then return end
      local ctype
      local t = elide_unions(node.type)
      if node.default or node.mandatory then ctype=value_ctype(t) end
      return {type='scalar', argument_type=t,
              default=node.default, mandatory=node.mandatory,
              ctype=ctype}
   end
   local members = visit_body(schema)
   return {type="struct", members=members, ctype=struct_ctype(members)}
end
data_grammar_from_schema = util.memoize(data_grammar_from_schema)

function config_grammar_from_schema(schema)
   return data_grammar_from_schema(schema, true)
end
config_grammar_from_schema = util.memoize(config_grammar_from_schema)

function state_grammar_from_schema(schema)
   return data_grammar_from_schema(schema, false)
end
state_grammar_from_schema = util.memoize(state_grammar_from_schema)

function rpc_grammar_from_schema(schema)
   local grammar = {}
   for _,prop in ipairs({'input', 'output'}) do
      grammar[prop] = { type="sequence", members={} }
      for k,rpc in pairs(schema.rpcs) do
         local node = rpc[prop]
         if node then
            -- Hack to mark RPC is-config as being true
            grammar[prop].members[k] = data_grammar_from_schema(node)
         else
            grammar[prop].members[k] = {type="struct", members={}}
         end
      end
   end
   return grammar
end

function rpc_input_grammar_from_schema(schema)
   return rpc_grammar_from_schema(schema).input
end

function rpc_output_grammar_from_schema(schema)
   return rpc_grammar_from_schema(schema).output
end

local function integer_type(min, max)
   return function(str, k)
      return util.tointeger(str, k, min, max)
   end
end

<<<<<<< HEAD
-- TODO: length, bit and enum validators                                  (:
local validators = {}
function validators.range(range, f)
   if not range then return end
   local rangestr
   for _, part in ipairs(range.value) do
      rangestr = (rangestr and rangestr.." ") or ""
      local min, max = unpack(part)
      if min == max then
         rangestr = rangestr..min
      else
         rangestr = rangestr..min..".."..max
      end
   end
   return function (val, P)
      if f then f(val, P) end
      if not val then return end
      for _, part in ipairs(range.value) do
         local min, max = unpack(part)
         if  (min == 'min' or val >= min)
         and (max == 'max' or val <= max) then
            return
         end
      end
      P:error("value not in range\n"..rangestr.."\n"..val)
   end
end
function validators.length(length, f) return f end
function validators.patterns(patterns, f)
   if not patterns then return end
   local compiled = {}
   for _, pattern in ipairs(patterns) do
      compiled[pattern.value] = regexp.compile(pattern.value)
   end
   return function (val, P)
      if f then f(val, P) end
      if not val then return end
      for pattern, match in pairs(compiled) do
         if not match(val) then
            P:error("pattern mismatch\n"..pattern.."\n"..val)
         end
      end
   end
end
function validators.bit(bit, f) return f end
function validators.enum(enum, f) return f end
=======
local function range_predicate(range, val)
   return function(val)
      for _,part in ipairs(range) do
         local l, r = unpack(part)
         if (l == 'min' or l <= val) and (r == 'max' or val <= r) then
            return true
         end
      end
      return false
   end
end
>>>>>>> b2ffe6bc

local function range_validator(range, f)
   if not range then return f end
   local is_in_range = range_predicate(range.value)
   return function(val, P)
      if is_in_range(val) then return f(val, P) end
      P:error('value '..val..' is out of the valid range')
   end
end
local function length_validator(length, f)
   if not length then return f end
   local is_in_range = range_predicate(length.value)
   return function(val, P)
      if is_in_range(string.length(val)) then return f(val, P) end
      P:error('length of string '..val..' is out of the valid range')
   end
end
function pattern_validator(patterns, f)
   if not patterns or #patterns == 0 then return f end
   local compiled = {}
   for _, pattern in ipairs(patterns) do
      compiled[pattern.value] = regexp.compile(pattern.value)
   end
   return function (val, P)
      if type(val) == 'string' then
         for pattern, match in pairs(compiled) do
            if not match(val) then
               P:error("pattern mismatch\n"..pattern.."\n"..val)
            end
         end
      end
      return f(val, P)
   end
end
local function bit_validator(range, f)
   -- FIXME: Implement me!
   return f
end
local function enum_validator(enums, f)
   if not enums then return f end
   return function (val, P)
      if not enums[val] then
         P:error('enumeration '..val..' is not a valid value')
      end
      return f(val, P)
   end
end
local function identityref_validator(bases, default_prefix, f)
   if not default_prefix then return f end
   return function(val, P)
      if not val:match(':') then val = default_prefix..":"..val end
      local identity = schema.lookup_identity(val)
      for _, base in ipairs(bases) do
         if not schema.identity_is_instance_of(identity, base) then
            P:error('identity '..val..' not an instance of '..base)
         end
      end
      return f(val, P)
   end
end

function value_parser(typ)
   local prim = typ.primitive_type
   local parse = assert(value.types[prim], prim).parse
<<<<<<< HEAD
   local validate
   for restriction, validator in pairs(validators) do
      validate = validator(typ[restriction], validate)
      if typ.base_type then
         validate = validator(typ.base_type.type[restriction], validate)
      end
   end
   -- TODO: union, require-instance.
   return function(str, k, P)
      local val = parse(str, k)
      if validate then validate(val, P) end
      return val
=======
   local validate = function(val) return val end
   local function enums (node)
      return node.primitive_type == 'enumeration' and node.enums or nil
   end
   validate = range_validator(typ.range, validate)
   validate = length_validator(typ.length, validate)
   validate = pattern_validator(typ.pattern, validate)
   validate = bit_validator(typ.bit, validate)
   validate = enum_validator(enums(typ), validate)
   validate = identityref_validator(typ.bases, typ.default_prefix, validate)
   -- TODO: union, require-instance.
   return function(str, k, P)
      return validate(parse(str, k), P)
>>>>>>> b2ffe6bc
   end
end

local function struct_parser(keyword, members, ctype)
   local keys = {}
   for k,v in pairs(members) do table.insert(keys, k) end
   local function init() return nil end
   local function parse1(P)
      local ret = {}
      local expanded_members = {}
      for _,k in ipairs(keys) do
         if members[k].represents then
            -- Choice fields don't include the name of the choice block in the data. They
            -- need to be able to provide the parser for the leaves it represents.
            local member_parser = members[k].stateful_parser()
            for _, node in pairs(members[k].represents()) do
               -- Choice fields need to keep state around as they're called multiple times
               -- and need to do some validation to comply with spec.
               expanded_members[node] = member_parser
            end
         else
            ret[normalize_id(k)] = members[k].init()
            expanded_members[k] = members[k]
         end
      end
      P:skip_whitespace()
      P:consume("{")
      P:skip_whitespace()
      while not P:check("}") do
         local k = P:parse_identifier()
         if k == '' then P:error("Expected a keyword") end
         -- Scalar/array parser responsible for requiring whitespace
         -- after keyword.  Struct/table don't need it as they have
         -- braces.
<<<<<<< HEAD
         local sub = members[k] or P:error('unrecognized parameter: '..k)
=======
         local sub = assert(expanded_members[k], 'unrecognized parameter: '..k)
>>>>>>> b2ffe6bc
         local id = normalize_id(k)
         ret[id] = sub.parse(P, ret[id], k)
         P:skip_whitespace()
      end
      for k,_ in pairs(expanded_members) do
         local id = normalize_id(k)
         ret[id] = expanded_members[k].finish(ret[id], k)
      end
      return ret
   end
   local function parse(P, out)
      if out ~= nil then P:error('duplicate parameter: '..keyword) end
      return parse1(P)
   end
   local struct_t = ctype and typeof(ctype)
   local function finish(out, leaf)
     -- FIXME check mandatory values.
      if struct_t then
        local ret
        if out == nil then ret = struct_t()
        else ret = struct_t(out) end
        return ret
      else
        return out
      end
   end
   return {init=init, parse=parse, finish=finish}
end

local function array_parser(keyword, element_type, ctype)
   local function init() return {} end
   local parsev = value_parser(element_type)
   local function parse1(P)
      P:consume_whitespace()
      local str = P:parse_string()
      P:skip_whitespace()
      P:consume(";")
      return parsev(str, keyword, P)
   end
   local function parse(P, out)
      table.insert(out, parse1(P))
      return out
   end
   local elt_t = ctype and typeof(ctype)
   local array_t = ctype and ffi.typeof('$[?]', elt_t)
   local function finish(out)
      -- FIXME check min-elements
      if array_t then
         out = util.ffi_array(array_t(#out, out), elt_t)
      end
      return out
   end
   return {init=init, parse=parse, finish=finish}
end

local default_parser = {}
function default_parser:error (...) error(...) end

local function scalar_parser(keyword, argument_type, default, mandatory)
   local function init() return nil end
   local parsev = value_parser(argument_type)
   local function parse1(P)
      local maybe_str
      if argument_type.primitive_type ~= 'empty' then
         P:consume_whitespace()
         maybe_str = P:parse_string()
      end
      P:skip_whitespace()
      P:consume(";")
      return parsev(maybe_str, keyword, P)
   end
   local function parse(P, out)
      if out ~= nil then P:error('duplicate parameter: '..keyword) end
      return parse1(P)
   end
   local function finish(out)
      if out ~= nil then return out end
      if default then return parsev(default, keyword, default_parser) end
      if mandatory then error('missing scalar value: '..keyword) end
   end
   return {init=init, parse=parse, finish=finish}
end

function choice_parser(keyword, choices, members, default, mandatory)
   -- Create a table matching the leaf names to the case statement
   local choice_map = {}
   for case, choice in pairs(choices) do
      for leaf in pairs(choice) do
         choice_map[leaf] = case
      end
   end

   local function stateful_parser()
      -- This holds the value of the chosen case block so we're able to prevent mixing of
      -- using different leaves from different case statements.
      local chosen

      local function init() return {} end
      local function parse(P, out, k)
         if chosen and choice_map[k] ~= chosen then
            error("Only one choice set can exist at one time: "..keyword)
         else
            chosen = choice_map[k]
         end
         return members[chosen][k].parse(P, members[chosen][k].init(), k)
      end

      -- This holds a copy of all the nodes so we know when we've hit the last one.
      local function finish(out, k)
         if out ~= nil then return out end
         if mandatory and chosen == nil then error("missing choice value: "..keyword) end
         if default and default == choice_map[k] then
            return members[default][k].finish()
         end
      end
      return {init=init, parse=parse, finish=finish}
   end
   local function represents()
      local nodes = {}
      for name, _ in pairs(choice_map) do table.insert(nodes, name) end
      return nodes
   end
   return {represents=represents, stateful_parser=stateful_parser}
end

local function ctable_builder(key_t, value_t)
   local res = ctable.new({ key_type=key_t, value_type=value_t,
                            max_occupancy_rate = 0.4 })
   local builder = {}
   -- Uncomment for progress counters.
   -- local counter = 0
   function builder:add(key, value)
      -- counter = counter + 1
      -- if counter % 1000 == 0 then print('ctable add', counter) end
      res:add(key, value)
   end
   function builder:finish() return res end
   return builder
end

local function string_keyed_table_builder(string_key)
   local res = {}
   local builder = {}
   function builder:add(key, value)
      local str = assert(key[string_key])
      assert(res[str] == nil, 'duplicate key: '..str)
      res[str] = value
   end
   function builder:finish() return res end
   return builder
end

local function cltable_builder(key_t)
   local res = cltable.new({ key_type=key_t })
   local builder = {}
   function builder:add(key, value)
      assert(res[key] == nil, 'duplicate key')
      res[key] = value
   end
   function builder:finish() return res end
   return builder
end

local function ltable_builder()
   local res = {}
   local builder = {}
   function builder:add(key, value) res[key] = value end
   function builder:finish() return res end
   return builder
end

local function table_parser(keyword, keys, values, string_key, key_ctype,
                            value_ctype)
   local members = {}
   for k,v in pairs(keys) do members[k] = v end
   for k,v in pairs(values) do members[k] = v end
   local parser = struct_parser(keyword, members)
   local key_t = key_ctype and typeof(key_ctype)
   local value_t = value_ctype and typeof(value_ctype)
   local init
   if key_t and value_t then
      function init() return ctable_builder(key_t, value_t) end
   elseif string_key then
      function init() return string_keyed_table_builder(string_key) end
   elseif key_t then
      function init() return cltable_builder(key_t) end
   else
      function init() return ltable_builder() end
   end
   local function parse1(P)
      return parser.finish(parser.parse(P, parser.init()))
   end
   local function parse(P, assoc)
      local struct = parse1(P)
      local key, value = {}, {}
      if key_t then key = key_t() end
      if value_t then value = value_t() end
      for k,_ in pairs(keys) do
         local id = normalize_id(k)
         key[id] = struct[id]
      end
      for k, v in pairs(struct) do
         local id = normalize_id(k)
         if keys[k] == nil then
            value[id] = struct[id]
         end
      end
      assoc:add(key, value)
      return assoc
   end
   local function finish(assoc)
      return assoc:finish()
   end
   return {init=init, parse=parse, finish=finish}
end

function data_parser_from_grammar(production)
   local handlers = {}
   local function visit1(keyword, production)
      return assert(handlers[production.type])(keyword, production)
   end
   local function visitn(productions)
      local ret = {}
      for keyword,production in pairs(productions) do
         ret[keyword] = visit1(keyword, production)
      end
      return ret
   end
   function handlers.struct(keyword, production)
      local members = visitn(production.members)
      return struct_parser(keyword, members, production.ctype)
   end
   function handlers.array(keyword, production)
      return array_parser(keyword, production.element_type, production.ctype)
   end
   function handlers.table(keyword, production)
      local keys, values = visitn(production.keys), visitn(production.values)
      return table_parser(keyword, keys, values, production.string_key,
                          production.key_ctype, production.value_ctype)
   end
   function handlers.scalar(keyword, production)
      return scalar_parser(keyword, production.argument_type,
                           production.default, production.mandatory)
   end
   function handlers.choice(keyword, production)
      local members = {}
      for case, choice in pairs(production.choices) do members[case] = visitn(choice) end
      return choice_parser(keyword, production.choices, members,
                           production.default, production.mandatory)
   end

   local top_parsers = {}
   function top_parsers.struct(production)
      local struct_t = production.ctype and typeof(production.ctype)
      local members = visitn(production.members)
      return function(str, filename)
         local P = parser_mod.Parser.new(str, filename)
         local ret = {}
         for k,sub in pairs(members) do ret[normalize_id(k)] = sub.init() end
         while true do
            P:skip_whitespace()
            if P:is_eof() then break end
            local k = P:parse_identifier()
            if k == '' then P:error("Expected a keyword") end
            local sub = members[k] or P:error('unrecognized parameter: '..k)
            local id = normalize_id(k)
            ret[id] = sub.parse(P, ret[id], k)
         end
         for k,sub in pairs(members) do
            local id = normalize_id(k)
            ret[id] = sub.finish(ret[id])
         end
         if struct_t then return struct_t(ret) else return ret end
      end
   end
   function top_parsers.sequence(production)
      local members = visitn(production.members)
      return function(str, filename)
         local P = parser_mod.Parser.new(str, filename)
         local ret = {}
         while true do
            P:skip_whitespace()
            if P:is_eof() then break end
            local k = P:parse_identifier()
            P:consume_whitespace()
<<<<<<< HEAD
            local sub = members[k] or P:error('unrecognized rpc: '..k)
            local data = sub.finish(sub.parse(P, sub.init()))
=======
            local sub = assert(members[k], 'unrecognized rpc: '..k)
            local data = sub.finish(sub.parse(P, sub.init(), k))
>>>>>>> b2ffe6bc
            table.insert(ret, {id=k, data=data})
         end
         return ret
      end
   end
   function top_parsers.array(production)
      local parser = visit1('[bare array]', production)
      return function(str, filename)
         local P = parser_mod.Parser.new(str, filename)
         local out = parser.init()
         while true do
            P:skip_whitespace()
            if P:is_eof() then break end
            out = parser.parse(P, out)
         end
         return parser.finish(out)
      end
   end
   function top_parsers.table(production)
      local parser = visit1('[bare table]', production)
      return function(str, filename)
         local P = parser_mod.Parser.new(str, filename)
         local out = parser.init()
         while true do
            P:skip_whitespace()
            if P:is_eof() then break end
            out = parser.parse(P, out)
         end
         return parser.finish(out)
      end
   end
   function top_parsers.scalar(production)
      local parse = value_parser(production.argument_type)
      return function(str, filename)
         return parse(parser_mod.parse_string(str, filename),
                      '[bare scalar]',
                      default_parser)
      end
   end
   return assert(top_parsers[production.type])(production)
end
data_parser_from_grammar = util.memoize(data_parser_from_grammar)

function data_parser_from_schema(schema, is_config)
   local grammar = data_grammar_from_schema(schema, is_config)
   return data_parser_from_grammar(grammar)
end

function config_parser_from_schema(schema)
   return data_parser_from_schema(schema, true)
end

function state_parser_from_schema(schema)
   return data_parser_from_schema(schema, false)
end

function load_data_for_schema(schema, str, filename, is_config)
   return data_parser_from_schema(schema, is_config)(str, filename)
end

function load_config_for_schema(schema, str, filename)
   return load_data_for_schema(schema, str, filename, true)
end

function load_state_for_schema(schema, str, filename)
   return load_data_for_schema(schema, str, filename, false)
end

function load_data_for_schema_by_name(schema_name, str, filename, is_config)
   local schema = schema.load_schema_by_name(schema_name)
   return load_data_for_schema(schema, str, filename, is_config)
end

function load_config_for_schema_by_name(schema_name, str, filename)
   return load_data_for_schema_by_name(schema_name, str, filename, true)
end

function load_state_for_schema_by_name(schema_name, str, filename)
   return load_data_for_schema_by_name(schema_name, str, filename, false)
end

function rpc_input_parser_from_schema(schema)
   return data_parser_from_grammar(rpc_input_grammar_from_schema(schema))
end

function rpc_output_parser_from_schema(schema)
   return data_parser_from_grammar(rpc_output_grammar_from_schema(schema))
end

local function encode_yang_string(str)
   if #str == 0 then return "''" end
   if str:match("^[^%s;{}\"'/]*$") then return str end
   local out = {}
   table.insert(out, '"')
   for i=1,#str do
      local chr = str:sub(i,i)
      if chr == '\n' then
         table.insert(out, '\\n')
      elseif chr == '\t' then
         table.insert(out, '\\t')
      elseif chr == '"' or chr == '\\' then
         table.insert(out, '\\')
         table.insert(out, chr)
      else
         table.insert(out, chr)
      end
   end
   table.insert(out, '"')
   return table.concat(out)
end

local value_serializers = {}
local function value_serializer(typ)
   local prim = typ.primitive_type
   if value_serializers[prim] then return value_serializers[prim] end
   local tostring = assert(value.types[prim], prim).tostring
   local function serializer(val)
      return encode_yang_string(tostring(val))
   end
   value_serializers[prim] = serializer
   return serializer
end

function xpath_printer_from_grammar(production, print_default, root)
   if #root > 1 and root:sub(#root, #root) == '/' then
      root = root:sub(1, #root-1)
   end
   local handlers = {}
   local translators = {}
   local function printer(keyword, production, printers)
      return assert(handlers[production.type])(keyword, production, printers)
   end
   local function print_string(str, file)
      file:write(encode_yang_string(str))
   end
   local function print_keyword(k, file, path)
      path = path:sub(1, 1) ~= '[' and root..'/'..path or root..path
      file:write(path)
      print_string(k, file)
      file:write(' ')
   end
   local function body_printer(productions, order)
      -- Iterate over productions trying to translate to other statements. This
      -- is used for example in choice statements raising the lower statements
      -- in case blocks up to the level of the choice, in place of the choice.
      local translated = {}
      for keyword,production in pairs(productions) do
         local translator = translators[production.type]
         if translator ~= nil then
            local statements = translator(keyword, production)
            for k,v in pairs(statements) do translated[k] = v end
         else
            translated[keyword] = production
         end
      end
      productions = translated
      if not order then
         order = {}
         for k,_ in pairs(productions) do table.insert(order, k) end
         table.sort(order)
      end
      local printers = {}
      for keyword,production in pairs(productions) do
         local printer = printer(keyword, production, printers)
         if printer ~= nil then
            printers[keyword] = printer
         end
      end
      return function(data, file, indent)
         for _,k in ipairs(order) do
            local v = data[normalize_id(k)]
            if v ~= nil then printers[k](v, file, indent) end
         end
      end
   end
   local function key_composer (productions, order)
      local printer = body_printer(productions, order)
      local file = {t={}}
      function file:write (str)
         str = str:match("([^%s]+)")
         if str and #str > 0 and str ~= ";" and str ~= root..'/' then
            table.insert(self.t, str)
         end
      end
      function file:flush ()
         local ret = {}
         for i=1,#self.t,2 do
            local key, value = self.t[i], self.t[i+1]
            table.insert(ret, '['..key.."="..value..']')
         end
         self.t = {}
         return table.concat(ret, '')
      end
      return function (data, path)
         path = path or ''
         printer(data, file, path)
         return file:flush()
      end
   end
   function translators.choice(keyword, production)
      local rtn = {}
      for case, body in pairs(production.choices) do
         for name, statement in pairs(body) do
            rtn[name] = statement
         end
      end
      return rtn
   end
   function handlers.struct(keyword, production)
      local print_body = body_printer(production.members)
      return function(data, file, path)
         print_body(data, file, path..keyword..'/')
      end
   end
   function handlers.array(keyword, production)
      local serialize = value_serializer(production.element_type)
      return function(data, file, indent)
         local count = 1
         for _,v in ipairs(data) do
            print_keyword(keyword.."[position()="..count.."]", file, '')
            file:write(serialize(v))
            file:write('\n')
            count = count + 1
         end
      end
   end
   -- As a special case, the table handler allows the keyword to be nil,
   -- for printing tables at the top level without keywords.
   function handlers.table(keyword, production)
      local key_order, value_order = {}, {}
      for k,_ in pairs(production.keys) do table.insert(key_order, k) end
      for k,_ in pairs(production.values) do table.insert(value_order, k) end
      table.sort(key_order)
      table.sort(value_order)
      local compose_key = key_composer(production.keys, key_order)
      local print_value = body_printer(production.values, value_order)
      if production.key_ctype and production.value_ctype then
         return function(data, file, path)
            for entry in data:iterate() do
               local key = compose_key(entry.key)
               local path = keyword and keyword..key..'/' or key..'/'
               print_value(entry.value, file, path)
            end
         end
      elseif production.string_key then
         local id = normalize_id(production.string_key)
         return function(data, file, path)
            for key, value in pairs(data) do
               local key = compose_key({[id]=key})
               local path = keyword and keyword..key..'/' or key..'/'
               print_value(value, file, path)
            end
         end
      elseif production.key_ctype then
         return function(data, file, path)
            for key, value in cltable.pairs(data) do
               local key = compose_key(key)
               local path = keyword and keyword..key..'/' or key..'/'
               print_value(value, file, path)
            end
         end
      else
         return function(data, file, path)
            for key, value in pairs(data) do
               local key = compose_key(key)
               local path = keyword and keyword..key..'/' or key..'/'
               print_value(value, file, path)
            end
         end
      end
   end
   function handlers.scalar(keyword, production)
      local serialize = value_serializer(production.argument_type)
      return function(data, file, path)
         local str = serialize(data)
         if print_default or str ~= production.default then
            print_keyword(keyword, file, path)
            file:write(str)
            file:write('\n')
         end
      end
   end

   local top_printers = {}
   function top_printers.struct(production)
      local printer = body_printer(production.members)
      return function(data, file)
         printer(data, file, '')
         return file:flush()
      end
   end
   function top_printers.sequence(production)
      local printers = {}
      for k,v in pairs(production.members) do
         printers[k] = printer(k, v)
      end
      return function(data, file)
         for _,elt in ipairs(data) do
            local id = assert(elt.id)
            assert(printers[id])(elt.data, file, '')
         end
         return file:flush()
      end
   end
   function top_printers.table(production)
      local printer = handlers.table(nil, production)
      return function(data, file)
         printer(data, file, '')
         return file:flush()
      end
   end
   function top_printers.array(production)
      local serialize = value_serializer(production.element_type)
      return function(data, file, indent)
         local count = 1
         for _,v in ipairs(data) do
            file:write(root.."[position()="..count.."]")
            file:write(' ')
            file:write(serialize(v))
            file:write('\n')
            count = count + 1
         end
         return file:flush()
      end
   end
   function top_printers.scalar(production)
      local serialize = value_serializer(production.argument_type)
      return function(data, file)
         local str = serialize(data)
         if print_default or str ~= production.default then
            file:write(root)
            file:write(' ')
            file:write(str)
            file:write('\n')
            return file:flush()
         end
      end
   end

   return assert(top_printers[production.type])(production)
end
xpath_printer_from_grammar = util.memoize(xpath_printer_from_grammar)

function data_printer_from_grammar(production, print_default)
   local handlers = {}
   local translators = {}
   local function printer(keyword, production, printers)
      return assert(handlers[production.type])(keyword, production, printers)
   end
   local function print_string(str, file)
      file:write(encode_yang_string(str))
   end
   local function print_keyword(k, file, indent)
      file:write(indent)
      print_string(k, file)
      file:write(' ')
   end
   local function body_printer(productions, order)
      -- Iterate over productions trying to translate to other statements. This
      -- is used for example in choice statements raising the lower statements
      -- in case blocks up to the level of the choice, in place of the choice.
      local translated = {}
      for keyword,production in pairs(productions) do
         local translator = translators[production.type]
         if translator ~= nil then
            local statements = translator(keyword, production)
            for k,v in pairs(statements) do translated[k] = v end
         else
            translated[keyword] = production
         end
      end
      productions = translated
      if not order then
         order = {}
         for k,_ in pairs(productions) do table.insert(order, k) end
         table.sort(order)
      end
      local printers = {}
      for keyword,production in pairs(productions) do
         local printer = printer(keyword, production, printers)
         if printer ~= nil then
            printers[keyword] = printer
         end
      end
      return function(data, file, indent)
         for _,k in ipairs(order) do
            local v = data[normalize_id(k)]
            if v ~= nil then printers[k](v, file, indent) end
         end
      end
   end
   function translators.choice(keyword, production)
      local rtn = {}
      for case, body in pairs(production.choices) do
         for name, statement in pairs(body) do
            rtn[name] = statement
         end
      end
      return rtn
   end
   function handlers.struct(keyword, production)
      local print_body = body_printer(production.members)
      return function(data, file, indent)
         print_keyword(keyword, file, indent)
         file:write('{\n')
         print_body(data, file, indent..'  ')
         file:write(indent..'}\n')
      end
   end
   function handlers.array(keyword, production)
      local serialize = value_serializer(production.element_type)
      return function(data, file, indent)
         for _,v in ipairs(data) do
            print_keyword(keyword, file, indent)
            file:write(serialize(v))
            file:write(';\n')
         end
      end
   end
   -- As a special case, the table handler allows the keyword to be nil,
   -- for printing tables at the top level without keywords.
   function handlers.table(keyword, production)
      local key_order, value_order = {}, {}
      for k,_ in pairs(production.keys) do table.insert(key_order, k) end
      for k,_ in pairs(production.values) do table.insert(value_order, k) end
      table.sort(key_order)
      table.sort(value_order)
      local print_key = body_printer(production.keys, key_order)
      local print_value = body_printer(production.values, value_order)
      if production.key_ctype and production.value_ctype then
         return function(data, file, indent)
            for entry in data:iterate() do
               if keyword then print_keyword(keyword, file, indent) end
               file:write('{\n')
               print_key(entry.key, file, indent..'  ')
               print_value(entry.value, file, indent..'  ')
               file:write(indent..'}\n')
            end
         end
      elseif production.string_key then
         local id = normalize_id(production.string_key)
         return function(data, file, indent)
            for key, value in pairs(data) do
               if keyword then print_keyword(keyword, file, indent) end
               file:write('{\n')
               print_key({[id]=key}, file, indent..'  ')
               print_value(value, file, indent..'  ')
               file:write(indent..'}\n')
            end
         end
      elseif production.key_ctype then
         return function(data, file, indent)
            for key, value in cltable.pairs(data) do
               if keyword then print_keyword(keyword, file, indent) end
               file:write('{\n')
               print_key(key, file, indent..'  ')
               print_value(value, file, indent..'  ')
               file:write(indent..'}\n')
            end
         end
      else
         return function(data, file, indent)
            for key, value in pairs(data) do
               if keyword then print_keyword(keyword, file, indent) end
               file:write('{\n')
               print_key(key, file, indent..'  ')
               print_value(value, file, indent..'  ')
               file:write(indent..'}\n')
            end
         end
      end
   end
   function handlers.scalar(keyword, production)
      local serialize = value_serializer(production.argument_type)
      return function(data, file, indent)
         local str = serialize(data)
         if print_default or str ~= production.default then
            print_keyword(keyword, file, indent)
            file:write(str)
            file:write(';\n')
         end
      end
   end

   local top_printers = {}
   function top_printers.struct(production)
      local printer = body_printer(production.members)
      return function(data, file)
         printer(data, file, '')
         return file:flush()
      end
   end
   function top_printers.sequence(production)
      local printers = {}
      for k,v in pairs(production.members) do
         printers[k] = printer(k, v)
      end
      return function(data, file)
         for _,elt in ipairs(data) do
            local id = assert(elt.id)
            assert(printers[id])(elt.data, file, '')
         end
         return file:flush()
      end
   end
   function top_printers.table(production)
      local printer = handlers.table(nil, production)
      return function(data, file)
         printer(data, file, '')
         return file:flush()
      end
   end
   function top_printers.array(production)
      local serialize = value_serializer(production.element_type)
      return function(data, file, indent)
         for _,v in ipairs(data) do
            file:write(serialize(v))
            file:write('\n')
         end
         return file:flush()
      end
   end
   function top_printers.scalar(production)
      local serialize = value_serializer(production.argument_type)
      return function(data, file)
         file:write(serialize(data))
         return file:flush()
      end
   end
   return assert(top_printers[production.type])(production)
end
data_printer_from_grammar = util.memoize(data_printer_from_grammar)

local function string_output_file()
   local file = {}
   local out = {}
   function file:write(str) table.insert(out, str) end
   function file:flush(str) return table.concat(out) end
   return file
end

function data_printer_from_schema(schema, is_config)
   local grammar = data_grammar_from_schema(schema, is_config)
   return data_printer_from_grammar(grammar)
end

function config_printer_from_schema(schema)
   return data_printer_from_schema(schema, true)
end

function state_printer_from_schema(schema)
   return data_printer_from_schema(schema, false)
end

function print_data_for_schema(schema, data, file, is_config)
   return data_printer_from_schema(schema, is_config)(data, file)
end

function print_config_for_schema(schema, data, file)
   return config_printer_from_schema(schema)(data, file)
end

function print_state_for_schema(schema, data, file)
   return state_printer_from_schema(schema)(data, file)
end

function print_data_for_schema_by_name(schema_name, data, file, is_config)
   local schema = schema.load_schema_by_name(schema_name)
   return print_data_for_schema(schema, data, file, is_config)
end

function print_config_for_schema_by_name(schema_name, data, file)
   return print_data_for_schema_by_name(schema_name, data, file, true)
end

function print_state_for_schema_by_name(schema_name, data, file)
   return print_data_for_schema_by_name(schema_name, data, file, false)
end

function rpc_input_printer_from_schema(schema)
   return data_printer_from_grammar(rpc_input_grammar_from_schema(schema))
end

function rpc_output_printer_from_schema(schema)
   return data_printer_from_grammar(rpc_output_grammar_from_schema(schema))
end

function selftest()
   print('selfcheck: lib.yang.data')
   local test_schema = schema.load_schema([[module fruit {
      namespace "urn:testing:fruit";
      prefix "fruit";
      import ietf-inet-types {prefix inet; }
      grouping fruit {
         leaf name {
            type string;
            mandatory true;
         }
         leaf score {
            type uint8 { range 0..10; }
            mandatory true;
         }
         leaf tree-grown { type boolean; }
      }

      container fruit-bowl {
         leaf description { type string; }
         list contents { uses fruit; key name; }
      }
      leaf addr {
         description "internet of fruit";
         type inet:ipv4-address;
      }
   }]])

   local data = load_config_for_schema(test_schema, [[
     fruit-bowl {
       description 'ohai';
       contents { name foo; score 7; }
       contents { name bar; score 8; }
       contents { name baz; score 9; tree-grown true; }
     }
     addr 1.2.3.4;
   ]])
   for i =1,2 do
      assert(data.fruit_bowl.description == 'ohai')
      local contents = data.fruit_bowl.contents
      assert(contents.foo.score == 7)
      assert(contents.foo.tree_grown == nil)
      assert(contents.bar.score == 8)
      assert(contents.bar.tree_grown == nil)
      assert(contents.baz.score == 9)
      assert(contents.baz.tree_grown == true)
      assert(data.addr == util.ipv4_pton('1.2.3.4'))

      local tmp = os.tmpname()
      local file = io.open(tmp, 'w')
      print_config_for_schema(test_schema, data, file)
      file:close()
      local file = io.open(tmp, 'r')
      data = load_config_for_schema(test_schema, file:read('*a'), tmp)
      file:close()
      os.remove(tmp)
   end
   local scalar_uint32 =
      { type='scalar', argument_type={primitive_type='uint32'} }
   local parse_uint32 = data_parser_from_grammar(scalar_uint32)
   local print_uint32 = data_printer_from_grammar(scalar_uint32)
   assert(parse_uint32('1') == 1)
   assert(parse_uint32('"1"') == 1)
   assert(parse_uint32('    "1"   \n  ') == 1)
   assert(print_uint32(1, string_output_file()) == '1')

   -- Verify that lists can lack keys when "config false;" is set.
   local list_wo_key_config_false = [[module config-false-schema {
      namespace "urn:ietf:params:xml:ns:yang:config-false-schema";
      prefix "test";

      container test {
         description "Top level node";
         list node {
            config false;
            description "List without key as config false is set";
            leaf name { type string; }
         }
      }
   }]]
   local keyless_schema = schema.load_schema(list_wo_key_config_false)
   local keyless_list_data = load_state_for_schema(keyless_schema, [[
   test {
      node {
         name "hello";
      }
   }]])

   local test_schema = [[module test-schema {
      namespace "urn:ietf:params:xml:ns:yang:test-schema";
      prefix "test";

      container summary {
         leaf shelves-active {
             type empty;
         }
      }
   }]]
   local loaded_schema = schema.load_schema(test_schema)
   local object = load_config_for_schema(loaded_schema, [[
      summary {
         shelves-active;
      }
   ]])
   assert(object.summary.shelves_active)

   -- Test choice field.
   local choice_schema = schema.load_schema([[module choice-schema {
      namespace "urn:ietf:params:xml:ns:yang:choice-schema";
      prefix "test";

      list boat {
         key "name";
         leaf name { type string; }
         choice country {
            mandatory true;
            case name {
               leaf country-name { type string; }
            }
            case iso-code {
               leaf country-code { type string; }
            }
         }
      }
   }]])
   local choice_data = load_config_for_schema(choice_schema, [[
      boat {
         name "Boaty McBoatFace";
         country-name "United Kingdom";
      }
      boat {
         name "Vasa";
         country-code "SE";
      }
   ]])
   assert(choice_data.boat["Boaty McBoatFace"].country_name == "United Kingdom")
   assert(choice_data.boat["Vasa"].country_code == "SE")

   -- Test mandatory true on choice statement. (should fail)
   local success, err = pcall(load_config_for_schema, choice_schema, [[
      boat {
         name "Boaty McBoatFace";
      }
   ]])
   assert(success == false)

   -- Test default statement.
   local choice_default_schema = schema.load_schema([[module choice-w-default-schema {
      namespace "urn:ietf:params:xml:ns:yang:choice-w-default-schema";
      prefix "test";

      list boat {
         key "name";
         leaf name { type string; }
         choice country {
            default "iso-code";
            case name {
               leaf country-name { type string; }
            }
            case iso-code {
               leaf country-code { type string; default "SE"; }
            }
         }
      }
   }]])

   local choice_data_with_default = load_config_for_schema(choice_default_schema, [[
      boat {
         name "Kronan";
      }
   ]])
   assert(choice_data_with_default.boat["Kronan"].country_code == "SE")

   -- Check that we can't specify both of the choice fields. (should fail)
   local success, err = pcall(load_config_for_schema, choice_schema, [[
      boat {
         name "Boaty McBoatFace";
         country-name "United Kingdom";
         country-code "GB";
      }
   ]])
   assert(success == false)

   print('selfcheck: ok')
end<|MERGE_RESOLUTION|>--- conflicted
+++ resolved
@@ -277,54 +277,6 @@
    end
 end
 
-<<<<<<< HEAD
--- TODO: length, bit and enum validators                                  (:
-local validators = {}
-function validators.range(range, f)
-   if not range then return end
-   local rangestr
-   for _, part in ipairs(range.value) do
-      rangestr = (rangestr and rangestr.." ") or ""
-      local min, max = unpack(part)
-      if min == max then
-         rangestr = rangestr..min
-      else
-         rangestr = rangestr..min..".."..max
-      end
-   end
-   return function (val, P)
-      if f then f(val, P) end
-      if not val then return end
-      for _, part in ipairs(range.value) do
-         local min, max = unpack(part)
-         if  (min == 'min' or val >= min)
-         and (max == 'max' or val <= max) then
-            return
-         end
-      end
-      P:error("value not in range\n"..rangestr.."\n"..val)
-   end
-end
-function validators.length(length, f) return f end
-function validators.patterns(patterns, f)
-   if not patterns then return end
-   local compiled = {}
-   for _, pattern in ipairs(patterns) do
-      compiled[pattern.value] = regexp.compile(pattern.value)
-   end
-   return function (val, P)
-      if f then f(val, P) end
-      if not val then return end
-      for pattern, match in pairs(compiled) do
-         if not match(val) then
-            P:error("pattern mismatch\n"..pattern.."\n"..val)
-         end
-      end
-   end
-end
-function validators.bit(bit, f) return f end
-function validators.enum(enum, f) return f end
-=======
 local function range_predicate(range, val)
    return function(val)
       for _,part in ipairs(range) do
@@ -336,7 +288,6 @@
       return false
    end
 end
->>>>>>> b2ffe6bc
 
 local function range_validator(range, f)
    if not range then return f end
@@ -401,20 +352,6 @@
 function value_parser(typ)
    local prim = typ.primitive_type
    local parse = assert(value.types[prim], prim).parse
-<<<<<<< HEAD
-   local validate
-   for restriction, validator in pairs(validators) do
-      validate = validator(typ[restriction], validate)
-      if typ.base_type then
-         validate = validator(typ.base_type.type[restriction], validate)
-      end
-   end
-   -- TODO: union, require-instance.
-   return function(str, k, P)
-      local val = parse(str, k)
-      if validate then validate(val, P) end
-      return val
-=======
    local validate = function(val) return val end
    local function enums (node)
       return node.primitive_type == 'enumeration' and node.enums or nil
@@ -428,7 +365,6 @@
    -- TODO: union, require-instance.
    return function(str, k, P)
       return validate(parse(str, k), P)
->>>>>>> b2ffe6bc
    end
 end
 
@@ -463,11 +399,7 @@
          -- Scalar/array parser responsible for requiring whitespace
          -- after keyword.  Struct/table don't need it as they have
          -- braces.
-<<<<<<< HEAD
          local sub = members[k] or P:error('unrecognized parameter: '..k)
-=======
-         local sub = assert(expanded_members[k], 'unrecognized parameter: '..k)
->>>>>>> b2ffe6bc
          local id = normalize_id(k)
          ret[id] = sub.parse(P, ret[id], k)
          P:skip_whitespace()
@@ -753,13 +685,8 @@
             if P:is_eof() then break end
             local k = P:parse_identifier()
             P:consume_whitespace()
-<<<<<<< HEAD
             local sub = members[k] or P:error('unrecognized rpc: '..k)
-            local data = sub.finish(sub.parse(P, sub.init()))
-=======
-            local sub = assert(members[k], 'unrecognized rpc: '..k)
             local data = sub.finish(sub.parse(P, sub.init(), k))
->>>>>>> b2ffe6bc
             table.insert(ret, {id=k, data=data})
          end
          return ret
