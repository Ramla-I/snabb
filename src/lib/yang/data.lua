--- conflicted
+++ resolved
@@ -1936,7 +1936,21 @@
    assert(choice_data.qu_x.me.v == "hey")
    assert(choice_data.qu_x.you.v == "hi")
 
-<<<<<<< HEAD
+   -- Test choice with case short form.
+   local choice_schema = schema.load_schema([[module shortform-choice-schema {
+      namespace "urn:ietf:params:xml:ns:yang:shortform-choice-schema";
+      prefix "test";
+
+      choice test {
+        default foo;
+        leaf foo { type string; default "something"; }
+        leaf bar { type string; }
+      }
+   }]])
+   local choice_data = load_config_for_schema(choice_schema,
+                                              mem.open_input_string "")
+   assert(choice_data.foo == "something")
+
    -- Check native number key.
    local native_number_key_schema = schema.load_schema([[module native-number-key {
       namespace "urn:ietf:params:xml:ns:yang:native-number-key";
@@ -1957,22 +1971,6 @@
       }
    ]])
    assert(native_number_key_data.number[1].name == "Number one!")
-=======
-   -- Test choice with case short form.
-   local choice_schema = schema.load_schema([[module shortform-choice-schema {
-      namespace "urn:ietf:params:xml:ns:yang:shortform-choice-schema";
-      prefix "test";
-
-      choice test {
-        default foo;
-        leaf foo { type string; default "something"; }
-        leaf bar { type string; }
-      }
-   }]])
-   local choice_data = load_config_for_schema(choice_schema,
-                                              mem.open_input_string "")
-   assert(choice_data.foo == "something")
->>>>>>> 5eb38578
 
    -- Test range / length restrictions.
    local range_length_schema = schema.load_schema([[module range-length-schema {
