-- Use of this source code is governed by the Apache 2.0 license; see
-- COPYING.
module(..., package.seeall)

local util = require("lib.yang.util")
local ipv4 = require("lib.protocol.ipv4")
local ipv6 = require("lib.protocol.ipv6")
local ffi = require("ffi")
local bit = require("bit")
local ethernet = require("lib.protocol.ethernet")

local ipv4_pton, ipv4_ntop = util.ipv4_pton, util.ipv4_ntop

types = {}

local function integer_type(ctype)
   local ret = {ctype=ctype}
   local min, max = ffi.new(ctype, 0), ffi.new(ctype, -1)
   if max < 0 then
      -- A signed type.  Hackily rely on unsigned types having 'u'
      -- prefix.
      max = ffi.new(ctype, bit.rshift(ffi.new('u'..ctype, max), 1))
      min = max - max - max - 1
   end
   function ret.parse(str, what)
      return util.tointeger(str, what, min, max)
   end
   function ret.tostring(val)
      local str = tostring(val)
      if str:match("ULL") then return str:sub(1, -4)
      elseif str:match("LL") then return str:sub(1, -3)
      else return str end
   end
   return ret
end

types.int8 = integer_type('int8_t')
types.int16 = integer_type('int16_t')
types.int32 = integer_type('int32_t')
types.int64 = integer_type('int64_t')
types.uint8 = integer_type('uint8_t')
types.uint16 = integer_type('uint16_t')
types.uint32 = integer_type('uint32_t')
types.uint64 = integer_type('uint64_t')

local function unimplemented(type_name)
   local ret = {}
   function ret.parse(str, what)
      error('unimplemented '..type_name..' when parsing '..what)
   end
   function ret.tostring(val)
      return tostring(val)
   end
   return ret
end

types.binary = unimplemented('binary')
types.bits = unimplemented('bits')

types.boolean = {ctype='bool'}
function types.boolean.parse(str, what)
   local str = assert(str, 'missing value for '..what)
   if str == 'true' then return true end
   if str == 'false' then return false end
   error('bad boolean value: '..str)
end
function types.boolean.tostring(val)
   return tostring(val)
end

-- FIXME: We lose precision by representing a decimal64 as a double.
types.decimal64 = {ctype='double'}
function types.decimal64.parse(str, what)
   local str = assert(str, 'missing value for '..what)
   return assert(tonumber(str), 'not a number: '..str)
end
function types.decimal64.tostring(val)
   -- FIXME: Make sure we are not given too many digits after the
   -- decimal point.
   return tostring(val)
end

types.empty = {}
function types.empty.parse (str, what)
   return assert(str == nil, "not empty value for "..what)
end
function types.empty.tostring (val)
   return ""
end

types.identityref = {}
function types.identityref.parse(str, what)
   -- References are expanded in the validation phase.
   return assert(str, 'missing value for '..what)
end
function types.identityref.tostring(val)
   return val
end

types['instance-identifier'] = unimplemented('instance-identifier')

types.leafref = {}
function types.leafref.parse(str, what)
   return assert(str, 'missing value for '..what)
end
function types.leafref.tostring(val)
   return val
end

types.string = {}
function types.string.parse(str, what)
   return assert(str, 'missing value for '..what)
end
function types.string.tostring(val)
   return val
end

types.enumeration = {}
function types.enumeration.parse(str, what)
   return assert(str, 'missing value for '..what)
end
function types.enumeration.tostring(val)
   return val
end

types.union = unimplemented('union')

--[[ Disable special type support.
types['ipv4-address'] = {
   ctype = 'uint32_t',
   parse = function(str, what) return ipv4_pton(str) end,
   tostring = function(val) return ipv4_ntop(val) end
}

types['legacy-ipv4-address'] = {
   ctype = 'uint8_t[4]',
   parse = function(str, what) return assert(ipv4:pton(str)) end,
   tostring = function(val) return ipv4:ntop(val) end
}

types['ipv6-address'] = {
   ctype = 'uint8_t[16]',
   parse = function(str, what) return assert(ipv6:pton(str)) end,
   tostring = function(val) return ipv6:ntop(val) end
}

types['mac-address'] = {
   ctype = 'uint8_t[6]',
   parse = function(str, what) return assert(ethernet:pton(str)) end,
   tostring = function(val) return ethernet:ntop(val) end
}

types['ipv4-prefix'] = {
   ctype = 'struct { uint32_t prefix; uint8_t len; }',
   parse = function(str, what)
      local prefix, len = str:match('^([^/]+)/(.*)$')
<<<<<<< HEAD
      return { util.ipv4_pton(prefix), util.tointeger(len, 'slash', 1, 32) }
   end,
   tostring = function(val)
      return util.ipv4_ntop(val[1])..'/'..tostring(val[2])
   end
=======
      return { prefix=ipv4_pton(prefix), len=util.tointeger(len, nil, 1, 32) }
   end,
   tostring = function(val) return ipv4_ntop(val.prefix)..'/'..tostring(val.len) end
>>>>>>> 54cdc4db
}

types['ipv6-prefix'] = {
   ctype = 'struct { uint8_t prefix[16]; uint8_t len; }',
   parse = function(str, what)
      local prefix, len = str:match('^([^/]+)/(.*)$')
<<<<<<< HEAD
      return { assert(ipv6:pton(prefix)), util.tointeger(len, 'slash', 1, 128) }
=======
      return { assert(ipv6:pton(prefix)), util.tointeger(len, nil, 1, 128) }
>>>>>>> 54cdc4db
   end,
   tostring = function(val) return ipv6:ntop(val[1])..'/'..tostring(val[2]) end
}
]]--

function selftest()
   assert(types['uint8'].parse('0') == 0)
   assert(types['uint8'].parse('255') == 255)
   assert(not pcall(types['uint8'].parse, '256'))
   assert(types['int8'].parse('-128') == -128)
   assert(types['int8'].parse('0') == 0)
   assert(types['int8'].parse('127') == 127)
   assert(not pcall(types['int8'].parse, '128'))
   local ip = types['ipv4-prefix'].parse('10.0.0.1/8')
   assert(types['ipv4-prefix'].tostring(ip) == '10.0.0.1/8')
   local ip = types['ipv6-prefix'].parse('fc00::1/64')
   assert(types['ipv6-prefix'].tostring(ip) == 'fc00::1/64')
end<|MERGE_RESOLUTION|>--- conflicted
+++ resolved
@@ -154,28 +154,16 @@
    ctype = 'struct { uint32_t prefix; uint8_t len; }',
    parse = function(str, what)
       local prefix, len = str:match('^([^/]+)/(.*)$')
-<<<<<<< HEAD
-      return { util.ipv4_pton(prefix), util.tointeger(len, 'slash', 1, 32) }
-   end,
-   tostring = function(val)
-      return util.ipv4_ntop(val[1])..'/'..tostring(val[2])
-   end
-=======
       return { prefix=ipv4_pton(prefix), len=util.tointeger(len, nil, 1, 32) }
    end,
    tostring = function(val) return ipv4_ntop(val.prefix)..'/'..tostring(val.len) end
->>>>>>> 54cdc4db
 }
 
 types['ipv6-prefix'] = {
    ctype = 'struct { uint8_t prefix[16]; uint8_t len; }',
    parse = function(str, what)
       local prefix, len = str:match('^([^/]+)/(.*)$')
-<<<<<<< HEAD
-      return { assert(ipv6:pton(prefix)), util.tointeger(len, 'slash', 1, 128) }
-=======
       return { assert(ipv6:pton(prefix)), util.tointeger(len, nil, 1, 128) }
->>>>>>> 54cdc4db
    end,
    tostring = function(val) return ipv6:ntop(val[1])..'/'..tostring(val[2]) end
 }
