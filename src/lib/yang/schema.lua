--- conflicted
+++ resolved
@@ -51,22 +51,6 @@
 local function parse_range_or_length_arg(loc, kind, range)
    local function parse_part(part)
       local l, r = part:match("^%s*([^%.]*)%s*%.%.%s*([^%s]*)%s*$")
-<<<<<<< HEAD
-      if not l then
-         l = part:match("^%s*([^%.]*)%s*$")
-         l = (l ~= 'min') and l
-      end
-      assert_with_loc(l, loc, 'bad range component: %s', part)
-      if l ~= 'min' then l = util.tointeger(l) end
-      if r ~= 'max' then r = r and util.tointeger(r) or l end
-      return { l, r }
-   end
-   local parts = range:split("|")
-   local parts = {}
-   for part in range:split("|") do table.insert(parts, parse_part(part)) end
-   if #parts == 0 then error_with_loc(loc, "empty range", range) end
-   return parts
-=======
       if not r then
          l = part:match("^%s*([^%.]*)%s*$")
          r = (l ~= 'min') and l
@@ -89,7 +73,6 @@
    for part in range:split("|") do table.insert(res, parse_part(part)) end
    if #res == 0 then error_with_loc(loc, "empty "..kind, range) end
    return res
->>>>>>> b2ffe6bc
 end
 
 local function collect_children(children, kinds)
@@ -354,12 +337,8 @@
    node.reference = maybe_child_property(loc, children, 'reference', 'value')
 end
 local function init_length(node, loc, argument, children)
-<<<<<<< HEAD
-   node.value = parse_range(loc, require_argument(loc, argument))
-=======
    node.value = parse_range_or_length_arg(loc, node.kind,
                                           require_argument(loc, argument))
->>>>>>> b2ffe6bc
    node.description = maybe_child_property(loc, children, 'description', 'value')
    node.reference = maybe_child_property(loc, children, 'reference', 'value')
 end
@@ -929,18 +908,12 @@
 end
 
 local primitive_types = {
-<<<<<<< HEAD
 -- Disable special types.
---   ['ietf-inet-types']=set('ipv4-address', 'ipv6-address',
---                           'ipv4-prefix', 'ipv6-prefix'),
-   ['ietf-inet-types']=set(),
---   ['ietf-yang-types']=set('mac-address')
-   ['ietf-yang-types']=set()
-=======
-   ['ietf-inet-types']=lib.set('ipv4-address', 'ipv6-address',
-                           'ipv4-prefix', 'ipv6-prefix'),
-   ['ietf-yang-types']=lib.set('mac-address')
->>>>>>> b2ffe6bc
+--   ['ietf-inet-types']=lib.set('ipv4-address', 'ipv6-address',
+--                               'ipv4-prefix', 'ipv6-prefix'),
+   ['ietf-inet-types']=lib.set(),
+--   ['ietf-yang-types']=lib.set('mac-address')
+   ['ietf-yang-types']=lib.set()
 }
 
 -- NB: mutates schema in place!
@@ -967,25 +940,17 @@
    return inherit_config(s), e
 end
 load_schema_file = util.memoize(load_schema_file)
-<<<<<<< HEAD
-function load_schema_by_name(name, revision, path)
+
+function load_schema_source_by_name(name, revision, path)
    -- FIXME: @ is not valid in a Lua module name.
    -- if revision then name = name .. '@' .. revision end
    name = name:gsub('-', '_')
    path = path or 'lib.yang'
-   return load_schema(require(path..'.'..name..'_yang'), name)
-=======
-
-function load_schema_source_by_name(name, revision)
-   -- FIXME: @ is not valid in a Lua module name.
-   -- if revision then name = name .. '@' .. revision end
-   name = name:gsub('-', '_')
-   return require('lib.yang.'..name..'_yang')
-end
-
-function load_schema_by_name(name, revision)
-   return load_schema(load_schema_source_by_name(name, revision))
->>>>>>> b2ffe6bc
+   return require(path..'.'..name..'_yang')
+end
+
+function load_schema_by_name(name, revision, path)
+   return load_schema(load_schema_source_by_name(name, revision, path), name)
 end
 load_schema_by_name = util.memoize(load_schema_by_name)
 
