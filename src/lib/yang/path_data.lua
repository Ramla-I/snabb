--- conflicted
+++ resolved
@@ -451,11 +451,7 @@
 end
 remover_for_schema_by_name = util.memoize(remover_for_schema_by_name)
 
-<<<<<<< HEAD
-function consistency_checker_from_grammar(grammar)
-=======
 function leafref_checker_from_grammar(grammar)
->>>>>>> c7a655e1
    -- Converts a relative path to an absolute path.
    -- TODO: Consider moving it to /lib/yang/path.lua.
    local function to_absolute_path (path, node_path)
@@ -532,8 +528,6 @@
                ("Broken leafref integrity in '%s' when referencing '%s'"):format(
                 path, leafref))
       end
-<<<<<<< HEAD
-=======
    end   
 end
 
@@ -592,7 +586,6 @@
    return function (data)
       leafref_checker_from_grammar(grammar)(data)
       uniqueness_checker_from_grammar(grammar)(data)
->>>>>>> c7a655e1
    end
 end
 
@@ -761,8 +754,6 @@
                                "queue[id=0]/external-interface/ip 208.118.235.148")
    remover_for_grammar(grammar, "/softwire-config/instance[device=test]/")
 
-<<<<<<< HEAD
-=======
    
    -- Test unique restrictions:
    local unique_schema = schema.load_schema([[module unique-schema {
@@ -811,6 +802,5 @@
                                           }
    ]]))
 
->>>>>>> c7a655e1
    print("selftest: ok")
 end