--- conflicted
+++ resolved
@@ -611,18 +611,11 @@
    end
 
    for i=1,2 do
-<<<<<<< HEAD
-      -- max_displacement should be rather small.  Assert here so that
-      -- we can detect any future deviation or regression.
+      -- The max displacement of this table will depend on the hash
+      -- seed, but we know for this input that it should rather small.
+      -- Assert here so that we can detect any future deviation or
+      -- regression.
       assert(ctab.max_displacement < 15, ctab.max_displacement)
-=======
-      -- The max displacement of this table will depend on the hash
-      -- seed, but we know for this input that it should be between 8
-      -- and 10.  Assert here so that we can detect any future
-      -- deviation or regression.
-      assert(ctab.max_displacement >= 8, ctab.max_displacement)
-      assert(ctab.max_displacement <= 10, ctab.max_displacement)
->>>>>>> 8960b0fe
 
       ctab:selfcheck()
 
