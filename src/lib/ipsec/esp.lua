-- Implementation of IPsec ESP using AES-128-GCM with a 12 byte ICV and
-- “Extended Sequence Number” (see RFC 4303 and RFC 4106). Provides
-- address-family independent encapsulation/decapsulation routines for
-- “tunnel mode” and “transport mode” routines for IPv6.
--
-- Notes:
--
--  * Wrapping around of the Extended Sequence Number is *not* detected because
--    it is assumed to be an unrealistic scenario as it would take 584 years to
--    overflow the counter when transmitting 10^9 packets per second.
--
--  * decapsulate_transport6: Rejection of IP fragments is *not* implemented
--    because `lib.protocol.ipv6' does not support fragmentation. E.g.
--    fragments will be rejected because they can not be parsed as IPv6
--    packets. If however `lib.protocol.ipv6' were to be updated to be able to
--    parse IP fragments this implementation would have to be updated as well
--    to remain correct. See the “Reassembly” section of RFC 4303 for details:
--    https://tools.ietf.org/html/rfc4303#section-3.4.1
--
module(..., package.seeall)
local header = require("lib.protocol.header")
local datagram = require("lib.protocol.datagram")
local ethernet = require("lib.protocol.ethernet")
local ipv6 = require("lib.protocol.ipv6")
local esp = require("lib.protocol.esp")
local esp_tail = require("lib.protocol.esp_tail")
local aes_128_gcm = require("lib.ipsec.aes_128_gcm")
local seq_no_t = require("lib.ipsec.seq_no_t")
local lib = require("core.lib")
local ffi = require("ffi")
local C = ffi.C
local logger = lib.logger_new({ rate = 32, module = 'esp' })

require("lib.ipsec.track_seq_no_h")
local window_t = ffi.typeof("uint8_t[?]")

PROTOCOL = 50 -- https://tools.ietf.org/html/rfc4303#section-2

local ETHERNET_SIZE = ethernet:sizeof()
local IPV6_SIZE = ipv6:sizeof()
local ESP_SIZE = esp:sizeof()
local ESP_TAIL_SIZE = esp_tail:sizeof()

local TRANSPORT6_PAYLOAD_OFFSET = ETHERNET_SIZE + IPV6_SIZE

local function padding (a, l) return (a - l%a) % a end

function esp_new (conf)
   assert(conf.mode == "aes-gcm-128-12", "Only supports 'aes-gcm-128-12'.")
   assert(conf.spi, "Need SPI.")

   local o = {
      cipher = aes_128_gcm:new(conf.spi, conf.key, conf.salt),
      spi = conf.spi,
      seq = ffi.new(seq_no_t),
      pad_to = 4, -- minimal padding
      esp = esp:new({}),
      esp_tail = esp_tail:new({}),
      ip = ipv6:new({}) -- for transport mode
   }

   o.ESP_CTEXT_OVERHEAD = o.cipher.IV_SIZE + ESP_TAIL_SIZE
   o.ESP_OVERHEAD = ESP_SIZE + o.ESP_CTEXT_OVERHEAD + o.cipher.AUTH_SIZE

   return o
end

encrypt = {}

function encrypt:new (conf)
   return setmetatable(esp_new(conf), {__index=encrypt})
end

-- Increment sequence number.
function encrypt:next_seq_no ()
   self.seq.no = self.seq.no + 1
end

function encrypt:padding (length)
   -- See https://tools.ietf.org/html/rfc4303#section-2.4
   return padding(self.pad_to, length + self.ESP_CTEXT_OVERHEAD)
end

function encrypt:encode_esp_trailer (ptr, next_header, pad_length)
   self.esp_tail:new_from_mem(ptr, ESP_TAIL_SIZE)
   self.esp_tail:next_header(next_header)
   self.esp_tail:pad_length(pad_length)
end

function encrypt:encrypt_payload (ptr, length)
   self:next_seq_no()
   local seq, low, high = self.seq, self.seq:low(), self.seq:high()
   self.cipher:encrypt(ptr, seq, low, high, ptr, length, ptr + length)
end

function encrypt:encode_esp_header (ptr)
   self.esp:new_from_mem(ptr, ESP_SIZE)
   self.esp:spi(self.spi)
   self.esp:seq_no(self.seq:low())
   ffi.copy(ptr + ESP_SIZE, self.seq, self.cipher.IV_SIZE)
end

-- Encapsulation in transport mode is performed as follows:
--   1. Grow p to fit ESP overhead
--   2. Append ESP trailer to p
--   3. Encrypt payload+trailer in place
--   4. Move resulting ciphertext to make room for ESP header
--   5. Write ESP header
function encrypt:encapsulate_transport6 (p)
   if p.length < TRANSPORT6_PAYLOAD_OFFSET then return nil end

   local payload = p.data + TRANSPORT6_PAYLOAD_OFFSET
   local payload_length = p.length - TRANSPORT6_PAYLOAD_OFFSET
   local pad_length = self:padding(payload_length)
   local overhead = self.ESP_OVERHEAD + pad_length
   p = packet.resize(p, p.length + overhead)

   self.ip:new_from_mem(p.data + ETHERNET_SIZE, IPV6_SIZE)

   local tail = payload + payload_length + pad_length
   self:encode_esp_trailer(tail, self.ip:next_header(), pad_length)

   local ctext_length = payload_length + pad_length + ESP_TAIL_SIZE
   self:encrypt_payload(payload, ctext_length)

   local ctext = payload + ESP_SIZE + self.cipher.IV_SIZE
   C.memmove(ctext, payload, ctext_length + self.cipher.AUTH_SIZE)

   self:encode_esp_header(payload)

   self.ip:next_header(PROTOCOL)
   self.ip:payload_length(payload_length + overhead)

   return p
end

-- Encapsulation in tunnel mode is performed as follows:
-- (In tunnel mode, the input packet must be an IP frame already stripped of
-- its Ethernet header.)
--   1. Grow and shift p to fit ESP overhead
--   2. Append ESP trailer to p
--   3. Encrypt payload+trailer in place
--   4. Write ESP header
-- (The resulting packet contains the raw ESP frame, without IP or Ethernet
-- headers.)
function encrypt:encapsulate_tunnel (p, next_header)
   local pad_length = self:padding(p.length)
   local trailer_overhead = pad_length + ESP_TAIL_SIZE + self.cipher.AUTH_SIZE
   local orig_length = p.length
   p = packet.resize(p, orig_length + trailer_overhead)

   local tail = p.data + orig_length + pad_length
   self:encode_esp_trailer(tail, next_header, pad_length)

   local ctext_length = orig_length + pad_length + ESP_TAIL_SIZE
   self:encrypt_payload(p.data, ctext_length)

   local len = p.length
   p = packet.shiftright(p, ESP_SIZE + self.cipher.IV_SIZE)

   self:encode_esp_header(p.data)

   return p
end


decrypt = {}

function decrypt:new (conf)
   local o = esp_new(conf)

   o.MIN_SIZE = o.ESP_OVERHEAD + padding(o.pad_to, o.ESP_OVERHEAD)
   o.CTEXT_OFFSET = ESP_SIZE + o.cipher.IV_SIZE
   o.PLAIN_OVERHEAD = ESP_SIZE + o.cipher.IV_SIZE + o.cipher.AUTH_SIZE

   local window_size = conf.window_size or 128
   o.window_size = window_size + padding(8, window_size)
   o.window = ffi.new(window_t, o.window_size / 8)

   o.resync_threshold = conf.resync_threshold or 1024
   o.resync_attempts = conf.resync_attempts or 8

   o.decap_fail = 0

   o.auditing = conf.auditing

   return setmetatable(o, {__index=decrypt})
end

function decrypt:decrypt_payload (ptr, length)
<<<<<<< HEAD
   assert(self.esp:new_from_mem(ptr, length), "packet too short")
   if self.esp:spi() ~= self.spi then return nil end
=======
   if not self.esp:new_from_mem(ptr, length)
      or self.esp:spi() ~= self.spi
   then return nil end
>>>>>>> 1600fcb7

   local iv_start = ptr + ESP_SIZE
   local ctext_start = ptr + self.CTEXT_OFFSET
   local ctext_length = length - self.PLAIN_OVERHEAD

   local seq_low = self.esp:seq_no()
   local seq_high = tonumber(
      C.check_seq_no(seq_low, self.seq.no, self.window, self.window_size)
   )

   local error = nil
   if seq_high < 0 or not self.cipher:decrypt(
      ctext_start, seq_low, seq_high, iv_start, ctext_start, ctext_length
   ) then
      if seq_high < 0 then error = "replayed"
      else                 error = "integrity error" end

      self.decap_fail = self.decap_fail + 1
      if self.decap_fail > self.resync_threshold then
         seq_high = self:resync(ptr, length, seq_low, seq_high)
         if seq_high then error = nil end
      end
   end

   if error then
      self:audit(error)
      return nil
   end

   self.decap_fail = 0
   self.seq.no = C.track_seq_no(
      seq_high, seq_low, self.seq.no, self.window, self.window_size
   )

   local esp_tail_start = ctext_start + ctext_length - ESP_TAIL_SIZE
   self.esp_tail:new_from_mem(esp_tail_start, ESP_TAIL_SIZE)

   local ptext_length =
      ctext_length - self.esp_tail:pad_length() - ESP_TAIL_SIZE
   return ctext_start, ptext_length
end

-- Decapsulation in transport mode is performed as follows:
--   1. Parse IP and ESP headers and check Sequence Number
--   2. Decrypt ciphertext in place
--   3. Parse ESP trailer and update IP header
--   4. Move cleartext up to IP payload
--   5. Shrink p by ESP overhead
function decrypt:decapsulate_transport6 (p)
   if p.length - TRANSPORT6_PAYLOAD_OFFSET < self.MIN_SIZE then return nil end

   self.ip:new_from_mem(p.data + ETHERNET_SIZE, IPV6_SIZE)

   local payload = p.data + TRANSPORT6_PAYLOAD_OFFSET
   local payload_length = p.length - TRANSPORT6_PAYLOAD_OFFSET

   local ptext_start, ptext_length =
      self:decrypt_payload(payload, payload_length)

   if not ptext_start then return nil end

   self.ip:next_header(self.esp_tail:next_header())
   self.ip:payload_length(ptext_length)

   C.memmove(payload, ptext_start, ptext_length)
   p = packet.resize(p, TRANSPORT6_PAYLOAD_OFFSET + ptext_length)

   return p
end

-- Decapsulation in tunnel mode is performed as follows:
-- (In tunnel mode, the input packet must be already stripped of its outer
-- Ethernet and IP headers.)
--   1. Parse ESP header and check Sequence Number
--   2. Decrypt ciphertext in place
--   3. Parse ESP trailer and shrink p by overhead
-- (The resulting packet contains the raw ESP payload (i.e. an IP frame),
-- without an Ethernet header.)
function decrypt:decapsulate_tunnel (p)
   if p.length < self.MIN_SIZE then return nil end

   local ptext_start, ptext_length = self:decrypt_payload(p.data, p.length)

<<<<<<< HEAD
   if not ptext_start then return false end
=======
   if not ptext_start then return nil end
>>>>>>> 1600fcb7

   p = packet.shiftleft(p, self.CTEXT_OFFSET)
   p = packet.resize(p, ptext_length)

   return p, self.esp_tail:next_header()
end

function decrypt:audit (reason)
   if not self.auditing then return end
   -- This is the information RFC4303 says we SHOULD log
   logger:log("Rejecting packet (" ..
              "SPI=" .. self.spi .. ", " ..
              "src_addr='" .. self.ip:ntop(self.ip:src()) .. "', " ..
              "dst_addr='" .. self.ip:ntop(self.ip:dst()) .. "', " ..
              "seq_low=" .. self.esp:seq_no() .. ", " ..
              "flow_id=" .. self.ip:flow_label() .. ", " ..
              "reason='" .. reason .. "'" ..
              ")")
end

function decrypt:resync (ptr, length, seq_low, seq_high)
   local iv_start = ptr + ESP_SIZE
   local ctext_start = ptr + self.CTEXT_OFFSET
   local ctext_length = length - self.PLAIN_OVERHEAD

   if seq_high < 0 then
      -- The sequence number looked replayed, we use the last seq_high we have
      -- seen
      seq_high = self.seq:high()
   else
      -- We failed to decrypt in-place, undo the damage to recover the original
      -- ctext (ignore bogus auth data)
      self.cipher:encrypt(
         ctext_start, iv_start, seq_low, seq_high, ctext_start, ctext_length
      )
   end

   local p_orig = packet.from_pointer(ptr, length)
   for i = 1, self.resync_attempts do
      seq_high = seq_high + 1
      if self.cipher:decrypt(
         ctext_start, seq_low, seq_high, iv_start, ctext_start, ctext_length
      ) then
         packet.free(p_orig)
         return seq_high
      else
         ffi.copy(ptr, p_orig.data, length)
      end
   end
end


function selftest ()
   local conf = { spi = 0x0,
                  mode = "aes-gcm-128-12",
                  key = "00112233445566778899AABBCCDDEEFF",
                  salt = "00112233",
                  resync_threshold = 16,
                  resync_attempts = 8}
   local enc, dec = encrypt:new(conf), decrypt:new(conf)
   local payload = packet.from_string(
[[abcdefghijklmnopqrstuvwxyz
ABCDEFGHIJKLMNOPQRSTUVWXYZ
0123456789]]
   )
   local d = datagram:new(payload)
   local ip = ipv6:new({})
   ip:payload_length(payload.length)
   d:push(ip)
   d:push(ethernet:new({type=0x86dd}))
   local p = d:packet()
   -- Check integrity
   print("original", lib.hexdump(ffi.string(p.data, p.length)))
   local p_enc = assert(enc:encapsulate_transport6(packet.clone(p)),
                        "encapsulation failed")
   print("encrypted", lib.hexdump(ffi.string(p_enc.data, p_enc.length)))
   local p2 = assert(dec:decapsulate_transport6(packet.clone(p_enc)),
                     "decapsulation failed")
   print("decrypted", lib.hexdump(ffi.string(p2.data, p2.length)))
   assert(p2.length == p.length and C.memcmp(p.data, p2.data, p.length) == 0,
          "integrity check failed")
   -- ... for tunnel mode
   local p_enc = assert(enc:encapsulate_tunnel(packet.clone(p), 42),
                        "encapsulation failed")
   print("enc. (tun)", lib.hexdump(ffi.string(p_enc.data, p_enc.length)))
   local p2, nh = dec:decapsulate_tunnel(packet.clone(p_enc))
   assert(p2 and nh == 42, "decapsulation failed")
   print("dec. (tun)", lib.hexdump(ffi.string(p2.data, p2.length)))
   assert(p2.length == p.length and C.memcmp(p.data, p2.data, p.length) == 0,
          "integrity check failed")
   -- Check invalid packets.
   assert(not enc:encapsulate_transport6(packet.from_string("invalid")),
          "encapsulated invalid packet")
   assert(not dec:decapsulate_transport6(packet.from_string("invalid")),
          "decapsulated invalid packet")
   -- ... for tunnel mode
   assert(not dec:decapsulate_tunnel(packet.from_string("invalid")),
          "decapsulated invalid packet")
   -- Check minimum packet.
   local p_min = packet.from_string("012345678901234567890123456789012345678901234567890123")
   p_min.data[18] = 0 -- Set IPv6 payload length to zero
   p_min.data[19] = 0 -- ...
   assert(p_min.length == TRANSPORT6_PAYLOAD_OFFSET)
   print("original", lib.hexdump(ffi.string(p_min.data, p_min.length)))
   local e_min = assert(enc:encapsulate_transport6(packet.clone(p_min)))
   print("encrypted", lib.hexdump(ffi.string(e_min.data, e_min.length)))
   assert(e_min.length == dec.MIN_SIZE+TRANSPORT6_PAYLOAD_OFFSET)
   e_min = assert(dec:decapsulate_transport6(e_min),
                  "decapsulation of minimum packet failed")
   print("decrypted", lib.hexdump(ffi.string(e_min.data, e_min.length)))
   assert(e_min.length == TRANSPORT6_PAYLOAD_OFFSET)
   assert(p_min.length == e_min.length
          and C.memcmp(p_min.data, e_min.data, p_min.length) == 0,
          "integrity check failed")
   -- ... for tunnel mode
   print("original", "(empty)")
   local e_min = assert(enc:encapsulate_tunnel(packet.allocate(), 0))
   print("enc. (tun)", lib.hexdump(ffi.string(e_min.data, e_min.length)))
   e_min = assert(dec:decapsulate_tunnel(e_min))
   assert(e_min.length == 0)
   -- Tunnel/transport mode independent tests
   for _, op in ipairs(
      {{encap=function (p) return enc:encapsulate_transport6(p) end,
        decap=function (p) return dec:decapsulate_transport6(p) end},
       {encap=function (p) return enc:encapsulate_tunnel(p, 0) end,
        decap=function (p) return dec:decapsulate_tunnel(p) end}}
   ) do
      -- Check transmitted Sequence Number wrap around
      C.memset(dec.window, 0, dec.window_size / 8) -- clear window
      enc.seq.no = 2^32 - 1 -- so next encapsulated will be seq 2^32
      dec.seq.no = 2^32 - 1 -- pretend to have seen 2^32-1
      local px = op.encap(packet.clone(p))
      assert(op.decap(px),
             "Transmitted Sequence Number wrap around failed.")
      assert(dec.seq:high() == 1 and dec.seq:low() == 0,
             "Lost Sequence Number synchronization.")
      -- Check Sequence Number exceeding window
      C.memset(dec.window, 0, dec.window_size / 8) -- clear window
      enc.seq.no = 2^32
      dec.seq.no = 2^32 + dec.window_size + 1
      local px = op.encap(packet.clone(p))
      assert(not op.decap(px),
             "Accepted out of window Sequence Number.")
      assert(dec.seq:high() == 1 and dec.seq:low() == dec.window_size+1,
             "Corrupted Sequence Number.")
      -- Test anti-replay: From a set of 15 packets, first send all those
      -- that have an even sequence number.  Then, send all 15.  Verify that
      -- in the 2nd run, packets with even sequence numbers are rejected while
      -- the others are not.
      -- Then do the same thing again, but with offset sequence numbers so that
      -- we have a 32bit wraparound in the middle.
      local offset = 0 -- close to 2^32 in the 2nd iteration
      for offset = 0, 2^32-7, 2^32-7 do -- duh
         C.memset(dec.window, 0, dec.window_size / 8) -- clear window
         dec.seq.no = offset
         for i = 1+offset, 15+offset do
            if (i % 2 == 0) then
               enc.seq.no = i-1 -- so next seq will be i
               local px = op.encap(packet.clone(p))
               assert(op.decap(px),
                      "rejected legitimate packet seq=" .. i)
               assert(dec.seq.no == i,
                      "Lost sequence number synchronization")
            end
         end
         for i = 1+offset, 15+offset do
            enc.seq.no = i-1
            local px = op.encap(packet.clone(p))
            if (i % 2 == 0) then
               assert(not op.decap(px),
                      "accepted replayed packet seq=" .. i)
            else
               assert(op.decap(px),
                      "rejected legitimate packet seq=" .. i)
            end
         end
      end
      -- Check that packets from way in the past/way in the future (further
      -- than the biggest allowable window size) are rejected This is where we
      -- ultimately want resynchronization (wrt. future packets)
      C.memset(dec.window, 0, dec.window_size / 8) -- clear window
      dec.seq.no = 2^34 + 42
      enc.seq.no = 2^36 + 24
      local px = op.encap(packet.clone(p))
      assert(not op.decap(px),
             "accepted packet from way into the future")
      enc.seq.no = 2^32 + 42
      local px = op.encap(packet.clone(p))
      assert(not op.decap(px),
             "accepted packet from way into the past")
      -- Test resynchronization after having lost  >2^32 packets
      enc.seq.no = 0
      dec.seq.no = 0
      C.memset(dec.window, 0, dec.window_size / 8) -- clear window
      local px = op.encap(packet.clone(p)) -- do an initial packet
      assert(op.decap(px), "decapsulation failed")
      enc.seq:high(3) -- pretend there has been massive packet loss
      enc.seq:low(24)
      for i = 1, dec.resync_threshold do
         local px = op.encap(packet.clone(p))
         assert(not op.decap(px), "decapsulated pre-resync packet")
      end
      local px = op.encap(packet.clone(p))
      assert(op.decap(px), "failed to resynchronize")
      -- Make sure we don't accidentally resynchronize with very old replayed
      -- traffic
      enc.seq.no = 42
      for i = 1, dec.resync_threshold do
         local px = op.encap(packet.clone(p))
         assert(not op.decap(px), "decapsulated very old packet")
      end
      local px = op.encap(packet.clone(p))
      assert(not op.decap(px), "resynchronized with the past!")
   end
end<|MERGE_RESOLUTION|>--- conflicted
+++ resolved
@@ -188,14 +188,9 @@
 end
 
 function decrypt:decrypt_payload (ptr, length)
-<<<<<<< HEAD
-   assert(self.esp:new_from_mem(ptr, length), "packet too short")
-   if self.esp:spi() ~= self.spi then return nil end
-=======
    if not self.esp:new_from_mem(ptr, length)
       or self.esp:spi() ~= self.spi
    then return nil end
->>>>>>> 1600fcb7
 
    local iv_start = ptr + ESP_SIZE
    local ctext_start = ptr + self.CTEXT_OFFSET
@@ -279,11 +274,7 @@
 
    local ptext_start, ptext_length = self:decrypt_payload(p.data, p.length)
 
-<<<<<<< HEAD
-   if not ptext_start then return false end
-=======
    if not ptext_start then return nil end
->>>>>>> 1600fcb7
 
    p = packet.shiftleft(p, self.CTEXT_OFFSET)
    p = packet.resize(p, ptext_length)
