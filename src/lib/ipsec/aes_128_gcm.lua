module(..., package.seeall)
local ffi = require("ffi")
local C = ffi.C
local ASM = require("lib.ipsec.aes_128_gcm_avx")
local header = require("lib.protocol.header")
local lib = require("core.lib")
local ntohl, htonl = lib.ntohl, lib.htonl


-- IV pseudo header

local iv = subClass(header)
iv._name = "iv"
iv:init({ffi.typeof[[
            struct {
               uint8_t salt[4];
               uint8_t iv[8];
               uint32_t padding;
            } __attribute__((packed, aligned(16)))
         ]]})

function iv:new (salt)
   local o = iv:superClass().new(self)
   local h = o:header()
   ffi.copy(h.salt, salt, 4)
   h.padding = htonl(0x1)
   return o
end

function iv:iv (iv)
   local h = self:header()
   if iv ~= nil then
      ffi.copy(h.iv, iv, 8)
   else
      return self:header_ptr()+4, 8
   end
end


-- AAD pseudo header

local aad = subClass(header)
aad._name = "aad"
aad:init({ffi.typeof[[
            struct {
               uint32_t spi;
               uint32_t seq_no[2];
               uint32_t padding;
            } __attribute__((packed))
          ]]})

function aad:new (spi)
   local o = aad:superClass().new(self)
   local h = o:header()
   h.spi = htonl(spi)
   return o
end

function aad:seq_no (seq_l, seq_h)
   local h = self:header()
   h.seq_no[0] = htonl(seq_h)
   h.seq_no[1] = htonl(seq_l)
end


-- AES-128-GCM wrapper

local function u8_ptr (ptr) return ffi.cast("uint8_t *", ptr) end

-- Encrypt a single 128-bit block with the basic AES block cipher.
local function aes_128_block (block, key)
   local gcm_data = ffi.new("gcm_data __attribute__((aligned(16)))")
   ASM.aes_keyexp_128_enc_avx(key, gcm_data)
   ASM.aesni_encrypt_single_block(gcm_data, block)
end

local aes_128_gcm = {}

function aes_128_gcm:new (spi, key, salt)
   assert(spi, "Need SPI.")
<<<<<<< HEAD
=======
   -- We only support 128-bit keys.
   assert(key and #key == 32, "Need 16 bytes of key material.")
   assert(salt and #salt == 8, "Need 4 bytes of salt.")
>>>>>>> 43d498a2
   local o = {}
   o.key = ffi.new("uint8_t[16]")
   ffi.copy(o.key, lib.hexundump(key, 16, "Need 16 bytes of key material."), 16)
   o.IV_SIZE = 8
<<<<<<< HEAD
   o.iv = iv:new(lib.hexundump(salt, 4, "Need 4 bytes of salt."))
   o.AUTH_SIZE = 12
=======
   o.iv = iv:new(lib.hexundump(salt, 4))
   -- “Implementations MUST support a full-length 16-octet ICV”
   o.AUTH_SIZE = 16
>>>>>>> 43d498a2
   o.auth_buf = ffi.new("uint8_t[?]", o.AUTH_SIZE)
   o.AAD_SIZE = 12
   o.aad = aad:new(spi)
   -- Compute subkey (H)
   o.hash_subkey = ffi.new("uint8_t[?] __attribute__((aligned(16)))", 16)
   aes_128_block(o.hash_subkey, o.key)
   o.gcm_data = ffi.new("gcm_data __attribute__((aligned(16)))")
   ASM.aes_keyexp_128_enc_avx(o.key, o.gcm_data)
   ASM.aesni_gcm_precomp_avx_gen4(o.gcm_data, o.hash_subkey)
   return setmetatable(o, {__index=aes_128_gcm})
end

function aes_128_gcm:encrypt (out_ptr, iv, seq_low, seq_high, payload, length, auth_dest)
   self.iv:iv(iv)
   self.aad:seq_no(seq_low, seq_high)
   ASM.aesni_gcm_enc_avx_gen4(self.gcm_data,
                              out_ptr,
                              payload, length,
                              u8_ptr(self.iv:header_ptr()),
                              u8_ptr(self.aad:header_ptr()), self.AAD_SIZE,
                              auth_dest or self.auth_buf, self.AUTH_SIZE)
end

function aes_128_gcm:decrypt (out_ptr, seq_low, seq_high, iv, ciphertext, length)
   self.iv:iv(iv)
   self.aad:seq_no(seq_low, seq_high)
   ASM.aesni_gcm_dec_avx_gen4(self.gcm_data,
                              out_ptr,
                              ciphertext, length,
                              u8_ptr(self.iv:header_ptr()),
                              u8_ptr(self.aad:header_ptr()), self.AAD_SIZE,
                              self.auth_buf, self.AUTH_SIZE)
   return ASM.auth16_equal(self.auth_buf, ciphertext + length) == 0
end


function selftest ()
   local seq_no_t = require("lib.ipsec.seq_no_t")
   -- Test decryption against vectors from “Test Cases for the use of GCM [...]
   -- in IPsec ESP”, see: https://tools.ietf.org/html/draft-mcgrew-gcm-test-01
   local test = { { key   = "4c80cdefbb5d10da906ac73c3613a634",
                    salt  = "2e443b68",
                    spi   = 0x00004321,
                    seq   = 0x8765432100000000ULL,
                    iv    = "4956ed7e3b244cfe",
                    ctag  = "fecf537e729d5b07dc30df528dd22b76"..
                            "8d1b98736696a6fd348509fa13ceac34"..
                            "cfa2436f14a3f3cf65925bf1f4a13c5d"..
                            "15b21e1884f5ff6247aeabb786b93bce"..
                            "61bc17d768fd9732459018148f6cbe72"..
                            "2fd04796562dfdb4",
                    plain = "45000048699a000080114db7c0a80102"..
                            "c0a801010a9bf15638d3010000010000"..
                            "00000000045f736970045f7564700373"..
                            "69700963796265726369747902646b00"..
                            "0021000101020201" },
                  { key   = "3de09874b388e6491988d0c3607eae1f",
                    salt  = "57690e43",
                    spi   = 0x42f67e3f,
                    seq   = 0x1010101010101010ULL,
                    iv    = "4e280000a2fca1a3",
                    ctag  = "fba2caa4853cf9f0f22cb10d86dd83b0"..
                            "fec75691cf1a04b00d1138ec9c357917"..
                            "65acbd8701ad79845bf9fe3fba487bc9"..
                            "1755e6662b4c8d0d1f5e22739530320a"..
                            "e0d731cc978ecafaeae88f00e80d6e48",
                    plain = "4500003c99c300008001cb7c40679318"..
                            "010101010800085c0200430061626364"..
                            "65666768696a6b6c6d6e6f7071727374"..
                            "75767761626364656667686901020201" },
                  { key   = "3de09874b388e6491988d0c3607eae1f",
                    salt  = "57690e43",
                    spi   = 0x42f67e3f,
                    seq   = 0x1010101010101010ULL,
                    iv    = "4e280000a2fca1a3",
                    ctag  = "fba2ca845e5df9f0f22c3e6e86dd831e"..
                            "1fc65792cd1af9130e1379ed369f071f"..
                            "35e034be95f112e4e7d05d35",
                    plain = "4500001c42a200008001441f406793b6"..
                            "e00000020a00f5ff01020201" },
                  { key   = "abbccddef00112233445566778899aab",
                    salt  = "decaf888",
                    spi   = 0x00000100,
                    seq   = 0x0000000000000001ULL,
                    iv    = "cafedebaceface74",
                    ctag  = "18a6fd42f72cbf4ab2a2ea901f73d814"..
                            "e3e7f243d95412e1c349c1d2fbec168f"..
                            "9190feebaf2cb01984e65863965d7472"..
                            "b79da345e0e780191f0d2f0e0f496c22"..
                            "6f2127b27db35724e7845d68651f57e6"..
                            "5f354f75ff17015769623436",
                    plain = "4500004933ba00007f119106c3fb1d10"..
                            "c2b1d326c02831ce0035dd7b800302d5"..
                            "00004e20001e8c18d75b81dc91baa047"..
                            "6b91b924b280389d92c963bac046ec95"..
                            "9b6266c04722b14923010101" },
                  { key   = "3de09874b388e6491988d0c3607eae1f",
                    salt  = "57690e43",
                    spi   = 0x42f67e3f,
                    seq   = 0x1010101010101010ULL,
                    iv    = "4e280000a2fca1a3",
                    ctag  = "fba2cad12fc1f9f00d3cebf305410db8"..
                            "3d7784b607323d220f24b0a97d541828"..
                            "00cadb0f68d99ef0e0c0c89ae9bea888"..
                            "4e52d65bc1afd0740f742444747b5b39"..
                            "ab533163aad4550ee5160975cdb608c5"..
                            "769189609763b8e18caa81e2",
                    plain = "45000049333e00007f119182c3fb1d10"..
                            "c2b1d326c02831ce0035cb458003025b"..
                            "000001e0001e8c18d65759d52284a035"..
                            "2c71475c8880391c764d6e5ee0496b32"..
                            "5ae270c03899493915010101" },
                  { key   = "abbccddef00112233445566778899aab",
                    salt  = "decaf888",
                    spi   = 0x00000100,
                    seq   = 0x0000000000000001ULL,
                    iv    = "cafedebaceface74",
                    ctag  = "29c9fc69a197d038ccdd14e2ddfcaa05"..
                            "43332164412503524303ed3c6c5f2838"..
                            "43af8c3e",
                    plain = "746f016265016f72016e6f7401746f01"..
                            "62650001" },
                  { key   = "3de09874b388e6491988d0c3607eae1f",
                    salt  = "57690e43",
                    spi   = 0x3f7ef642,
                    seq   = 0x1010101010101010ULL,
                    iv    = "4e280000a2fca1a3",
                    ctag  = "fba2caa8c6c5f9f0f22ca54a061210ad"..
                            "3f6e5791cf1aca210d117cec9c357917"..
                            "65acbd8701ad79845bf9fe3fba487bc9"..
                            "6321930684eecadb56912546e7a95c97"..
                            "40d7cb05",
                    plain = "45000030da3a00008001df3bc0a80005"..
                            "c0a800010800c6cd0200070061626364"..
                            "65666768696a6b6c6d6e6f7071727374"..
                            "01020201" },
                  { key   = "4c80cdefbb5d10da906ac73c3613a634",
                    salt  = "22433c64",
                    spi   = 0x00004321,
                    seq   = 0x8765432100000007ULL,
                    iv    = "4855ec7d3a234bfd",
                    ctag  = "74752e8aeb5d873cd7c0f4acc36c4bff"..
                            "84b7d7b98f0ca8b6acda6894bc619069"..
                            "ef9cbc28fe1b56a7c4e0d58c86cd2bc0",
                    plain = "0800c6cd020007006162636465666768"..
                            "696a6b6c6d6e6f707172737401020201" } }
   for i, t in ipairs(test) do
      print("Test vector:", i)
      local gcm = aes_128_gcm:new(t.spi, t.key, t.salt)
      local iv = lib.hexundump(t.iv, gcm.IV_SIZE)
      local seq = ffi.new(seq_no_t)
      seq.no = t.seq
      local length = #t.plain/2
      local p = ffi.new("uint8_t[?]", length + gcm.AUTH_SIZE)
      local c = ffi.new("uint8_t[?]", length + gcm.AUTH_SIZE)
      local o = ffi.new("uint8_t[?]", length + gcm.AUTH_SIZE)
      ffi.copy(p, lib.hexundump(t.plain, length), length)
      ffi.copy(c, lib.hexundump(t.ctag, length + gcm.AUTH_SIZE), length + gcm.AUTH_SIZE)
      gcm:encrypt(o, iv, seq:low(), seq:high(), p, length, o + length)
      print("ctext+tag", lib.hexdump(ffi.string(c, length + gcm.AUTH_SIZE)))
      print("is       ", lib.hexdump(ffi.string(o, length + gcm.AUTH_SIZE)))
      assert(C.memcmp(c, o, length + gcm.AUTH_SIZE) == 0)
      gcm:decrypt(o, seq:low(), seq:high(), iv, c, length)
      print("plaintext", lib.hexdump(ffi.string(p, length)))
      print("is       ", lib.hexdump(ffi.string(o, length)))
      assert(C.memcmp(p, o, length) == 0)
      assert(C.memcmp(c + length, o + length, gcm.AUTH_SIZE) == 0,
             "Authentication failed.")
   end
   -- Microbenchmarks.
   local pmu = require("lib.pmu")
   local has_pmu_counters, err = pmu.is_available()
   if not has_pmu_counters then
      io.stderr:write('No PMU available: '..err..'\n')
   else
      pmu.setup()
   end
   local profile = (has_pmu_counters and pmu.profile) or function (f) f() end
   local length = 1000 * 1000 * 100 -- 100MB
   local gcm = aes_128_gcm:new(0x0, "00000000000000000000000000000000", "00000000")
   local p = ffi.new("uint8_t[?]", length + gcm.AUTH_SIZE)
   local start = C.get_monotonic_time()
   profile(function ()
         ASM.aesni_gcm_enc_avx_gen4(gcm.gcm_data,
                                    p, p, length,
                                    u8_ptr(gcm.iv:header_ptr()),
                                    p, 0, -- No AAD
                                    p + length, gcm.AUTH_SIZE)
   end)
   local finish = C.get_monotonic_time()
   print("Encrypted", length, "bytes in", finish-start, "seconds")
   local start = C.get_monotonic_time()
   profile(function ()
         ASM.aesni_gcm_dec_avx_gen4(gcm.gcm_data,
                                    p, p, length,
                                    u8_ptr(gcm.iv:header_ptr()),
                                    p, 0, -- No AAD
                                    p + length, gcm.AUTH_SIZE)
   end)
   local finish = C.get_monotonic_time()
   print("Decrypted", length, "bytes in", finish-start, "seconds")
   -- Test aes_128_block with vectors from
   -- http://www.inconteam.com/software-development/41-encryption/55-aes-test-vectors 
   local test_key = ffi.new("uint8_t[16]")
   ffi.copy(test_key, lib.hexundump("2b7e151628aed2a6abf7158809cf4f3c", 16), 16)
   local block = ffi.new("uint8_t[16]")
   local should = ffi.new("uint8_t[16]")
   local test_blocks = {
      { "6bc1bee22e409f96e93d7e117393172a", "3ad77bb40d7a3660a89ecaf32466ef97" },
      { "ae2d8a571e03ac9c9eb76fac45af8e51", "f5d3d58503b9699de785895a96fdbaaf" },
      { "30c81c46a35ce411e5fbc1191a0a52ef", "43b1cd7f598ece23881b00e3ed030688" },
      { "f69f2445df4f9b17ad2b417be66c3710", "7b0c785e27e8ad3f8223207104725dd4" }
   }
   for _, b in ipairs(test_blocks) do
      print("Block:", b[1], b[2])
      ffi.copy(block, lib.hexundump(b[1], 16), 16)
      ffi.copy(should, lib.hexundump(b[2], 16), 16)
      aes_128_block(block, test_key)
      assert(C.memcmp(should, block, 16) == 0)
   end
end


aes_128_gcm.selftest = selftest
return aes_128_gcm<|MERGE_RESOLUTION|>--- conflicted
+++ resolved
@@ -78,24 +78,14 @@
 
 function aes_128_gcm:new (spi, key, salt)
    assert(spi, "Need SPI.")
-<<<<<<< HEAD
-=======
+   local o = {}
    -- We only support 128-bit keys.
-   assert(key and #key == 32, "Need 16 bytes of key material.")
-   assert(salt and #salt == 8, "Need 4 bytes of salt.")
->>>>>>> 43d498a2
-   local o = {}
    o.key = ffi.new("uint8_t[16]")
    ffi.copy(o.key, lib.hexundump(key, 16, "Need 16 bytes of key material."), 16)
    o.IV_SIZE = 8
-<<<<<<< HEAD
    o.iv = iv:new(lib.hexundump(salt, 4, "Need 4 bytes of salt."))
-   o.AUTH_SIZE = 12
-=======
-   o.iv = iv:new(lib.hexundump(salt, 4))
    -- “Implementations MUST support a full-length 16-octet ICV”
    o.AUTH_SIZE = 16
->>>>>>> 43d498a2
    o.auth_buf = ffi.new("uint8_t[?]", o.AUTH_SIZE)
    o.AAD_SIZE = 12
    o.aad = aad:new(spi)
