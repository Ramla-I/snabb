--- conflicted
+++ resolved
@@ -99,13 +99,8 @@
 local link_names = {
    ['apps.solarflare.solarflare'] = { "rx", "tx" },
    ['apps.intel_mp.intel_mp']     = { "input", "output" },
-<<<<<<< HEAD
-   ['apps.intel.intel_app']       = { "rx", "tx" },
-   ['apps.mellanox.connectx']    = { "input", "output" },
-=======
    ['apps.intel_avf.intel_avf']   = { "input", "output" },
-   ['apps.intel.intel_app']       = { "rx", "tx" }
->>>>>>> 4b0c18be
+   ['apps.mellanox.connectx']     = { "input", "output" },
 }
 
 -- Return the name of the Lua module that implements support for this device.
