--- conflicted
+++ resolved
@@ -351,13 +351,8 @@
    -- These requires are here because they rely on dynasm, which the
    -- user might not have.  In that case, since they get no benefit from
    -- streaming lookup, restrict them to the scalar lookup.
-<<<<<<< HEAD
    local binary_search = require('lib.binary_search')
-   local multi_copy = require('apps.lwaftr.multi_copy')
-=======
-   local binary_search = require('apps.lwaftr.binary_search')
    local multi_copy = require('lib.multi_copy')
->>>>>>> 6cff17c0
 
    local res = {
       all_entries = self.entries,
