--- conflicted
+++ resolved
@@ -91,11 +91,7 @@
    config.app(c, "join", basic_apps.Join)
    config.link(c, "src.output -> join.src")
    config.link(c, "garbage.output -> join.garbage")
-<<<<<<< HEAD
-   config.link(c, "join.out -> sink.input")
-=======
-   config.link(c, "join.output -> sink.rx")
->>>>>>> eb9d1414
+   config.link(c, "join.output -> sink.input")
    engine.configure(c)
    engine.main({duration=0.0001})
    assert(#engine.app_table.sink:errors() == 0)
