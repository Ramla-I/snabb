module(..., package.seeall)

local packet = require("core.packet")
local bit = require("bit")
local ffi = require("ffi")
local lib = require("core.lib")

local C = ffi.C
local receive, transmit = link.receive, link.transmit
local full, empty = link.full, link.empty
local cast = ffi.cast
local htons, htonl = lib.htons, lib.htonl
local ntohs, ntohl = htons, htonl

Tagger = {}
Untagger = {}
VlanMux = {}

local tpids = { dot1q = 0x8100, dot1ad = 0x88A8 }
local o_ethernet_ethertype = 12
local uint32_ptr_t = ffi.typeof('uint32_t*')


-- build a VLAN tag consisting of 2 bytes of TPID followed by the TCI
-- field which in turns consists of PCP, DEI and VID (VLAN id). Both
-- PCP and DEI is always 0.  Inputs are in host byte-order, output is
-- in network byte order.
local function build_tag (vid, tpid)
   return htonl(bit.bor(bit.lshift(tpid, 16), vid))
end

-- pop a VLAN tag (4 byte of TPID and TCI) from a packet
function pop_tag (pkt)
   local payload = pkt.data + o_ethernet_ethertype
   local length = pkt.length
   pkt.length = length - 4
   C.memmove(payload, payload + 4, length - o_ethernet_ethertype - 4)
end

-- push a VLAN tag onto a packet.  The tag is in network byte-order.
function push_tag (pkt, tag)
   local payload = pkt.data + o_ethernet_ethertype
   local length = pkt.length
   pkt.length = length + 4
   C.memmove(payload + 4, payload, length - o_ethernet_ethertype)
   cast(uint32_ptr_t, payload)[0] = tag
end

-- extract TCI (2 bytes) from packet, no check is performed to verify that the
-- packet is carrying a VLAN tag, if it's an untagged frame these bytes will be
-- Ethernet payload
function extract_tci(pkt)
   return ntohs(cast("uint16_t*", pkt.data + o_ethernet_ethertype + 2)[0])
end

-- extract VLAN id from TCI
function tci_to_vid (tci)
   return bit.band(tci, 0xFFF)
end

function new_aux (self, conf)
   local encap = conf.encapsulation or "dot1q"
   self.tpid = encap
   if (type(encap) == "string") then
      local tpid = tpids[encap]
      assert(tpid)
      self.tpid = tpid
   else
      assert(type(encap) == "number")
   end
   return self
end

function Tagger:new (conf)
   local o = setmetatable({}, {__index=Tagger})
   new_aux(o, conf)
   o.tag = build_tag(assert(conf.tag), o.tpid)
   return(o)
end

function Tagger:push ()
   local input, output = self.input.input, self.output.output
   local tag = self.tag
   for _=1,link.nreadable(input) do
      local pkt = receive(input)
      push_tag(pkt, tag)
      transmit(output, pkt)
   end
end

function Untagger:new (conf)
   local o = setmetatable({}, {__index=Untagger})
   new_aux(o, conf)
   o.tag = build_tag(assert(conf.tag), o.tpid)
   return(o)
end

function Untagger:push ()
   local input, output = self.input.input, self.output.output
   local tag = self.tag
   for _=1,link.nreadable(input) do
      local pkt = receive(input)
      local payload = pkt.data + o_ethernet_ethertype
      if cast(uint32_ptr_t, payload)[0] ~= tag then
         -- Incorrect VLAN tag; drop.
         packet.free(pkt)
      else
         pop_tag(pkt)
         transmit(output, pkt)
      end
   end
end

function VlanMux:new (conf)
   local o = setmetatable({}, {__index=VlanMux})
   return new_aux(o, conf)
end

function VlanMux:link ()
   assert(self.input.trunk)
   local from_vlans, to_vlans = {}, {}
   for name, l in pairs(self.input) do
      if string.match(name, "vlan%d+") then
         local vid = tonumber(string.sub(name, 5))
         to_vlans[vid] = self.output[name]
         table.insert(from_vlans, { link = l, vid = vid })
      elseif name == "native" then
         to_vlans[0] = self.output.native
      elseif type(name) == "string" and name ~= "trunk" then
         error("invalid link name "..name)
      end
   end
   self.from_vlans = from_vlans
   self.to_vlans = to_vlans
end

<<<<<<< HEAD
function VlanMux:push ()
   local from, to = self.from_vlans, self.to_vlans
   local tpid = self.tpid
   local l_in = self.input.trunk
   while not empty(l_in) do
      local p = receive(l_in)
      local ethertype = cast("uint16_t*", packet.data(p)
                                + o_ethernet_ethertype)[0]
      if ethertype == htons(tpid) then
         -- dig out TCI field
         local tci = extract_tci(p)
         local vid = tci_to_vid(tci)
         pop_tag(p)
         self:transmit(to[vid], p)
      else -- untagged, send to native output
         self:transmit(to[0], p)
      end
   end

   local l_out = self.output.trunk
   local i = 1
   while from[i] do
      local from = from[i]
      local l_in = from.link
      while not empty(l_in) and not full(l_out) do
         local p = receive(l_in)
         push_tag(p, build_tag(from.vid, tpid))
         self:transmit(l_out, p)
      end
      i = i + 1
   end

   local l_in = self.input.native
   if l_in then
      while not empty(l_in) and not full(l_out) do
         self:transmit(l_out, receive(l_in))
=======
function VlanMux:push()
   local noutputs = #self.output
   if noutputs > 0 then
      for name, l in pairs(self.input) do
         local maxoutput = link.max
         -- find out max number of packets we can put out an interface
         -- this is kind of bad because we limit ourselves by the interface with
         -- the fullest queue, yet packets might go out a different interface. We
         -- don't know until we've looked in the packet and parsed the VLAN id. I
         -- suppose we kind of get some HOLB with this :(
         for _, o in ipairs(self.output) do
            maxoutput = math.min(maxoutput, link.nwritable(o))
         end

         if type(name) == "string" then
            for _ = 1, math.min(link.nreadable(l), maxoutput) do
               local p = receive(l)
               local ethertype = cast("uint16_t*", p.data + o_ethernet_ethertype)[0]

               if name == "trunk" then -- trunk
                  -- check for ethertype 0x8100 (802.1q VLAN tag)
                  if ethertype == self.dot1q_tpid then
                     -- dig out TCI field
                     local tci = extract_tci(p)
                     local vid = tci_to_vid(tci)
                     local oif = self.output["vlan"..vid]
                     pop_tag(p)
                     self:transmit(oif, p)

                  else -- untagged, send to native output
                     self:transmit(self.output.native, p)
                  end
               elseif name == "native" then
                  self:transmit(self.output.trunk, p)
               else -- some vlanX interface
                  local vid = tonumber(string.sub(name, 5))
                  push_tag(p, build_tag(vid))
                  self:transmit(self.output.trunk, p)
               end
            end
         end
>>>>>>> 048f2a8b
      end
   end
end

-- transmit packet out interface if given interface exists, otherwise drop
function VlanMux:transmit(o, pkt)
   if o == nil then
      packet.free(pkt)
   else
      transmit(o, pkt)
   end
end


function selftest()
   local app = require("core.app")
   local basic_apps = require("apps.basic.basic_apps")

   local c = config.new()
   config.app(c, "vlan_source", basic_apps.Source)
   config.app(c, "vlan_mux", VlanMux)
   config.app(c, "trunk_sink", basic_apps.Sink)
   config.app(c, "trunk_source", basic_apps.Source)
   config.app(c, "native_source", basic_apps.Source)
   config.app(c, "native_sink", basic_apps.Sink)

   config.link(c, "vlan_source.output -> vlan_mux.vlan1")
   config.link(c, "vlan_mux.trunk -> trunk_sink.input")
   config.link(c, "trunk_source.output -> vlan_mux.trunk")
   config.link(c, "vlan_mux.native -> native_sink.input")
   config.link(c, "native_source.output -> vlan_mux.native")
   app.configure(c)
   app.main({duration = 1})

   print("vlan sent: "
            ..link.stats(app.app_table.vlan_source.output.output).txpackets)
   print("native sent: "
            ..link.stats(app.app_table.native_source.output.output).txpackets)
   print("trunk received: "
            ..link.stats(app.app_table.trunk_sink.input.input).rxpackets)
   print("trunk sent: "
            ..link.stats(app.app_table.trunk_source.output.output).txpackets)
   print("native received: "
            ..link.stats(app.app_table.native_sink.input.input).rxpackets)
end<|MERGE_RESOLUTION|>--- conflicted
+++ resolved
@@ -134,7 +134,6 @@
    self.to_vlans = to_vlans
 end
 
-<<<<<<< HEAD
 function VlanMux:push ()
    local from, to = self.from_vlans, self.to_vlans
    local tpid = self.tpid
@@ -171,49 +170,6 @@
    if l_in then
       while not empty(l_in) and not full(l_out) do
          self:transmit(l_out, receive(l_in))
-=======
-function VlanMux:push()
-   local noutputs = #self.output
-   if noutputs > 0 then
-      for name, l in pairs(self.input) do
-         local maxoutput = link.max
-         -- find out max number of packets we can put out an interface
-         -- this is kind of bad because we limit ourselves by the interface with
-         -- the fullest queue, yet packets might go out a different interface. We
-         -- don't know until we've looked in the packet and parsed the VLAN id. I
-         -- suppose we kind of get some HOLB with this :(
-         for _, o in ipairs(self.output) do
-            maxoutput = math.min(maxoutput, link.nwritable(o))
-         end
-
-         if type(name) == "string" then
-            for _ = 1, math.min(link.nreadable(l), maxoutput) do
-               local p = receive(l)
-               local ethertype = cast("uint16_t*", p.data + o_ethernet_ethertype)[0]
-
-               if name == "trunk" then -- trunk
-                  -- check for ethertype 0x8100 (802.1q VLAN tag)
-                  if ethertype == self.dot1q_tpid then
-                     -- dig out TCI field
-                     local tci = extract_tci(p)
-                     local vid = tci_to_vid(tci)
-                     local oif = self.output["vlan"..vid]
-                     pop_tag(p)
-                     self:transmit(oif, p)
-
-                  else -- untagged, send to native output
-                     self:transmit(self.output.native, p)
-                  end
-               elseif name == "native" then
-                  self:transmit(self.output.trunk, p)
-               else -- some vlanX interface
-                  local vid = tonumber(string.sub(name, 5))
-                  push_tag(p, build_tag(vid))
-                  self:transmit(self.output.trunk, p)
-               end
-            end
-         end
->>>>>>> 048f2a8b
       end
    end
 end
