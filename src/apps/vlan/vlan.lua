--- conflicted
+++ resolved
@@ -185,13 +185,8 @@
    app.configure(c)
    app.main({duration = 1})
 
-<<<<<<< HEAD
    print("source sent: " .. link.stats(app.app_table.source.output.output).input_packets)
    print("sink received: " .. link.stats(app.app_table.sink.input.input).output_packets)
-=======
-   print("source sent: " .. link.stats(app.app_table.source.output.output).txpackets)
-   print("sink received: " .. link.stats(app.app_table.sink.input.input).rxpackets)
 
    test_tag_untag()
->>>>>>> eb9d1414
 end