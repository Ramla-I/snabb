--- conflicted
+++ resolved
@@ -802,17 +802,7 @@
 
    -- for VMDq need some additional pool configs
    if self.vmdq then
-<<<<<<< HEAD
       self:set_vmdq_tx_pool()
-=======
-      self.r.RTTDQSEL(self.poolnum)
-      -- set baseline value for credit refill for tx bandwidth algorithm
-      self.r.RTTDT1C(0x80)
-      -- enables packet Tx for this VF's pool
-      self.r.PFVFTE[math.floor(self.poolnum/32)]:set(bits{VFTE=self.poolnum%32})
-      -- enable TX loopback
-      self.r.PFVMTXSW[math.floor(self.poolnum/32)]:set(bits{LLE=self.poolnum%32})
->>>>>>> cd528a6b
    end
 
    if self.r.DMATXCTL then
@@ -1794,7 +1784,7 @@
    -- enables packet Tx for this VF's pool
    self.r.PFVFTE[math.floor(self.poolnum/32)]:set(bits{VFTE=self.poolnum%32})
    -- enable TX loopback
-   self.r.PFVMTXSW[math.floor(self.poolnum/32)]:clr(bits{LLE=self.poolnum%32})
+   self.r.PFVMTXSW[math.floor(self.poolnum/32)]:set(bits{LLE=self.poolnum%32})
 end
 
 function Intel82599:set_mirror ()
