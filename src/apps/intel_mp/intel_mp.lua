-- intel_mp: Device driver app for Intel 1G and 10G network cards
-- It supports
--    - Intel1G i210 and i350 based 1G network cards
--    - Intel82599 82599 based 10G network cards
-- The driver supports multiple processes connecting to the same physical nic.
-- Per process RX / TX queues are available via RSS. Statistics collection
-- processes can read counter registers
--
-- Data sheets (reference documentation):
-- http://www.intel.com/content/dam/www/public/us/en/documents/datasheets/ethernet-controller-i350-datasheet.pdf
-- http://www.intel.com/content/dam/www/public/us/en/documents/datasheets/i210-ethernet-controller-datasheet.pdf
-- http://www.intel.co.uk/content/dam/www/public/us/en/documents/datasheets/82599-10-gbe-controller-datasheet.pdf
-- Note: section and page numbers in the comments below refer to the i210 data sheet

module(..., package.seeall)

local ffi         = require("ffi")
local C           = ffi.C
local pci         = require("lib.hardware.pci")
local band, bor, lshift = bit.band, bit.bor, bit.lshift
local lib         = require("core.lib")
local bits        = lib.bits
local tophysical  = core.memory.virtual_to_physical
local register    = require("lib.hardware.register")
local counter     = require("core.counter")
local macaddress  = require("lib.macaddress")
local shm         = require("core.shm")
<<<<<<< HEAD
local S           = require("syscall")
=======
local alarms      = require("lib.yang.alarms")
local S           = require("syscall")

local CallbackAlarm = alarms.CallbackAlarm
local transmit, receive, empty = link.transmit, link.receive, link.empty
>>>>>>> b2ffe6bc

-- It's not clear what address to use for EEMNGCTL_i210 DPDK PMD / linux e1000
-- both use 1010 but the docs say 12030
-- https://sourceforge.net/p/e1000/mailman/message/34457421/
-- http://dpdk.org/browse/dpdk/tree/drivers/net/e1000/base/e1000_regs.h

reg = { }
reg.gbl = {
   array = [[
RETA        0x5c00 +0x04*0..31      RW Redirection Table
RSSRK       0x5C80 +0x04*0..9       RW RSS Random Key
]],
   singleton = [[
BPRC        0x04078 -               RC Broadcast Packets Received Count
BPTC        0x040F4 -               RC Broadcast Packets Transmitted Count
CTRL        0x00000 -               RW Device Control
CTRL_EXT    0x00018 -               RW Extended Device Control
STATUS      0x00008 -               RO Device Status
RCTL        0x00100 -               RW RX Control
CRCERRS     0x04000 -               RC CRC Error Count
GPRC        0x04074 -               RC Good Packets Received Count
GPTC        0x04080 -               RC Good Packets Transmitted Count
GORC64      0x04088 -               RC64 Good Octets Received Count 64-bit
GOTC64      0x04090 -               RC64 Good Octets Transmitted Count 64-bit
MPRC        0x0407C -               RC Multicast Packets Received Count
MPTC        0x040F0 -               RC Multicast Packets Transmitted Count
BPRC        0x04078 -               RC Broadcast Packets Received Count
BPTC        0x040F4 -               RC Broadcast Packets Transmitted
]]
}
reg['82599ES'] = {
   array = [[
ALLRXDCTL   0x01028 +0x40*0..63     RW Receive Descriptor Control
ALLRXDCTL   0x0D028 +0x40*64..127   RW Receive Descriptor Control
DAQF        0x0E200 +0x04*0..127    RW Destination Address Queue Filter
FTQF        0x0E600 +0x04*0..127    RW Five Tuple Queue Filter
ETQF        0x05128 +0x04*0..7      RW EType Queue Filter
ETQS        0x0EC00 +0x04*0..7      RW EType Queue Select
MPSAR       0x0A600 +0x04*0..255    RW MAC Pool Select Array
PFUTA       0X0F400 +0x04*0..127    RW PF Unicast Table Array
PFVLVF      0x0F100 +0x04*0..63     RW PF VM VLAN Pool Filter
PFVLVFB     0x0F200 +0x04*0..127    RW PF VM VLAN Pool Filter Bitmap
PFMRCTL     0x0F600 +0x04*0..3      RW PF Mirror Rule Control
PFMRVLAN    0x0F610 +0x04*0..7      RW PF Mirror Rule VLAN
PFMRVM      0x0F630 +0x04*0..7      RW PF Mirror Rule Pool
PFVFRE      0x051E0 +0x04*0..1      RW PF VF Receive Enable
PFVFTE      0x08110 +0x04*0..1      RW PF VF Transmit Enable
<<<<<<< HEAD
=======
PFVMTXSW    0x05180 +0x04*0..1      RW PF VM Tx Switch Loopback Enable
>>>>>>> b2ffe6bc
PFVFSPOOF   0x08200 +0x04*0..7      RW PF VF Anti Spoof Control
PFVMVIR     0x08000 +0x04*0..63     RW PF VM VLAN Insert Register
PFVML2FLT   0x0F000 +0x04*0..63     RW PF VM L2 Control Register
QPRC        0x01030 +0x40*0..15     RC Queue Packets Received Count
QPRDC       0x01430 +0x40*0..15     RC Queue Packets Received Drop Count
QBRC64      0x01034 +0x40*0..15     RC64 Queue Bytes Received Count
QPTC        0x08680 +0x04*0..15     RC Queue Packets Transmitted Count
QBTC64      0x08700 +0x08*0..15     RC64 Queue Bytes Transmitted Count Low
SAQF        0x0E000 +0x04*0..127    RW Source Address Queue Filter
SDPQF       0x0E400 +0x04*0..127    RW Source Destination Port Queue Filter
PSRTYPE     0x0EA00 +0x04*0..63     RW Packet Split Receive Type Register
RAH         0x0A204 +0x08*0..127    RW Receive Address High
RAL         0x0A200 +0x08*0..127    RW Receive Address Low
RAL64       0x0A200 +0x08*0..127    RW64 Receive Address Low and High
RQSM        0x02300 +0x04*0..31     RW Receive Queue Statistic Mapping Registers
RTTDT2C     0x04910 +0x04*0..7      RW DCB Transmit Descriptor Plane T2 Config
RTTPT2C     0x0CD20 +0x04*0..7      RW DCB Transmit Packet Plane T2 Config
RTRPT4C     0x02140 +0x04*0..7      RW DCB Receive Packet Plane T4 Config
RXPBSIZE    0x03C00 +0x04*0..7      RW Receive Packet Buffer Size
RQSMR       0x02300 +0x04*0..31     RW Receive Queue Statistic Mapping Registers
TQSM        0x08600 +0x04*0..31     RW Transmit Queue Statistic Mapping Registers
TXPBSIZE    0x0CC00 +0x04*0..7      RW Transmit Packet Buffer Size
TXPBTHRESH  0x04950 +0x04*0..7      RW Tx Packet Buffer Threshold
VFTA        0x0A000 +0x04*0..127    RW VLAN Filter Table Array
QPRDC       0x01430 +0x40*0..15     RC Queue Packets Received Drop Count
FCRTH       0x03260 +0x40*0..7      RW Flow Control Receive Threshold High
]],
   inherit = "gbl",
   rxq = [[
DCA_RXCTRL  0x0100C +0x40*0..63     RW Rx DCA Control Register
DCA_RXCTRL  0x0D00C +0x40*64..127   RW Rx DCA Control Register
SRRCTL      0x01014 +0x40*0..63     RW Split Receive Control Registers
SRRCTL      0x0D014 +0x40*64..127   RW Split Receive Control Registers
RDBAL       0x01000 +0x40*0..63     RW Receive Descriptor Base Address Low
RDBAL       0x0D000 +0x40*64..127   RW Receive Descriptor Base Address Low
RDBAH       0x01004 +0x40*0..63     RW Receive Descriptor Base Address High
RDBAH       0x0D004 +0x40*64..127   RW Receive Descriptor Base Address High
RDLEN       0x01008 +0x40*0..63     RW Receive Descriptor Length
RDLEN       0x0D008 +0x40*64..127   RW Receive Descriptor Length
RDH         0x01010 +0x40*0..63     RO Receive Descriptor Head
RDH         0x0D010 +0x40*64..127   RO Receive Descriptor Head
RDT         0x01018 +0x40*0..63     RW Receive Descriptor Tail
RDT         0x0D018 +0x40*64..127   RW Receive Descriptor Tail
RXDCTL      0x01028 +0x40*0..63     RW Receive Descriptor Control
RXDCTL      0x0D028 +0x40*64..127   RW Receive Descriptor Control
]],
   singleton = [[
AUTOC       0x042A0 -               RW Auto Negotiation Control
AUTOC2      0x042A8 -               RW Auto Negotiation Control 2
DMATXCTL    0x04A80 -               RW DMA Tx Control
DTXMXSZRQ   0x08100 -               RW DMA Tx Map Allow Size Requests
EEC         0x10010 -               RW EEPROM/Flash Control Register
EIMC        0x00888 -               RW Extended Interrupt Mask Clear
ERRBC       0x04008 -               RC Error Byte Count
FCCFG       0x03D00 -               RW Flow Control Configuration
FCTRL       0x05080 -               RW Filter Control
HLREG0      0x04240 -               RW MAC Core Control 0
ILLERRC     0x04004 -               RC Illegal Byte Error Count
LINKS       0x042A4 -               RO Link Status Register
MAXFRS      0x04268 -               RW Max Frame Size
MFLCN       0x04294 -               RW MAC Flow Control Register
MRQC        0x0EC80 -               RW Multiple Receive Queues Command Register
MTQC        0x08120 -               RW Multiple Transmit Queues Command Register
PFVTCTL     0x051B0 -               RW PF Virtual Control Register
PFQDE       0x02F04 -               RW PF Queue Drop Enable Register
PFDTXGSWC   0x08220 -               RW PF DMA Tx General Switch Control
RDRXCTL     0x02F00 -               RW Receive DMA Control Register
RTRPCS      0x02430 -               RW DCB Receive Packet plane Control and Status
RTTDCS      0x04900 -               RW DCB Transmit Descriptor Plane Control and Status
RTTPCS      0x0CD00 -               RW DCB Transmit Packet Plane Control and Status
RTRUP2TC    0x03020 -            RW DCB Receive Use rPriority to Traffic Class
RTTUP2TC    0x0C800 -            RW DCB Transmit User Priority to Traffic Class
RTTDQSEL    0x04904 -               RW DCB Transmit Descriptor Plane Queue Select
RTTDT1C     0x04908 -               RW DCB Transmit Descriptor Plane T1 Config
RTTBCNRC    0x04984 -            RW DCB Transmit Rate-Scheduler Config
RXCSUM      0x05000 -               RW Receive Checksum Control
RFCTL       0x05008 -               RW Receive Filter Control Register
RXCTRL      0x03000 -               RW Receive Control
RXDGPC      0x02F50 -               RC DMA Good Rx Packet Counter
TXDGPC      0x087A0 -               RC DMA Good Tx Packet Counter
RXDSTATCTRL 0x02F40 -               RW Rx DMA Statistic Counter Control
RUC         0x040A4 -               RC Receive Undersize Count
RFC         0x040A8 -               RC Receive Fragment Count
ROC         0x040AC -               RC Receive Oversize Count
RJC         0x040B0 -               RC Receive Jabber Count
SWSM        0x10140 -               RW Software Semaphore
VLNCTRL     0x05088 -               RW VLAN Control Register
ILLERRC     0x04004 -               RC Illegal Byte Error Count
ERRBC       0x04008 -               RC Error Byte Count
GORC64      0x04088 -               RC64 Good Octets Received Count 64-bit
GOTC64      0x04090 -               RC64 Good Octets Transmitted Count 64-bit
RUC         0x040A4 -               RC Receive Undersize Count
RFC         0x040A8 -               RC Receive Fragment Count
ROC         0x040AC -               RC Receive Oversize Count
RJC         0x040B0 -               RC Receive Jabber Count
GORCL       0x04088 -               RC Good Octets Received Count Low
GOTCL       0x04090 -               RC Good Octets Transmitted Count Low
]],
   txq = [[
DCA_TXCTRL  0x0600C +0x40*0..127    RW Tx DCA Control Register
TDBAL       0x06000 +0x40*0..127    RW Transmit Descriptor Base Address Low
TDBAH       0x06004 +0x40*0..127    RW Transmit Descriptor Base Address High
TDLEN       0x06008 +0x40*0..127    RW Transmit Descriptor Length
TDH         0x06010 +0x40*0..127    RW Transmit Descriptor Head
TDT         0x06018 +0x40*0..127    RW Transmit Descriptor Tail
TXDCTL      0x06028 +0x40*0..127    RW Transmit Descriptor Control
TDWBAL      0x06038 +0x40*0..127    RW Tx Descriptor Completion Write Back Address Low
TDWBAH      0x0603C +0x40*0..127    RW Tx Descriptor Completion Write Back Address High
]]
}
reg['1000BaseX'] = {
   array = [[
ALLRXDCTL   0x0c028 +0x40*0..7      RW Re Descriptor Control Queue
RAL64       0x05400 +0x08*0..15     RW64 Receive Address Low
RAL         0x05400 +0x08*0..15     RW Receive Address Low
RAH         0x05404 +0x08*0..15     RW Receive Address High
]],
   inherit = "gbl",
   rxq = [[
RDBAL       0x0c000 +0x40*0..7      RW Rx Descriptor Base low
RDBAH       0x0c004 +0x40*0..7      RW Rx Descriptor Base High
RDLEN       0x0c008 +0x40*0..7      RW Rx Descriptor Ring Length
RDH         0x0c010 +0x40*0..7      RO Rx Descriptor Head
RDT         0x0c018 +0x40*0..7      RW Rx Descriptor Tail
RXDCTL      0x0c028 +0x40*0..7      RW Re Descriptor Control Queue
RXCTL       0x0c014 +0x40*0..7      RW RX DCA CTRL Register Queue
SRRCTL      0x0c00c +0x40*0..7      RW Split and Replication Receive Control
]],
   singleton = [[
ALGNERRC  0x04004 -                 RC Alignment Error Count
RXERRC    0x0400C -                 RC RX Error Count
RLEC      0x04040 -                 RC Receive Length Error Count
CRCERRS   0x04000 -                 RC CRC Error Count
MPC       0x04010 -                 RC Missed Packets Count
MRQC      0x05818 -                 RW Multiple Receive Queues Command Register
EEER      0x00E30 -                 RW Energy Efficient Ethernet (EEE) Register
EIMC      0x01528 -                 RW Extended Interrupt Mask Clear
SWSM      0x05b50 -                 RW Software Semaphore
MANC      0x05820 -                 RW Management Control
MDIC      0x00020 -                 RW MDI Control
MDICNFG   0x00E04 -                 RW MDI Configuration
RLPML     0x05004 -                 RW Receive Long packet maximal length
RPTHC     0x04104 -                 RC Rx Packets to host count
SW_FW_SYNC 0x05b5c -                RW Software Firmware Synchronization
TCTL      0x00400 -                 RW TX Control
TCTL_EXT  0x00400 -                 RW Extended TX Control
ALGNERRC  0x04004 -                 RC Alignment Error - R/clr
RXERRC    0x0400C -                 RC RX Error - R/clr
MPC       0x04010 -                 RC Missed Packets - R/clr
ECOL      0x04018 -                 RC Excessive Collisions - R/clr
LATECOL   0x0401C -                 RC Late Collisions - R/clr
RLEC      0x04040 -                 RC Receive Length Error - R/clr
GORCL     0x04088 -                 RC Good Octets Received - R/clr
GORCH     0x0408C -                 RC Good Octets Received - R/clr
GOTCL     0x04090 -                 RC Good Octets Transmitted - R/clr
GOTCH     0x04094 -                 RC Good Octets Transmitted - R/clr
RNBC      0x040A0 -                 RC Receive No Buffers Count - R/clr
]],
   txq = [[
TDBAL  0xe000 +0x40*0..7            RW Tx Descriptor Base Low
TDBAH  0xe004 +0x40*0..7            RW Tx Descriptor Base High
TDLEN  0xe008 +0x40*0..7            RW Tx Descriptor Ring Length
TDH    0xe010 +0x40*0..7            RO Tx Descriptor Head
TDT    0xe018 +0x40*0..7            RW Tx Descriptor Tail
TXDCTL 0xe028 +0x40*0..7            RW Tx Descriptor Control Queue
TXCTL  0xe014 +0x40*0..7            RW Tx DCA CTRL Register Queue
]]
}
reg.i210 = {
   array = [[
RQDPC       0x0C030 +0x40*0..4      RC Receive Queue Drop Packet Count
TQDPC       0x0E030 +0x40*0..4      RC Transmit Queue Drop Packet Count
PQGPRC      0x10010 +0x100*0..4     RC Per Queue Good Packets Received Count
PQGPTC      0x10014 +0x100*0..4     RC Per Queue Good Packets Transmitted Count
PQGORC      0x10018 +0x100*0..4     RC Per Queue Good Octets Received Count
PQGOTC      0x10034 +0x100*0..4     RC Per Queue Octets Transmitted Count
PQMPRC      0x10038 +0x100*0..4     RC Per Queue Multicast Packets Received
]],
   inherit = "1000BaseX",
   singleton = [[
EEMNGCTL  0x12030 -            RW Manageability EEPROM-Mode Control Register
EEC       0x12010 -            RW EEPROM-Mode Control Register
]]
}
reg.i350 = {
   array = [[
RQDPC       0x0C030 +0x40*0..7      RCR Receive Queue Drop Packet Count
TQDPC       0x0E030 +0x40*0..7      RCR Transmit Queue Drop Packet Count
PQGPRC      0x10010 +0x100*0..7     RCR Per Queue Good Packets Received Count
PQGPTC      0x10014 +0x100*0..7     RCR Per Queue Good Packets Transmitted Count
PQGORC      0x10018 +0x100*0..7     RCR Per Queue Good Octets Received Count
PQGOTC      0x10034 +0x100*0..7     RCR Per Queue Octets Transmitted Count
PQMPRC      0x10038 +0x100*0..7     RCR Per Queue Multicast Packets Received
]],
   inherit = "1000BaseX",
   singleton = [[
EEMNGCTL  0x01010 -            RW Manageability EEPROM-Mode Control Register
EEC       0x00010 -            RW EEPROM-Mode Control Register
FACTPS	  0x05B30 -            Function Active and Power State to MNG
]]
}

Intel = {
   config = {
      pciaddr = {required=true},
<<<<<<< HEAD
      ndescriptors = {default=2048},
      vmdq = {default=false},
=======
      ring_buffer_size = {default=2048},
      vmdq = {default=false},
      vmdq_queuing_mode = {default="rss-64-2"},
>>>>>>> b2ffe6bc
      macaddr = {},
      poolnum = {},
      vlan = {},
      mirror = {},
      rxcounter = {},
      txcounter = {},
      rate_limit = {default=0},
      priority = {default=1.0},
      txq = {default=0},
      rxq = {default=0},
      mtu = {default=9014},
      linkup_wait = {default=120},
      linkup_wait_recheck = {default=0.1},
      wait_for_link = {default=false},
      master_stats = {default=true},
      run_stats = {default=false}
   },
}
Intel1g = setmetatable({}, {__index = Intel })
Intel82599 = setmetatable({}, {__index = Intel})
byPciID = {
  [0x1521] = { registers = "i350", driver = Intel1g, max_q = 8 },
  [0x1533] = { registers = "i210", driver = Intel1g, max_q = 4 },
  [0x157b] = { registers = "i210", driver = Intel1g, max_q = 4 },
  [0x10fb] = { registers = "82599ES", driver = Intel82599, max_q = 16 }
}

-- The `driver' variable is used as a reference to the driver class in
-- order to interchangeably use NIC drivers.
driver = Intel

function Intel:new (conf)
   local self = {
      r = {},
      pciaddress = conf.pciaddr,
      path = pci.path(conf.pciaddr),
      ndesc = conf.ring_buffer_size,
      txq = conf.txq,
      rxq = conf.rxq,
<<<<<<< HEAD
      mtu = conf.mtu or self.config.mtu.default,
      linkup_wait = conf.linkup_wait or self.config.linkup_wait.default,
      linkup_wait_recheck =
         conf.linkup_wait_recheck or self.config.linkup_wait_recheck.default,
=======
      mtu = conf.mtu,
      linkup_wait = conf.linkup_wait,
      linkup_wait_recheck = conf.linkup_wait_recheck,
>>>>>>> b2ffe6bc
      wait_for_link = conf.wait_for_link,
      vmdq = conf.vmdq,
      poolnum = conf.poolnum,
      macaddr = conf.macaddr,
      vlan = conf.vlan,
      want_mirror = conf.mirror,
      rxcounter = conf.rxcounter,
      txcounter = conf.txcounter,
      rate_limit = conf.rate_limit,
      priority = conf.priority,
<<<<<<< HEAD
=======
      -- a path used for shm operations on NIC-global state
      -- canonicalize to ensure the reference is the same from all
      -- processes
      shm_root = "/intel-mp/" .. pci.canonical(conf.pciaddr) .. "/",
      -- only used for main process, affects max pool number
      vmdq_queuing_mode = conf.vmdq_queuing_mode
>>>>>>> b2ffe6bc
   }

   local vendor = lib.firstline(self.path .. "/vendor")
   local device = lib.firstline(self.path .. "/device")
   local byid = byPciID[tonumber(device)]
   assert(vendor == '0x8086', "unsupported nic")
   assert(byid, "unsupported intel nic")
   self = setmetatable(self, { __index = byid.driver})

   self.max_q = byid.max_q

   -- Setup device access
   self.base, self.fd = pci.map_pci_memory_unlocked(self.pciaddress, 0)
   self.master = self.fd:flock("ex, nb")

   -- this needs to happen before register loading for rxq/txq
   self:select_pool()

   self:load_registers(byid.registers)

   self:init()
   self.fd:flock("sh")
   self:check_vmdq()
<<<<<<< HEAD
=======
   -- this needs to happen before register loading for rxq/txq
   -- because it determines the queue numbers
   self:select_pool()
   self:load_queue_registers(byid.registers)
>>>>>>> b2ffe6bc
   self:init_tx_q()
   self:init_rx_q()
   self:set_MAC()
   self:set_VLAN()
   self:set_mirror()
   self:set_rxstats()
   self:set_txstats()
   self:set_tx_rate()

   -- Initialize per app statistics
   self.shm = {
      mtu    = {counter, self.mtu},
      txdrop = {counter}
   }

   -- Figure out if we are supposed to collect device statistics
   self.run_stats = conf.run_stats or (self.master and conf.master_stats)

   -- Expose per-device statistics from master
   if self.run_stats then
      local frame = {
         dtime     = {counter, C.get_unix_time()},
         -- Keep a copy of the mtu here to have all
         -- data available in a single shm frame
         mtu       = {counter, self.mtu},
         speed     = {counter},
         status    = {counter, 2}, -- Link down
         type      = {counter, 0x1000}, -- ethernetCsmacd
         promisc   = {counter},
         macaddr   = {counter, self.r.RAL64[0]:bits(0,48)},
         rxbytes   = {counter},
         rxpackets = {counter},
         rxmcast   = {counter},
         rxbcast   = {counter},
         rxdrop    = {counter},
         rxerrors  = {counter},
         txbytes   = {counter},
         txpackets = {counter},
         txmcast   = {counter},
         txbcast   = {counter},
         txdrop    = {counter},
         txerrors  = {counter},
         rxdmapackets = {counter}
      }
      self:init_queue_stats(frame)
      self.stats = shm.create_frame("pci/"..self.pciaddress, frame)
      self.sync_timer = lib.throttle(0.01)
   end

   alarms.add_to_inventory {
      [{alarm_type_id='ingress-bandwith'}] = {
         resource=tostring(S.getpid()),
         has_clear=true,
         description='Ingress bandwith exceeds N Gbps',
      }
   }
   local ingress_bandwith = alarms.declare_alarm {
      [{resource=tostring(S.getpid()),alarm_type_id='ingress-bandwith'}] = {
         perceived_severity='major',
         alarm_text='Ingress bandwith exceeds 1e9 bytes/s which can cause packet drops.'
      }
   }
   self.ingress_bandwith_alarm = CallbackAlarm.new(ingress_bandwith,
      1, 1e9, function() return self:rxbytes() end)

   alarms.add_to_inventory {
      [{alarm_type_id='ingress-packet-rate'}] = {
         resource=tostring(S.getpid()),
         has_clear=true,
         description='Ingress packet-rate exceeds N Gbps',
      }
   }
   local ingress_packet_rate = alarms.declare_alarm {
      [{resource=tostring(S.getpid()),alarm_type_id='ingress-packet-rate'}] = {
         perceived_severity='major',
         alarm_text='Ingress packet-rate exceeds 2MPPS which can cause packet drops.'
      }
   }
   self.ingress_packet_rate_alarm = CallbackAlarm.new(ingress_packet_rate,
      1, 2e6, function() return self:rxpackets() end)

   return self
end

function Intel:disable_interrupts ()
   self.r.EIMC(0xffffffff)
end

function Intel:wait_linkup (timeout)
   if timeout == nil then timeout = self.linkup_wait end
   if self:link_status() then return true end
   for i=1,math.max(math.floor(timeout/self.linkup_wait_recheck), 1) do
      C.usleep(math.floor(self.linkup_wait_recheck * 1e6))
      if self:link_status() then return true end
   end
   return false
end

rxdesc_t = ffi.typeof([[
struct {
   uint64_t address;
   uint16_t length, cksum;
   uint8_t status, errors;
   uint16_t vlan;
} __attribute__((packed))
]])

function Intel:init_rx_q ()
   if not self.rxq then return end
   assert((self.rxq >=0) and (self.rxq < self.max_q),
   "rxqueue must be in 0.." .. self.max_q-1)
   assert((self.ndesc %128) ==0,
   "ndesc must be a multiple of 128 (for Rx only)")	-- see 7.1.4.5

   self.rxqueue = ffi.new("struct packet *[?]", self.ndesc)
   self.rdh = 0
   self.rdt = 0
   -- setup 4.5.9
   local rxdesc_ring_t = ffi.typeof("$[$]", rxdesc_t, self.ndesc)
   self.rxdesc = ffi.cast(ffi.typeof("$&", rxdesc_ring_t),
   memory.dma_alloc(ffi.sizeof(rxdesc_ring_t)))

   -- VMDq pool state (4.6.10.1.4)
   if self.vmdq then
<<<<<<< HEAD
      -- packet splitting none, enable 2 RSS queues per pool
      self.r.PSRTYPE[self.poolnum](bits { RQPL=29 })
=======
      -- packet splitting none, enable 4 or 2 RSS queues per pool
      if self.max_pool == 32 then
         self.r.PSRTYPE[self.poolnum](bits { RQPL=30 })
      else
         self.r.PSRTYPE[self.poolnum](bits { RQPL=29 })
      end
>>>>>>> b2ffe6bc
      -- multicast promiscuous, broadcast accept, accept untagged pkts
      self.r.PFVML2FLT[self.poolnum]:set(bits { MPE=28, BAM=27, AUPE=24 })
   end

   -- Receive state
   self.r.RDBAL(tophysical(self.rxdesc) % 2^32)
   self.r.RDBAH(tophysical(self.rxdesc) / 2^32)
   self.r.RDLEN(self.ndesc * ffi.sizeof(rxdesc_t))

   for i = 0, self.ndesc-1 do
      local p= packet.allocate()
      self.rxqueue[i]= p
      self.rxdesc[i].address= tophysical(p.data)
      self.rxdesc[i].status= 0
   end
   self.r.SRRCTL(0)
   self.r.SRRCTL:set(bits {
      -- Set packet buff size to 0b10000 kbytes (max)
      BSIZEPACKET4 = 4,
      -- Drop packets when no descriptors
      Drop_En = self:offset("SRRCTL", "Drop_En")
   })
   self:lock_sw_sem()

   -- enable VLAN tag stripping in VMDq mode
   if self.vmdq then
      self.r.RXDCTL:set(bits { VME = 30 })
   end

   self.r.RXDCTL:set( bits { Enable = 25 })
   self.r.RXDCTL:wait( bits { Enable = 25 })
   C.full_memory_barrier()
   self.r.RDT(self.ndesc - 1)

   self:rss_tab_build()
   if self.driver == "Intel82599" then
      self.r.RXCTRL:set(bits{ RXEN=0 })
      self.r.DCA_RXCTRL:clr(bits{RxCTRL=12})
      if self.vmdq then
<<<<<<< HEAD
=======
         -- enable packet reception for this pool/VF (4.6.10.1.4)
>>>>>>> b2ffe6bc
         self.r.PFVFRE[math.floor(self.poolnum/32)]:set(bits{VFRE=self.poolnum%32})
      end
   elseif self.driver == "Intel1g" then
      self.r.RCTL:set(bits { RXEN = 1 })
   end
   self:unlock_sw_sem()
end
function Intel:init_tx_q ()                               -- 4.5.10
   if not self.txq then return end
   assert((self.txq >=0) and (self.txq < self.max_q),
   "txqueue must be in 0.." .. self.max_q-1)
   self.tdh = 0
   self.tdt = 0
   self.txqueue = ffi.new("struct packet *[?]", self.ndesc)

   -- 7.2.2.3
   local txdesc_t = ffi.typeof("struct { uint64_t address, flags; }")
   local txdesc_ring_t = ffi.typeof("$[$]", txdesc_t, self.ndesc)
   self.txdesc = ffi.cast(ffi.typeof("$&", txdesc_ring_t),
   memory.dma_alloc(ffi.sizeof(txdesc_ring_t)))

   -- Transmit state variables 7.2.2.3.4 / 7.2.2.3.5
   self.txdesc_flags = bits({
      dtyp0=20,
      dtyp1=21,
      eop=24,
      ifcs=25,
      dext=29
   })

   -- Initialize transmit queue
   self.r.TDBAL(tophysical(self.txdesc) % 2^32)
   self.r.TDBAH(tophysical(self.txdesc) / 2^32)
   self.r.TDLEN(self.ndesc * ffi.sizeof(txdesc_t))

   -- for VMDq need some additional pool configs
   if self.vmdq then
      self.r.RTTDQSEL(self.poolnum)
      -- set baseline value for credit refill for tx bandwidth algorithm
      self.r.RTTDT1C(0x80)
      -- enables packet Tx for this VF's pool
      self.r.PFVFTE[math.floor(self.poolnum/32)]:set(bits{VFTE=self.poolnum%32})
<<<<<<< HEAD
=======
      -- enable TX loopback
      self.r.PFVMTXSW[math.floor(self.poolnum/32)]:clr(bits{LLE=self.poolnum%32})
>>>>>>> b2ffe6bc
   end

   if self.r.DMATXCTL then
      self.r.DMATXCTL:set(bits { TE = 0 })
      self.r.TXDCTL:set(bits{SWFLSH=26, hthresh=8} + 32)
   end

   self.r.TXDCTL:set(bits { WTHRESH = 16, ENABLE = 25 })
   self.r.TXDCTL:wait(bits { ENABLE = 25 })

   if self.driver == "Intel1g" then
      self.r.TCTL:set(bits { TxEnable = 1 })
   end
end
function Intel:load_registers(key)
   local v = reg[key]
   if v.inherit then self:load_registers(v.inherit) end
   if v.singleton then register.define(v.singleton, self.r, self.base) end
   if v.array then register.define_array(v.array, self.r, self.base) end
end
function Intel:load_queue_registers(key)
  local v = reg[key]
  if v.inherit then self:load_queue_registers(v.inherit) end
  if v.txq and self.txq then
    register.define(v.txq, self.r, self.base, self.txq)
  end
  if v.rxq and self.rxq then
    register.define(v.rxq, self.r, self.base, self.rxq)
  end
end
function Intel:lock_sw_sem()
   for i=1,50,1 do
      if band(self.r.SWSM(), 0x01) == 1 then
         C.usleep(100000)
      else
         return
      end
   end
   error("Couldn't get lock")
end
function Intel:offset(reg, key)
   return self.offsets[reg][key]
end
function Intel:push ()
   if not self.txq then return end
<<<<<<< HEAD
   local li = self.input["input"]
   if li == nil then return end
--   assert(li, "intel_mp:push: no input link")

   while not link.empty(li) and self:ringnext(self.tdt) ~= self.tdh do
      local p = link.receive(li)
      -- NB: see comment in intel10g for why this is commented out,
      --     the rest of the loop body goes in an else branch
=======
   local li = self.input.input
   if li == nil then return end

   self.ingress_packet_rate_alarm:check()
   self.ingress_bandwith_alarm:check()

   while not empty(li) and self:can_transmit() do
      local p = receive(li)
      -- NB: the comment below is taken from intel_mp.lua, which disables
      -- this check for the same reason.
      --   We must not send packets that are bigger than the MTU.  This
      --   check is currently disabled to satisfy some selftests until
      --   agreement on this strategy is reached.
>>>>>>> b2ffe6bc
      --if p.length > self.mtu then
      --   packet.free(p)
      --   counter.add(self.shm.txdrop)
      --end
<<<<<<< HEAD
      self.txdesc[self.tdt].address = tophysical(p.data)
      self.txdesc[self.tdt].flags =
         bor(p.length, self.txdesc_flags, lshift(p.length+0ULL, 46))
      self.txqueue[self.tdt] = p
      self.tdt = self:ringnext(self.tdt)
=======
      self:transmit(p)
>>>>>>> b2ffe6bc
   end
   -- Reclaim transmit contexts
   local cursor = self.tdh
   self.tdh = self.r.TDH()	-- possible race condition, 7.2.2.4, check DD
   --C.full_memory_barrier()
   while cursor ~= self.tdh do
      if self.txqueue[cursor] then
         packet.free(self.txqueue[cursor])
         self.txqueue[cursor] = nil
      end
      cursor = self:ringnext(cursor)
   end
   self.r.TDT(self.tdt)

<<<<<<< HEAD
   -- same code as in pull, we repeat it in case this app only enables Tx
=======
   -- same code as in pull, but we only call it in case the rxq
   -- is disabled for this app
   if self.rxq and self.output.output then return end
>>>>>>> b2ffe6bc
   if self.run_stats and self.sync_timer() then
      self:sync_stats()
   end
end

function Intel:pull ()
   if not self.rxq then return end
<<<<<<< HEAD
   local lo = self.output["output"]
   if lo == nil then return end
--   assert(lo, "intel_mp:pull: output link required")
=======
   local lo = self.output.output
   if lo == nil then return end
>>>>>>> b2ffe6bc

   local pkts = 0
   while band(self.rxdesc[self.rdt].status, 0x01) == 1 and pkts < engine.pull_npackets do
      local p = self.rxqueue[self.rdt]
      p.length = self.rxdesc[self.rdt].length
      transmit(lo, p)

      local np = packet.allocate()
      self.rxqueue[self.rdt] = np
      self.rxdesc[self.rdt].address = tophysical(np.data)
      self.rxdesc[self.rdt].status = 0

      self.rdt = band(self.rdt + 1, self.ndesc-1)
      pkts = pkts + 1
   end
   -- This avoids RDT == RDH when every descriptor is available.
   self.r.RDT(band(self.rdt - 1, self.ndesc-1))

   -- Sync device statistics if we are master.
   if self.run_stats and self.sync_timer() then
      self:sync_stats()
   end
end

function Intel:unlock_sw_sem()
   self.r.SWSM:clr(bits { SMBI = 0 })
end

function Intel:ringnext (index)
   return band(index+1, self.ndesc-1)
end

function Intel:can_transmit ()
   return self:ringnext(self.tdt) ~= self.tdh
end

function Intel:transmit (p)
   self.txdesc[self.tdt].address = tophysical(p.data)
   self.txdesc[self.tdt].flags =
      bor(p.length, self.txdesc_flags, lshift(p.length+0ULL, 46))
   self.txqueue[self.tdt] = p
   self.tdt = self:ringnext(self.tdt)
end

function Intel:rss_enable ()
   -- set default q = 0 on i350,i210 noop on 82599
   self.r.MRQC(0)
   self.r.MRQC:set(bits { RSS = self:offset("MRQC", "RSS") })
   -- Enable all RSS hash on all available input keys
   self.r.MRQC:set(bits {
      TcpIPv4 = 16, IPv4 = 17, IPv6 = 20,
      TcpIPv6 = 21, UdpIPv4 = 22, UdpIPv6 = 23
   })
   self:rss_tab({0})
   self:rss_key()
end
function Intel:rss_key ()
   for i=0,9,1 do
      self.r.RSSRK[i](math.random(2^32))
   end
end

-- Set RSS redirection table, which has 64 * 2 entries which contain
-- RSS indices, the lower 4 bits (or fewer) of which are used to
-- select an RSS queue.
--
-- Also returns the current state of the redirection table
function Intel:rss_tab (newtab)
   local current = {}
   local pos = 0

   for i=0,31,1 do
      for j=0,3,1 do
         current[self.r.RETA[i]:byte(j)] = 1
         if newtab ~= nil then
            local new = newtab[pos%#newtab+1]
            self.r.RETA[i]:byte(j, new)
         end
         pos = pos + 1
      end
   end
   return current
end
function Intel:rss_tab_build ()
   local tab = {}
   for i=0,self.max_q-1,1 do
      if band(self.r.ALLRXDCTL[i](), bits { Enable = 25 }) > 0 then
         table.insert(tab, i)
      end
   end
   self:rss_tab(tab)
end
function Intel:stop ()
   if self.rxq then
      -- 4.5.9
      -- PBRWAC.PBE is mentioned in i350 only, not implemented here.
      self.r.RXDCTL:clr(bits { ENABLE = 25 })
      self.r.RXDCTL:wait(bits { ENABLE = 25 }, 0)
      -- removing the queue from rss first would be better but this
      -- is easier :(, we are going to throw the packets away anyway
      self:lock_sw_sem()
      self:rss_tab_build()
      self:unlock_sw_sem()
      C.usleep(100)
      -- TODO
      -- zero rxd.status, set rdt = rdh - 1
      -- poll for RXMEMWRAP to loop twice or buffer to empty
      self.r.RDT(0)
      self.r.RDH(0)
      self.r.RDBAL(0)
      self.r.RDBAH(0)
      for i = 0, self.ndesc-1 do
         if self.rxqueue[i] then
            packet.free(self.rxqueue[i])
            self.rxqueue[i] = nil
         end
      end
   end
   if self.txq then
      --TODO
      --TXDCTL[n].SWFLSH and wait
      --wait until tdh == tdt
      --wait on rxd[tdh].status = dd
      self:discard_unsent_packets()
      self.r.TXDCTL(0)
      self.r.TXDCTL:wait(bits { ENABLE = 25 }, 0)
<<<<<<< HEAD
   end
   if self.vmdq then
      self:unset_MAC()
      self:unset_VLAN()
      self:unset_mirror()
      if self.poolfd then
         -- we need to explicitly unlock this in case multiple instances
         -- are running on the same process and we can't rely on process
         -- termination to free the lock
         self.poolfd:flock("un")
         self.poolfd:close()
      end
   end
=======
   end
   if self.vmdq then
      self:unset_MAC()
      self:unset_VLAN()
      self:unset_mirror()
      self:unset_pool()
   end
>>>>>>> b2ffe6bc
   self:unset_tx_rate()
   if self.fd:flock("nb, ex") then
      -- delete shm state for this NIC
      shm.unlink(self.shm_root)
      self.r.CTRL:clr( bits { SETLINKUP = 6 } )
      --self.r.CTRL_EXT:clear( bits { DriverLoaded = 28 })
      pci.set_bus_master(self.pciaddress, false)
      pci.close_pci_resource(self.fd, self.base)
   end
   if self.run_stats then
      shm.delete_frame(self.stats)
   end
end

function Intel:discard_unsent_packets ()
   local old_tdt = self.tdt
   self.tdt = self.r.TDT()
   self.tdh = self.r.TDH()
   self.r.TDT(self.tdh)
   while old_tdt ~= self.tdh do
      old_tdt = band(old_tdt - 1, self.ndesc - 1)
      packet.free(self.txqueue[old_tdt])
      self.txdesc[old_tdt].address = -1
      self.txdesc[old_tdt].flags = 0
   end
   self.tdt = self.tdh
end

function Intel:sync_stats ()
   local set, stats = counter.set, self.stats
   set(stats.speed, self:link_speed())
   set(stats.status, self:link_status() and 1 or 2)
   set(stats.promisc, self:promisc() and 1 or 2)
   set(stats.rxbytes, self:rxbytes())
   set(stats.rxpackets, self:rxpackets())
   set(stats.rxmcast, self:rxmcast())
   set(stats.rxbcast, self:rxbcast())
   set(stats.rxdrop, self:rxdrop())
   set(stats.rxerrors, self:rxerrors())
   set(stats.txbytes, self:txbytes())
   set(stats.txpackets, self:txpackets())
   set(stats.txmcast, self:txmcast())
   set(stats.txbcast, self:txbcast())
   set(stats.txdrop, self:txdrop())
   set(stats.txerrors, self:txerrors())
   set(stats.rxdmapackets, self:rxdmapackets())
   for idx = 1, #self.queue_stats, 2 do
      local name, register = self.queue_stats[idx], self.queue_stats[idx+1]
      set(stats[name], register())
   end
end

-- set MAC address (4.6.10.1.4)
function Intel:set_MAC ()
   if not self.macaddr then return end
   local mac = macaddress:new(self.macaddr)
   self:add_receive_MAC(mac)
   self:set_transmit_MAC(mac)
end

function Intel:add_receive_MAC (mac)
   local mac_index

   -- scan to see if the MAC is already recorded or find the
   -- first free MAC index
   --
   -- the lock protects the critical section so that driver apps on
   -- separate processes do not use conflicting registers
   self:lock_sw_sem()
   for idx=1, self.max_mac_addr do
      local valid = self.r.RAH[idx]:bits(31, 1)

      if valid == 0 then
         mac_index = idx
         self.r.RAL[mac_index](mac:subbits(0,32))
         self.r.RAH[mac_index](bits({AV=31},mac:subbits(32,48)))
         break
      else
         if self.r.RAL[idx]() == mac:subbits(0, 32) and
            self.r.RAH[idx]:bits(0, 15) == mac:subbits(32, 48) then
            mac_index = idx
            break
         end
      end
   end
   self:unlock_sw_sem()

   assert(mac_index, "Max number of MAC addresses reached")

   -- associate MAC with the app's VMDq pool
   self:enable_MAC_for_pool(mac_index)
end

function Intel:set_transmit_MAC (mac)
   local poolnum = self.poolnum or 0
   self.r.PFVFSPOOF[math.floor(poolnum/8)]:set(bits{MACAS=poolnum%8})
end

-- set VLAN for the driver instance
function Intel:set_VLAN ()
   local vlan = self.vlan
   if not vlan then return end
   assert(vlan>=0 and vlan<4096, "bad VLAN number")
   self:add_receive_VLAN(vlan)
   self:set_tag_VLAN(vlan)
end

function Intel:add_receive_VLAN (vlan)
   assert(vlan>=0 and vlan<4096, "bad VLAN number")
   local vlan_index, first_empty

   -- works the same as add_receive_MAC
   self:lock_sw_sem()
   for idx=0, self.max_vlan-1 do
      local valid = self.r.PFVLVF[idx]:bits(31, 1)

      if valid == 0 then
         if not first_empty then
            first_empty = idx
         end
      elseif self.r.PFVLVF[idx]:bits(0, 11) == vlan then
         vlan_index = idx
         break
      end
   end
   self:unlock_sw_sem()

   if not vlan_index and first_empty then
      vlan_index = first_empty
      self.r.VFTA[math.floor(vlan/32)]:set(bits{Ena=vlan%32})
      self.r.PFVLVF[vlan_index](bits({Vl_En=31},vlan))
   end

   assert(vlan_index, "Max number of VLAN IDs reached")

   self.r.PFVLVFB[2*vlan_index + math.floor(self.poolnum/32)]
      :set(bits{PoolEna=self.poolnum%32})
end

function Intel:set_tag_VLAN (vlan)
   local poolnum = self.poolnum or 0
   self.r.PFVFSPOOF[math.floor(poolnum/8)]:set(bits{VLANAS=poolnum%8+8})
   -- set Port VLAN ID & VLANA to always add VLAN tag
   -- TODO: on i350 it's the VMVIR register
   self.r.PFVMVIR[poolnum](bits({VLANA=30}, vlan))
end

function Intel:unset_VLAN ()
   local r = self.r
   local offs, mask = math.floor(self.poolnum/32), bits{PoolEna=self.poolnum%32}

   for vln_ndx = 0, 63 do
      if band(r.PFVLVFB[2*vln_ndx+offs](), mask) ~= 0 then
         -- found a vlan this pool belongs to
         r.PFVLVFB[2*vln_ndx+offs]:clr(mask)
         if r.PFVLVFB[2*vln_ndx+offs]() == 0 then
            -- it was the last pool of the vlan
            local vlan = tonumber(band(r.PFVLVF[vln_ndx](), 0xFFF))
            r.PFVLVF[vln_ndx](0x0)
            r.VFTA[math.floor(vlan/32)]:clr(bits{Ena=vlan%32})
         end
      end
   end
end

function Intel:set_mirror ()
   if not self.want_mirror then return end
   want_mirror = self.want_mirror

   -- set MAC promiscuous
   self.r.PFVML2FLT[self.poolnum]:set(bits{
      AUPE=24, ROMPE=25, ROPE=26, BAM=27, MPE=28})

   -- pick one of a limited (4) number of mirroring rules
   for idx=0, 3 do
      -- check if no mirroring enable bits (3:0) are set
      -- (i.e., this rule is unused and available)
      if self.r.PFMRCTL[idx]:bits(0, 4) == 0 then
         mirror_ndx = idx
         break
      -- there's already a rule for this pool, overwrite
      elseif self.r.PFMRCTL[idx]:bits(8, 5) == self.poolnum then
         mirror_ndx = idx
         break
      end
   end

   assert(mirror_ndx, "Max number of mirroring rules reached")

   local mirror_rule = 0ULL

   -- mirror some or all pools
   if want_mirror.pool then
      mirror_rule = bor(bits{VPME=0}, mirror_rule)
      if want_mirror.pool == true then -- mirror all pools
         self.r.PFMRVM[mirror_ndx](0xFFFFFFFF)
         self.r.PFMRVM[mirror_ndx+4](0xFFFFFFFF)
      elseif type(want_mirror.pool) == 'table' then
         local bm0 = self.r.PFMRVM[mirror_ndx]()
         local bm1 = self.r.PFMRVM[mirror_ndx+4]()
         for _, pool in ipairs(want_mirror.pool) do
            if pool <= 64 then
               bm0 = bor(lshift(1, pool), bm0)
            else
               bm1 = bor(lshift(1, pool-64), bm1)
            end
         end
         self.r.PFMRVM[mirror_ndx](bm0)
         self.r.PFMRVM[mirror_ndx+4](bm1)
      end
   end

   -- mirror hardware port
   if want_mirror.port then
      if want_mirror.port == true or
            want_mirror.port == 'in' or
            want_mirror.port == 'inout' then
         mirror_rule = bor(bits{UPME=1}, mirror_rule)
      end
      if want_mirror.port == true or
            want_mirror.port == 'out' or
            want_mirror.port == 'inout' then
         mirror_rule = bor(bits{DPME=2}, mirror_rule)
      end
   end

   -- TODO: implement VLAN mirroring

   if mirror_rule ~= 0 then
      mirror_rule = bor(mirror_rule, lshift(self.poolnum, 8))
      self.r.PFMRCTL[mirror_ndx]:set(mirror_rule)
   end
end

function Intel:unset_mirror ()
   for rule_i = 0, 3 do
      -- check if any mirror rule points here
      local rule_dest = band(bit.rshift(self.r.PFMRCTL[rule_i](), 8), 63)
      local bits = band(self.r.PFMRCTL[rule_i](), 0x07)
      if bits ~= 0 and rule_dest == self.poolnum then
         self.r.PFMRCTL[rule_i](0x0)     -- clear rule
         self.r.PFMRVLAN[rule_i](0x0)    -- clear VLANs mirrored
         self.r.PFMRVLAN[rule_i+4](0x0)
         self.r.PFMRVM[rule_i](0x0)      -- clear pools mirrored
         self.r.PFMRVM[rule_i+4](0x0)
      end
   end
end

function Intel:rxpackets () return self.r.GPRC()                 end
function Intel:txpackets () return self.r.GPTC()                 end
function Intel:rxmcast   () return self.r.MPRC() + self.r.BPRC() end
function Intel:rxbcast   () return self.r.BPRC()                 end
function Intel:txmcast   () return self.r.MPTC() + self.r.BPTC() end
function Intel:txbcast   () return self.r.BPTC()                 end

Intel1g.driver = "Intel1g"
Intel1g.offsets = {
    SRRCTL = {
       Drop_En = 31
    },
    MRQC = {
       RSS = 1
    }
}
Intel1g.max_mac_addr = 15
Intel1g.max_vlan = 8
function Intel1g:init_phy ()
   -- 4.3.1.4 PHY Reset
   self.r.MANC:wait(bits { BLK_Phy_Rst_On_IDE = 18 }, 0)

   -- 4.6.1  Acquiring Ownership Over a Shared Resource
   self:lock_fw_sem()
   self.r.SW_FW_SYNC:wait(bits { SW_PHY_SM = 1 }, 0)
   self.r.SW_FW_SYNC:set(bits { SW_PHY_SM = 1 })
   self:unlock_fw_sem()

   self.r.CTRL:set(bits { PHYreset = 31 })
   C.usleep(1*100)
   self.r.CTRL:clr(bits { PHYreset = 31 })

   -- 4.6.2 Releasing Ownership Over a Shared Resource
   self:lock_fw_sem()
   self.r.SW_FW_SYNC:clr(bits { SW_PHY_SM = 1 })
   self:unlock_fw_sem()

   -- Determine PCI function to physical port mapping
   local lan_id = self.r.STATUS:bits(2,2)
   self.r.EEMNGCTL:wait(bits { CFG_DONE = 18 + lan_id })

   --[[
   self:lock_fw_sem()
   self.r.SW_FW_SYNC:wait(bits { SW_PHY_SM = 1}, 0)
   self.r.SW_FW_SYNC:set(bits { SW_PHY_SM = 1 })
   self:unlock_fw_sem()

   -- If you where going to configure the PHY to none defaults
   -- this is where you would do it

   self:lock_fw_sem()
   self.r.SW_FW_SYNC:clr(bits { SW_PHY_SM = 1 })
   self:unlock_fw_sem()
   ]]
end
function Intel1g:lock_fw_sem()
   self.r.SWSM:set(bits { SWESMBI = 1 })
   while band(self.r.SWSM(), 0x02) == 0 do
      self.r.SWSM:set(bits { SWESMBI = 1 })
   end
end
function Intel1g:unlock_fw_sem()
   self.r.SWSM:clr(bits { SWESMBI = 1 })
end
function Intel1g:init ()
   if not self.master then return end
   pci.unbind_device_from_linux(self.pciaddress)
   pci.set_bus_master(self.pciaddress, true)
   pci.disable_bus_master_cleanup(self.pciaddress)

   -- 4.5.3  Initialization Sequence
   self:disable_interrupts()
   -- 4.3.1 Software Reset (RST)
   self.r.CTRL(bits { RST = 26 })
   C.usleep(4*1000)
   self.r.EEC:wait(bits { Auto_RD = 9 })
   self.r.STATUS:wait(bits { PF_RST_DONE = 21 })
   self:disable_interrupts()                        -- 4.5.4

   -- use Internal PHY                             -- 8.2.5
   self.r.MDICNFG(0)
   self:init_phy()

   self:rss_enable()

   self.r.RCTL:clr(bits { RXEN = 1 })
   self.r.RCTL(bits {
      UPE = 3,       -- Unicast Promiscuous
      MPE = 4,       -- Mutlicast Promiscuous
      LPE = 5,       -- Long Packet Reception / Jumbos
      BAM = 15,      -- Broadcast Accept Mode
      SECRC = 26,    -- Strip ethernet CRC
   })

   self.r.CTRL:set(bits { SETLINKUP = 6 })
   self.r.CTRL_EXT:clr( bits { LinkMode0 = 22, LinkMode1 = 23} )
   self.r.CTRL_EXT:clr( bits { PowerDown = 20 } )
   self.r.CTRL_EXT:set( bits { AutoSpeedDetect = 12, DriverLoaded = 28 })
   self.r.RLPML(self.mtu + 4) -- mtu + crc
   self:unlock_sw_sem()
   if self.wait_for_link then self:wait_linkup() end
end

function Intel1g:link_status ()
   local mask = lshift(1, 1)
   return bit.band(self.r.STATUS(), mask) == mask
end
function Intel1g:link_speed ()
   return ({10000,100000,1000000,1000000})[1+bit.band(bit.rshift(self.r.STATUS(), 6),3)]
end
function Intel1g:promisc ()
   return band(self.r.RCTL(), lshift(1, 3)) ~= 0ULL
end
function Intel1g:rxbytes   () return self.r.GORCH()*2^32 + self.r.GORCL() end
function Intel1g:rxdrop    () return self.r.MPC() + self.r.RNBC()         end
function Intel1g:rxerrors  ()
   return self.r.CRCERRS() + self.r.RLEC()
      + self.r.RXERRC() + self.r.ALGNERRC()
end
function Intel1g:txbytes   () return self.r.GOTCH()*2^32 + self.r.GOTCL() end
function Intel1g:txdrop    () return self.r.ECOL()                        end
function Intel1g:txerrors  () return self.r.LATECOL()                     end
function Intel1g:rxdmapackets ()
   return self.r.RPTHC()
end

function Intel1g:init_queue_stats (frame)
   local perqregs = {
      rxdrops = "RQDPC",
      txdrops = "TQDPC",
      rxpackets = "PQGPRC",
      txpackets = "PQGPTC",
      rxbytes = "PQGORC",
      txbytes = "PQGOTC",
      rxmcast = "PQMPRC"
   }
   self.queue_stats = {}
   for i=0,self.max_q-1 do
      for k,v in pairs(perqregs) do
         local name = "q" .. i .. "_" .. k
         table.insert(self.queue_stats, name)
         table.insert(self.queue_stats, self.r[v][i])
         frame[name] = {counter}
      end
   end
end

function Intel1g:get_rxstats ()
   assert(self.rxq, "cannot retrieve rxstats without rxq")
   local frame = shm.open_frame("pci/"..self.pciaddress)
   local rxc   = self.rxq
   return {
      counter_id = rxc,
      packets = counter.read(frame["q"..rxc.."_rxpackets"]),
      dropped = counter.read(frame["q"..rxc.."_rxdrops"]),
      bytes = counter.read(frame["q"..rxc.."_rxbytes"])
   }
end

function Intel1g:get_txstats ()
   assert(self.txq, "cannot retrieve rxstats without txq")
   local frame = shm.open_frame("pci/"..self.pciaddress)
   local txc   = self.txq
   return {
      counter_id = txc,
      packets = counter.read(frame["q"..txc.."_txpackets"]),
      bytes = counter.read(frame["q"..txc.."_txbytes"])
   }
end

-- noop because 1g NICs have per-queue counters that aren't
-- configurable
function Intel1g:set_rxstats () return end
function Intel1g:set_txstats () return end

function Intel1g:check_vmdq () return end
function Intel1g:vmdq_enable ()
   error("unimplemented")
end
function Intel1g:select_pool () return end

function Intel1g:enable_MAC_for_pool(mac_index)
   self.r.RAH[mac_index]:set(bits { Ena = 18 + self.poolnum })
end

function Intel1g:unset_MAC ()
   local msk = bits { Ena = 18 + self.poolnum }
   for mac_index = 0, self.max_mac_addr do
      pf.r.RAH[mac_index]:clr(msk)
   end
end

function Intel1g:set_tx_rate () return end
function Intel1g:unset_tx_rate () return end

Intel82599.driver = "Intel82599"
Intel82599.offsets = {
   SRRCTL = {
      Drop_En = 28
   },
   MRQC = {
       RSS = 0
   }
}
Intel82599.max_mac_addr = 127
Intel82599.max_vlan = 64

<<<<<<< HEAD
-- 1010 -> 32 pools, 4 RSS queues each
-- 1011 -> 64 pools, 2 RSS queues each
Intel82599.mrqc_bits = 0xB

=======
>>>>>>> b2ffe6bc
function Intel82599:link_status ()
   local mask = lshift(1, 30)
   return bit.band(self.r.LINKS(), mask) == mask
end
function Intel82599:link_speed ()
   local links = self.r.LINKS()
   local speed1, speed2 = lib.bitset(links, 29), lib.bitset(links, 28)
   return (speed1 and speed2 and 10000000000)    --  10 GbE
      or  (speed1 and not speed2 and 1000000000) --   1 GbE
      or  1000000                                -- 100 Mb/s
end
function Intel82599:promisc ()
   return band(self.r.FCTRL(), lshift(1, 9)) ~= 0ULL
end
function Intel82599:rxbytes  () return self.r.GORC64()   end
function Intel82599:rxdrop   () return self.r.QPRDC[0]() end
function Intel82599:rxerrors ()
   return self.r.CRCERRS() + self.r.ILLERRC() + self.r.ERRBC() +
      self.r.RUC() + self.r.RFC() + self.r.ROC() + self.r.RJC()
end
function Intel82599:txbytes   () return self.r.GOTC64() end
function Intel82599:txdrop    () return 0               end
function Intel82599:txerrors  () return 0               end
function Intel82599:rxdmapackets ()
   return self.r.RXDGPC()
end

function Intel82599:init_queue_stats (frame)
   local perqregs = {
      rxdrops = "QPRDC",
      rxpackets = "QPRC",
      txpackets = "QPTC",
      rxbytes = "QBRC64",
      txbytes = "QBTC64",
   }
   self.queue_stats = {}
   for i=0,15 do
      for k,v in pairs(perqregs) do
         local name = "q" .. i .. "_" .. k
         table.insert(self.queue_stats, name)
         table.insert(self.queue_stats, self.r[v][i])
         frame[name] = {counter}
      end
   end
end

-- C type for VMDq enabled state
vmdq_enabled_t = ffi.typeof("struct { uint8_t enabled; }")

function Intel82599:init ()
   if not self.master then return end
   pci.unbind_device_from_linux(self.pciaddress)
   pci.set_bus_master(self.pciaddress, true)
   pci.disable_bus_master_cleanup(self.pciaddress)

   -- The 82599 devices sometimes just don't come up, especially when
   -- there is traffic already on the link.  If 2s have passed and the
   -- link is still not up, loop and retry.
   local reset_timeout = math.max(self.linkup_wait_recheck, 2)
   local reset_count = math.max(math.floor(self.linkup_wait / reset_timeout), 1)
   for i=1,reset_count do
      self:disable_interrupts()
      local reset = bits{ LinkReset=3, DeviceReset=26 }
      self.r.CTRL(reset)
      C.usleep(1000)
      self.r.CTRL:wait(reset, 0)
      self.r.EEC:wait(bits{AutoreadDone=9})           -- 3.
      self.r.RDRXCTL:wait(bits{DMAInitDone=3})        -- 4.

      -- 4.6.4.2
      -- 3.7.4.2
      self.r.AUTOC:set(bits { LMS0 = 13, LMS1 = 14 })
      self.r.AUTOC2(0)
      self.r.AUTOC2:set(bits { tenG_PMA_PMD_Serial = 17 })
      self.r.AUTOC:set(bits{restart_AN=12})

      if not self.wait_for_link then break end
      if self:wait_linkup(reset_timeout) then break end
   end

   -- 4.6.7
   self.r.RXCTRL(0)                             -- disable receive
   self.r.RXDSTATCTRL(0x10) -- map all queues to RXDGPC
   for i=1,127 do -- preserve device MAC
      self.r.RAL[i](0)
      self.r.RAH[i](0)
   end
   for i=0,127 do
      self.r.PFUTA[i](0)
      self.r.VFTA[i](0)
      self.r.PFVLVFB[i](0)
      self.r.SAQF[i](0)
      self.r.DAQF[i](0)
      self.r.SDPQF[i](0)
      self.r.FTQF[i](0)
   end
   for i=0,63 do
      self.r.PFVLVF[i](0)
      self.r.MPSAR[i](0)
   end
   for i=0,255 do
      self.r.MPSAR[i](0)
   end

   self.r.FCTRL:set(bits {
      MPE = 8,
      UPE = 9,
      BAM = 10
   })

   self.r.VLNCTRL(0x8100)                    -- explicity set default
   self.r.RXCSUM(0)                          -- turn off all checksum offload

   self.r.RXPBSIZE[0]:bits(10,10, 0x200)
   self.r.TXPBSIZE[0]:bits(10,10, 0xA0)
   self.r.TXPBTHRESH[0](0xA0)
   for i=1,7 do
      self.r.RXPBSIZE[i]:bits(10,10, 0)
      self.r.TXPBSIZE[i]:bits(10,10, 0)
      self.r.TXPBTHRESH[i](0)
   end

   self.r.MTQC(0)
   self.r.PFVTCTL(0)
   self.r.RTRUP2TC(0)
   self.r.RTTUP2TC(0)
   self.r.DTXMXSZRQ(0xFFF)

   self.r.MFLCN(bits{RFCE=3})
   self.r.FCCFG(bits{TFCE=3})

   for i=0,7 do
      self.r.RTTDT2C[i](0)
      self.r.RTTPT2C[i](0)
      self.r.RTRPT4C[i](0)
      self.r.ETQF[i](0)
      self.r.ETQS[i](0)
   end

   self.r.HLREG0(bits{
      TXCRCEN=0, RXCRCSTRP=1, JUMBOEN=2, rsv2=3,
      TXPADEN=10, rsvd3=11, rsvd4=13, MDCSPD=16
   })
   self.r.MAXFRS(lshift(self.mtu + 4, 16)) -- mtu + crc

   self.r.RDRXCTL(bits { CRCStrip = 1 })
   self.r.CTRL_EXT:set(bits {NS_DIS = 1})

   self:rss_enable()

<<<<<<< HEAD
=======
   -- set shm to indicate whether the NIC is in VMDq mode
   local vmdq_shm = shm.create(self.shm_root .. "vmdq_enabled", vmdq_enabled_t)
   vmdq_shm.enabled = self.vmdq
   shm.unmap(vmdq_shm)

>>>>>>> b2ffe6bc
   if self.vmdq then
      self:vmdq_enable()
   end

   self:unlock_sw_sem()
end

-- Implements various status checks related to VMDq configuration.
-- Also checks that the main process used the same VMDq setting if
-- this is a worker process
function Intel82599:check_vmdq ()
<<<<<<< HEAD
=======
   local vmdq_shm = shm.open(self.shm_root .. "vmdq_enabled", vmdq_enabled_t)

>>>>>>> b2ffe6bc
   if not self.vmdq then
      assert(not self.macaddr, "VMDq must be set to use MAC address")
      assert(not self.mirror, "VMDq must be set to specify mirroring rules")

      if not self.master then
<<<<<<< HEAD
         assert(self.r.MRQC:bits(0, 4) ~= self.mrqc_bits,
=======
         assert(vmdq_shm.enabled == 0,
>>>>>>> b2ffe6bc
                "VMDq was set by the main process for this NIC")
      end
   else
      assert(self.driver == "Intel82599", "VMDq only supported on 82599")
      assert(self.macaddr, "MAC address must be set in VMDq mode")
<<<<<<< HEAD
      assert(self.poolnum < 64, "Pool overflow: Intel 82599 supports up to 64 VMDq pools")

      if not self.master then
         assert(self.r.MRQC:bits(0, 4) == self.mrqc_bits,
=======

      if not self.master then
         assert(vmdq_shm.enabled == 1,
>>>>>>> b2ffe6bc
                "VMDq not set by the main process for this NIC")
      end
   end
end

<<<<<<< HEAD
=======
-- C type for shared memory indicating which pools are used
local vmdq_pools_t = ffi.typeof("struct { uint8_t pools[64]; }")
-- C type for VMDq queuing mode
-- mode = 0 for 32 pools/4 queues, 1 for 64 pools/2 queues
local vmdq_queuing_mode_t = ffi.typeof("struct { uint8_t mode; }")

>>>>>>> b2ffe6bc
-- enable VMDq mode, see 4.6.10.1
-- follows the configuration flow in 4.6.11.3.3
-- (should only be called on the master instance)
function Intel82599:vmdq_enable ()
<<<<<<< HEAD
   -- must be set prior to setting MTQC (7.2.1.2.1)
   self.r.RTTDCS:set(bits { ARBDIS=6 })

   self.r.MRQC:bits(0, 4, self.mrqc_bits)
=======
   -- create shared memory for tracking VMDq pools
   local vmdq_shm = shm.create(self.shm_root .. "vmdq_pools", vmdq_pools_t)
   -- explicitly initialize to 0 since we can't rely on cleanup
   for i=0, 63 do vmdq_shm.pools[i] = 0 end
   shm.unmap(vmdq_shm)

   -- set VMDq queuing mode for all instances on this NIC
   local mode_shm = shm.create(self.shm_root .. "vmdq_queuing_mode",
                               vmdq_queuing_mode_t)
   if self.vmdq_queuing_mode == "rss-32-4" then
      mode_shm.mode = 0
   elseif self.vmdq_queuing_mode == "rss-64-2" then
      mode_shm.mode = 1
   else
      error("Invalid VMDq queuing mode")
   end
   shm.unmap(mode_shm)

   -- must be set prior to setting MTQC (7.2.1.2.1)
   self.r.RTTDCS:set(bits { ARBDIS=6 })

   if self.vmdq_queuing_mode == "rss-32-4" then
      -- 1010 -> 32 pools, 4 RSS queues each
      self.r.MRQC:bits(0, 4, 0xA)
      -- Num_TC_OR_Q=10b -> 32 pools (4.6.11.3.3 and 8.2.3.9.15)
      self.r.MTQC(bits { VT_Ena=1, Num_TC_OR_Q=3 })
   else
      -- 1011 -> 64 pools, 2 RSS queues each
      self.r.MRQC:bits(0, 4, 0xB)
      -- Num_TC_OR_Q=01b -> 64 pools
      self.r.MTQC(bits { VT_Ena=1, Num_TC_OR_Q=2 })
   end
>>>>>>> b2ffe6bc

   -- TODO: not sure this is needed, but it's in intel10g
   -- disable RSC (7.11)
   self.r.RFCTL:set(bits { RSC_Dis=5 })

<<<<<<< HEAD
   -- 128 Tx Queues, 64 VMs (4.6.11.3.3 and 8.2.3.9.15)
   self.r.MTQC(bits { VT_Ena=1, Num_TC_OR_Q=2 })

=======
>>>>>>> b2ffe6bc
   -- enable virtualization, replication enabled, disable default pool
   self.r.PFVTCTL(bits { VT_Ena=0, Rpl_En=30, DisDefPool=29 })

   -- enable VMDq Tx to Rx loopback
   self.r.PFDTXGSWC:set(bits { LBE=0 })

   -- needs to be set for loopback (7.10.3.4)
   self.r.FCRTH[0](0x10000)

   -- enable vlan filter (4.6.7, 7.1.1.2)
   self.r.VLNCTRL:set(bits { VFE=30 })

<<<<<<< HEAD
   -- intel10g zeroes out ETQF,ETQS here but they are init to 0

=======
>>>>>>> b2ffe6bc
   -- RTRUP2TC/RTTUP2TC cleared above in init

   -- DMA TX TCP max allowed size requests (set to 1MB)
   self.r.DTXMXSZRQ(0xFFF)

   -- disable PFC, enable legacy control flow
   self.r.MFLCN(bits { RFCE=3 })
   self.r.FCCFG(bits { TFCE=3 })

   -- RTTDT2C, RTTPT2C, RTRPT4C cleared above in init()

   -- QDE bit = 0 for all queues
   for i = 0, 127 do
      self.r.PFQDE(bor(lshift(1,16), lshift(i,8)))
   end

   -- clear RTTDT1C, PFVLVF for all pools, set them later
   for i = 0, 63 do
      self.r.RTTDQSEL(i)
      self.r.RTTDT1C(0x00)
   end

   -- disable TC arbitrations, enable packet buffer free space monitor
   self.r.RTTDCS:clr(bits { TDPAC=0, TDRM=4, BPBFSM=23 })
   self.r.RTTDCS:set(bits { VMPAC=1, BDPM=22 })
   self.r.RTTPCS:clr(bits { TPPAC=5, TPRM=8 })
   -- set RTTPCS.ARBD
   self.r.RTTPCS:bits(22, 10, 0x244)
   self.r.RTRPCS:clr(bits { RAC=2, RRM=1 })

   -- must be cleared after MTQC configuration (7.2.1.2.1)
   self.r.RTTDCS:clr(bits { ARBDIS=6 })
end

-- In VMDq mode, selects an available pool if one isn't provided by the user.
--
<<<<<<< HEAD
-- This method runs before registers are loaded, because the rxq/txq registers
-- depend on the pool number prior to loading. As a result, we can't use the
-- lock_sw_sem() method to protect the critical section and use flock() instead.
local pooldir = "intel-mp-pools"
function Intel82599:select_pool()
   if not self.vmdq then return end

=======
-- This method runs before rxq/txq registers are loaded, because the rxq/txq registers
-- depend on the pool number prior to loading.
function Intel82599:select_pool()
   if not self.vmdq then return end

   self:lock_sw_sem()

   -- check the queueing mode in shm, adjust max pools based on that
   local mode_shm = shm.open(self.shm_root .. "vmdq_queuing_mode", vmdq_queuing_mode_t)
   if mode_shm.mode == 0 then
      self.max_pool = 32
   else
      self.max_pool = 64
   end
   shm.unmap(mode_shm)

   -- We use some shared memory to track which pool numbers are claimed
   local pool_shm = shm.open(self.shm_root .. "vmdq_pools", vmdq_pools_t)

>>>>>>> b2ffe6bc
   -- if the poolnum was set manually in the config, just use that
   if not self.poolnum then
      local available_pool

<<<<<<< HEAD
      -- We use some shared memory to track which pool numbers are claimed
      -- using flock() to avoid conflicts. The contents of the memory doesn't
      -- matter since we only care about the lock state.
      for poolnum = 0, 63 do
         local path = "/"..pooldir.."/"..self.pciaddress.."/"..poolnum
         local ptr  = shm.create(path, "uint8_t")
         local poolfd = S.open(shm.root .. path, "creat, rdwr")

         if poolfd:flock("nb, ex") then
            available_pool = poolnum
            self.poolfd = poolfd
            break
         else
            poolfd:close()
=======
      for poolnum = 0, self.max_pool-1 do
         if pool_shm.pools[poolnum] == 0 then
            available_pool = poolnum
            break
>>>>>>> b2ffe6bc
         end
      end

      assert(available_pool, "No free VMDq pools are available")
      self.poolnum = available_pool
<<<<<<< HEAD
   end

=======
   else
      assert(self.poolnum < self.max_pool,
             string.format("Pool overflow: Intel 82599 supports up to %d VMDq pools",
                           self.max_pool))
   end

   pool_shm.pools[self.poolnum] = 1
   shm.unmap(pool_shm)

   self:unlock_sw_sem()

>>>>>>> b2ffe6bc
   -- Once we know the pool number, figure out txq and rxq numbers. This
   -- needs to be done prior to loading registers.
   --
   -- for VMDq, make rxq/txq relative to the pool number
<<<<<<< HEAD
   assert(self.rxq >= 0 and self.rxq < 2, "rxqueue must be in 0..1")
   self.rxq = self.rxq + 2 * self.poolnum
   assert(self.txq >= 0 and self.txq < 2, "txqueue must be in 0..1")
   self.txq = self.txq + 2 * self.poolnum
=======
   local max_rxq_or_txq = 128 / self.max_pool
   assert(self.rxq >= 0 and self.rxq < max_rxq_or_txq,
          "rxqueue must be in 0.." .. max_rxq_or_txq-1)
   self.rxq = self.rxq + max_rxq_or_txq * self.poolnum
   assert(self.txq >= 0 and self.txq < max_rxq_or_txq,
          "txqueue must be in 0.." .. max_rxq_or_txq-1)
   self.txq = self.txq + max_rxq_or_txq * self.poolnum
>>>>>>> b2ffe6bc

   -- max queue number is different in VMDq mode
   self.max_q = 128
end

<<<<<<< HEAD
=======
-- used to disable the pool number for this instance on stop()
function Intel82599:unset_pool ()
  self:lock_sw_sem()

  local pool_shm = shm.open(self.shm_root .. "vmdq_pools", vmdq_pools_t)
  pool_shm.pools[self.poolnum] = 0
  shm.unmap(pool_shm)

  self:unlock_sw_sem()
end

>>>>>>> b2ffe6bc
function Intel82599:enable_MAC_for_pool (mac_index)
   self.r.MPSAR[2*mac_index + math.floor(self.poolnum/32)]
      :set(bits{Ena=self.poolnum%32})
end

function Intel82599:unset_MAC ()
   local msk = bits { Ena=self.poolnum%32 }
   for mac_index = 0, self.max_mac_addr do
      self.r.MPSAR[2*mac_index + math.floor(self.poolnum/32)]:clr(msk)
   end
end

function Intel82599:set_tx_rate ()
   if not self.txq then return end
   self.r.RTTDQSEL(self.poolnum or self.txq)
   if self.rate_limit >= 10 then
      -- line rate = 10,000 Mb/s
      local factor = 10000 / tonumber(self.rate_limit)
      -- 10.14 bits
      factor = bit.band(math.floor(factor*2^14+0.5), 2^24-1)
      self.r.RTTBCNRC(bits({RS_ENA=31}, factor))
   else
      self.r.RTTBCNRC(0x00)
   end
   self.r.RTTDT1C(bit.band(math.floor(self.priority * 0x80), 0x3FF))
end

function Intel82599:unset_tx_rate ()
   self.rate_limit = 0
   self.priority = 0
   self:set_tx_rate()
end

-- return rxstats for the counter assigned to this queue
-- the data has to be read from the shm frame since the main instance
-- is in control of the counter registers (and clears them on read)
function Intel82599:get_rxstats ()
   assert(self.rxcounter and self.rxq, "cannot retrieve rxstats")
   local frame = shm.open_frame("pci/"..self.pciaddress)
   local rxc   = self.rxcounter
   return {
      counter_id = rxc,
      packets = counter.read(frame["q"..rxc.."_rxpackets"]),
      dropped = counter.read(frame["q"..rxc.."_rxdrops"]),
      bytes = counter.read(frame["q"..rxc.."_rxbytes"])
   }
end

function Intel82599:get_txstats ()
   assert(self.txcounter and self.txq, "cannot retrieve txstats")
   local frame = shm.open_frame("pci/"..self.pciaddress)
   local txc   = self.txcounter
   return {
      counter_id = txc,
      packets = counter.read(frame["q"..txc.."_txpackets"]),
      bytes = counter.read(frame["q"..txc.."_txbytes"])
   }
end

-- enable the given counter for this app's rx queue
function Intel82599:set_rxstats ()
   if not self.rxcounter or not self.rxq then return end
   local counter = self.rxcounter
   assert(counter>=0 and counter<16, "bad Rx counter")
   self.r.RQSMR[math.floor(self.rxq/4)]:set(lshift(counter,8*(self.rxq%4)))
end

-- enable the given counter for this app's tx queue
function Intel82599:set_txstats ()
   if not self.txcounter or not self.txq then return end
   local counter = self.txcounter
   assert(counter>=0 and counter<16, "bad Tx counter")
   self.r.TQSM[math.floor(self.txq/4)]:set(lshift(counter,8*(self.txq%4)))
end

function Intel:debug (args)
   local args = args or {}
   local pfx = args.prefix or "DEBUG_"
   local prnt = args.print or true
   local r = { rss = "", rxds = 0 }
   r.LINK_STATUS = self:link_status()
   r.rdt = self.rdt
   if self.output.output then
      r.txpackets = counter.read(self.output.output.stats.txpackets)
   end
   if self.input.input then
      r.rxpackets = counter.read(self.input.input.stats.rxpackets)
   end
   r.rdtstatus = band(self.rxdesc[self.rdt].status, 1) == 1
   self:lock_sw_sem()
   for k,_ in pairs(self:rss_tab()) do
      r.rss = r.rss .. k .. " "
   end
   self:unlock_sw_sem()

   r.rxds = 0
   for i=0,self.ndesc-1 do
      if band(self.rxdesc[i].status, 1) == 1 then
         r.rxds = r.rxds + 1
      end
   end
   r.rdbal = tophysical(self.rxdesc) % 2^32
   r.rdbah = tophysical(self.rxdesc) / 2^32
   r.rdlen = self.ndesc * 16
   r.ndesc = self.ndesc

   r.master = self.master

   for _,k in pairs({"RDH", "RDT", "RDBAL", "RDBAH", "RDLEN"}) do
      r[k] = tonumber(self.r[k]())
   end

   local master_regs = {}
   if self.driver == "Intel82599" then
      r.rxdctrl =
         band(self.r.RXDCTL(), bits{enabled = 25}) == bits{enabled = 25}
      master_regs = {"RXCTRL"}
   elseif self.driver == "Intel1g" then
      r.rxen = band(self.r.RCTL(), bits{ RXEN = 1 }) == bits{ RXEN = 1 }
   end
   if self.run_stats then
      for k,v in pairs(self.stats) do
         r[k] = counter.read(v)
      end
   end
   if r.master then
      for _,k in pairs(master_regs) do
         r[k] = tonumber(self.r[k]())
      end
   end

   if prnt then
     local keys = {}
     for k,_ in pairs(r) do
       table.insert(keys, k)
     end
     table.sort(keys)
     for _,k in ipairs(keys) do
        print(pfx..k, r[k])
     end
   end
   return r
end<|MERGE_RESOLUTION|>--- conflicted
+++ resolved
@@ -25,15 +25,11 @@
 local counter     = require("core.counter")
 local macaddress  = require("lib.macaddress")
 local shm         = require("core.shm")
-<<<<<<< HEAD
-local S           = require("syscall")
-=======
 local alarms      = require("lib.yang.alarms")
 local S           = require("syscall")
 
 local CallbackAlarm = alarms.CallbackAlarm
 local transmit, receive, empty = link.transmit, link.receive, link.empty
->>>>>>> b2ffe6bc
 
 -- It's not clear what address to use for EEMNGCTL_i210 DPDK PMD / linux e1000
 -- both use 1010 but the docs say 12030
@@ -81,10 +77,7 @@
 PFMRVM      0x0F630 +0x04*0..7      RW PF Mirror Rule Pool
 PFVFRE      0x051E0 +0x04*0..1      RW PF VF Receive Enable
 PFVFTE      0x08110 +0x04*0..1      RW PF VF Transmit Enable
-<<<<<<< HEAD
-=======
 PFVMTXSW    0x05180 +0x04*0..1      RW PF VM Tx Switch Loopback Enable
->>>>>>> b2ffe6bc
 PFVFSPOOF   0x08200 +0x04*0..7      RW PF VF Anti Spoof Control
 PFVMVIR     0x08000 +0x04*0..63     RW PF VM VLAN Insert Register
 PFVML2FLT   0x0F000 +0x04*0..63     RW PF VM L2 Control Register
@@ -290,14 +283,9 @@
 Intel = {
    config = {
       pciaddr = {required=true},
-<<<<<<< HEAD
-      ndescriptors = {default=2048},
-      vmdq = {default=false},
-=======
       ring_buffer_size = {default=2048},
       vmdq = {default=false},
       vmdq_queuing_mode = {default="rss-64-2"},
->>>>>>> b2ffe6bc
       macaddr = {},
       poolnum = {},
       vlan = {},
@@ -337,16 +325,9 @@
       ndesc = conf.ring_buffer_size,
       txq = conf.txq,
       rxq = conf.rxq,
-<<<<<<< HEAD
-      mtu = conf.mtu or self.config.mtu.default,
-      linkup_wait = conf.linkup_wait or self.config.linkup_wait.default,
-      linkup_wait_recheck =
-         conf.linkup_wait_recheck or self.config.linkup_wait_recheck.default,
-=======
       mtu = conf.mtu,
       linkup_wait = conf.linkup_wait,
       linkup_wait_recheck = conf.linkup_wait_recheck,
->>>>>>> b2ffe6bc
       wait_for_link = conf.wait_for_link,
       vmdq = conf.vmdq,
       poolnum = conf.poolnum,
@@ -357,15 +338,12 @@
       txcounter = conf.txcounter,
       rate_limit = conf.rate_limit,
       priority = conf.priority,
-<<<<<<< HEAD
-=======
       -- a path used for shm operations on NIC-global state
       -- canonicalize to ensure the reference is the same from all
       -- processes
       shm_root = "/intel-mp/" .. pci.canonical(conf.pciaddr) .. "/",
       -- only used for main process, affects max pool number
       vmdq_queuing_mode = conf.vmdq_queuing_mode
->>>>>>> b2ffe6bc
    }
 
    local vendor = lib.firstline(self.path .. "/vendor")
@@ -381,21 +359,15 @@
    self.base, self.fd = pci.map_pci_memory_unlocked(self.pciaddress, 0)
    self.master = self.fd:flock("ex, nb")
 
-   -- this needs to happen before register loading for rxq/txq
-   self:select_pool()
-
    self:load_registers(byid.registers)
 
    self:init()
    self.fd:flock("sh")
    self:check_vmdq()
-<<<<<<< HEAD
-=======
    -- this needs to happen before register loading for rxq/txq
    -- because it determines the queue numbers
    self:select_pool()
    self:load_queue_registers(byid.registers)
->>>>>>> b2ffe6bc
    self:init_tx_q()
    self:init_rx_q()
    self:set_MAC()
@@ -520,17 +492,12 @@
 
    -- VMDq pool state (4.6.10.1.4)
    if self.vmdq then
-<<<<<<< HEAD
-      -- packet splitting none, enable 2 RSS queues per pool
-      self.r.PSRTYPE[self.poolnum](bits { RQPL=29 })
-=======
       -- packet splitting none, enable 4 or 2 RSS queues per pool
       if self.max_pool == 32 then
          self.r.PSRTYPE[self.poolnum](bits { RQPL=30 })
       else
          self.r.PSRTYPE[self.poolnum](bits { RQPL=29 })
       end
->>>>>>> b2ffe6bc
       -- multicast promiscuous, broadcast accept, accept untagged pkts
       self.r.PFVML2FLT[self.poolnum]:set(bits { MPE=28, BAM=27, AUPE=24 })
    end
@@ -570,10 +537,7 @@
       self.r.RXCTRL:set(bits{ RXEN=0 })
       self.r.DCA_RXCTRL:clr(bits{RxCTRL=12})
       if self.vmdq then
-<<<<<<< HEAD
-=======
          -- enable packet reception for this pool/VF (4.6.10.1.4)
->>>>>>> b2ffe6bc
          self.r.PFVFRE[math.floor(self.poolnum/32)]:set(bits{VFRE=self.poolnum%32})
       end
    elseif self.driver == "Intel1g" then
@@ -616,11 +580,8 @@
       self.r.RTTDT1C(0x80)
       -- enables packet Tx for this VF's pool
       self.r.PFVFTE[math.floor(self.poolnum/32)]:set(bits{VFTE=self.poolnum%32})
-<<<<<<< HEAD
-=======
       -- enable TX loopback
       self.r.PFVMTXSW[math.floor(self.poolnum/32)]:clr(bits{LLE=self.poolnum%32})
->>>>>>> b2ffe6bc
    end
 
    if self.r.DMATXCTL then
@@ -666,16 +627,6 @@
 end
 function Intel:push ()
    if not self.txq then return end
-<<<<<<< HEAD
-   local li = self.input["input"]
-   if li == nil then return end
---   assert(li, "intel_mp:push: no input link")
-
-   while not link.empty(li) and self:ringnext(self.tdt) ~= self.tdh do
-      local p = link.receive(li)
-      -- NB: see comment in intel10g for why this is commented out,
-      --     the rest of the loop body goes in an else branch
-=======
    local li = self.input.input
    if li == nil then return end
 
@@ -689,20 +640,11 @@
       --   We must not send packets that are bigger than the MTU.  This
       --   check is currently disabled to satisfy some selftests until
       --   agreement on this strategy is reached.
->>>>>>> b2ffe6bc
       --if p.length > self.mtu then
       --   packet.free(p)
       --   counter.add(self.shm.txdrop)
       --end
-<<<<<<< HEAD
-      self.txdesc[self.tdt].address = tophysical(p.data)
-      self.txdesc[self.tdt].flags =
-         bor(p.length, self.txdesc_flags, lshift(p.length+0ULL, 46))
-      self.txqueue[self.tdt] = p
-      self.tdt = self:ringnext(self.tdt)
-=======
       self:transmit(p)
->>>>>>> b2ffe6bc
    end
    -- Reclaim transmit contexts
    local cursor = self.tdh
@@ -717,13 +659,9 @@
    end
    self.r.TDT(self.tdt)
 
-<<<<<<< HEAD
-   -- same code as in pull, we repeat it in case this app only enables Tx
-=======
    -- same code as in pull, but we only call it in case the rxq
    -- is disabled for this app
    if self.rxq and self.output.output then return end
->>>>>>> b2ffe6bc
    if self.run_stats and self.sync_timer() then
       self:sync_stats()
    end
@@ -731,14 +669,8 @@
 
 function Intel:pull ()
    if not self.rxq then return end
-<<<<<<< HEAD
-   local lo = self.output["output"]
-   if lo == nil then return end
---   assert(lo, "intel_mp:pull: output link required")
-=======
    local lo = self.output.output
    if lo == nil then return end
->>>>>>> b2ffe6bc
 
    local pkts = 0
    while band(self.rxdesc[self.rdt].status, 0x01) == 1 and pkts < engine.pull_npackets do
@@ -865,21 +797,6 @@
       self:discard_unsent_packets()
       self.r.TXDCTL(0)
       self.r.TXDCTL:wait(bits { ENABLE = 25 }, 0)
-<<<<<<< HEAD
-   end
-   if self.vmdq then
-      self:unset_MAC()
-      self:unset_VLAN()
-      self:unset_mirror()
-      if self.poolfd then
-         -- we need to explicitly unlock this in case multiple instances
-         -- are running on the same process and we can't rely on process
-         -- termination to free the lock
-         self.poolfd:flock("un")
-         self.poolfd:close()
-      end
-   end
-=======
    end
    if self.vmdq then
       self:unset_MAC()
@@ -887,7 +804,6 @@
       self:unset_mirror()
       self:unset_pool()
    end
->>>>>>> b2ffe6bc
    self:unset_tx_rate()
    if self.fd:flock("nb, ex") then
       -- delete shm state for this NIC
@@ -1344,13 +1260,6 @@
 Intel82599.max_mac_addr = 127
 Intel82599.max_vlan = 64
 
-<<<<<<< HEAD
--- 1010 -> 32 pools, 4 RSS queues each
--- 1011 -> 64 pools, 2 RSS queues each
-Intel82599.mrqc_bits = 0xB
-
-=======
->>>>>>> b2ffe6bc
 function Intel82599:link_status ()
    local mask = lshift(1, 30)
    return bit.band(self.r.LINKS(), mask) == mask
@@ -1501,14 +1410,11 @@
 
    self:rss_enable()
 
-<<<<<<< HEAD
-=======
    -- set shm to indicate whether the NIC is in VMDq mode
    local vmdq_shm = shm.create(self.shm_root .. "vmdq_enabled", vmdq_enabled_t)
    vmdq_shm.enabled = self.vmdq
    shm.unmap(vmdq_shm)
 
->>>>>>> b2ffe6bc
    if self.vmdq then
       self:vmdq_enable()
    end
@@ -1520,60 +1426,37 @@
 -- Also checks that the main process used the same VMDq setting if
 -- this is a worker process
 function Intel82599:check_vmdq ()
-<<<<<<< HEAD
-=======
    local vmdq_shm = shm.open(self.shm_root .. "vmdq_enabled", vmdq_enabled_t)
 
->>>>>>> b2ffe6bc
    if not self.vmdq then
       assert(not self.macaddr, "VMDq must be set to use MAC address")
       assert(not self.mirror, "VMDq must be set to specify mirroring rules")
 
       if not self.master then
-<<<<<<< HEAD
-         assert(self.r.MRQC:bits(0, 4) ~= self.mrqc_bits,
-=======
          assert(vmdq_shm.enabled == 0,
->>>>>>> b2ffe6bc
                 "VMDq was set by the main process for this NIC")
       end
    else
       assert(self.driver == "Intel82599", "VMDq only supported on 82599")
       assert(self.macaddr, "MAC address must be set in VMDq mode")
-<<<<<<< HEAD
-      assert(self.poolnum < 64, "Pool overflow: Intel 82599 supports up to 64 VMDq pools")
-
-      if not self.master then
-         assert(self.r.MRQC:bits(0, 4) == self.mrqc_bits,
-=======
 
       if not self.master then
          assert(vmdq_shm.enabled == 1,
->>>>>>> b2ffe6bc
                 "VMDq not set by the main process for this NIC")
       end
    end
 end
 
-<<<<<<< HEAD
-=======
 -- C type for shared memory indicating which pools are used
 local vmdq_pools_t = ffi.typeof("struct { uint8_t pools[64]; }")
 -- C type for VMDq queuing mode
 -- mode = 0 for 32 pools/4 queues, 1 for 64 pools/2 queues
 local vmdq_queuing_mode_t = ffi.typeof("struct { uint8_t mode; }")
 
->>>>>>> b2ffe6bc
 -- enable VMDq mode, see 4.6.10.1
 -- follows the configuration flow in 4.6.11.3.3
 -- (should only be called on the master instance)
 function Intel82599:vmdq_enable ()
-<<<<<<< HEAD
-   -- must be set prior to setting MTQC (7.2.1.2.1)
-   self.r.RTTDCS:set(bits { ARBDIS=6 })
-
-   self.r.MRQC:bits(0, 4, self.mrqc_bits)
-=======
    -- create shared memory for tracking VMDq pools
    local vmdq_shm = shm.create(self.shm_root .. "vmdq_pools", vmdq_pools_t)
    -- explicitly initialize to 0 since we can't rely on cleanup
@@ -1606,18 +1489,11 @@
       -- Num_TC_OR_Q=01b -> 64 pools
       self.r.MTQC(bits { VT_Ena=1, Num_TC_OR_Q=2 })
    end
->>>>>>> b2ffe6bc
 
    -- TODO: not sure this is needed, but it's in intel10g
    -- disable RSC (7.11)
    self.r.RFCTL:set(bits { RSC_Dis=5 })
 
-<<<<<<< HEAD
-   -- 128 Tx Queues, 64 VMs (4.6.11.3.3 and 8.2.3.9.15)
-   self.r.MTQC(bits { VT_Ena=1, Num_TC_OR_Q=2 })
-
-=======
->>>>>>> b2ffe6bc
    -- enable virtualization, replication enabled, disable default pool
    self.r.PFVTCTL(bits { VT_Ena=0, Rpl_En=30, DisDefPool=29 })
 
@@ -1630,11 +1506,6 @@
    -- enable vlan filter (4.6.7, 7.1.1.2)
    self.r.VLNCTRL:set(bits { VFE=30 })
 
-<<<<<<< HEAD
-   -- intel10g zeroes out ETQF,ETQS here but they are init to 0
-
-=======
->>>>>>> b2ffe6bc
    -- RTRUP2TC/RTTUP2TC cleared above in init
 
    -- DMA TX TCP max allowed size requests (set to 1MB)
@@ -1671,15 +1542,6 @@
 
 -- In VMDq mode, selects an available pool if one isn't provided by the user.
 --
-<<<<<<< HEAD
--- This method runs before registers are loaded, because the rxq/txq registers
--- depend on the pool number prior to loading. As a result, we can't use the
--- lock_sw_sem() method to protect the critical section and use flock() instead.
-local pooldir = "intel-mp-pools"
-function Intel82599:select_pool()
-   if not self.vmdq then return end
-
-=======
 -- This method runs before rxq/txq registers are loaded, because the rxq/txq registers
 -- depend on the pool number prior to loading.
 function Intel82599:select_pool()
@@ -1699,41 +1561,19 @@
    -- We use some shared memory to track which pool numbers are claimed
    local pool_shm = shm.open(self.shm_root .. "vmdq_pools", vmdq_pools_t)
 
->>>>>>> b2ffe6bc
    -- if the poolnum was set manually in the config, just use that
    if not self.poolnum then
       local available_pool
 
-<<<<<<< HEAD
-      -- We use some shared memory to track which pool numbers are claimed
-      -- using flock() to avoid conflicts. The contents of the memory doesn't
-      -- matter since we only care about the lock state.
-      for poolnum = 0, 63 do
-         local path = "/"..pooldir.."/"..self.pciaddress.."/"..poolnum
-         local ptr  = shm.create(path, "uint8_t")
-         local poolfd = S.open(shm.root .. path, "creat, rdwr")
-
-         if poolfd:flock("nb, ex") then
-            available_pool = poolnum
-            self.poolfd = poolfd
-            break
-         else
-            poolfd:close()
-=======
       for poolnum = 0, self.max_pool-1 do
          if pool_shm.pools[poolnum] == 0 then
             available_pool = poolnum
             break
->>>>>>> b2ffe6bc
          end
       end
 
       assert(available_pool, "No free VMDq pools are available")
       self.poolnum = available_pool
-<<<<<<< HEAD
-   end
-
-=======
    else
       assert(self.poolnum < self.max_pool,
              string.format("Pool overflow: Intel 82599 supports up to %d VMDq pools",
@@ -1745,17 +1585,10 @@
 
    self:unlock_sw_sem()
 
->>>>>>> b2ffe6bc
    -- Once we know the pool number, figure out txq and rxq numbers. This
    -- needs to be done prior to loading registers.
    --
    -- for VMDq, make rxq/txq relative to the pool number
-<<<<<<< HEAD
-   assert(self.rxq >= 0 and self.rxq < 2, "rxqueue must be in 0..1")
-   self.rxq = self.rxq + 2 * self.poolnum
-   assert(self.txq >= 0 and self.txq < 2, "txqueue must be in 0..1")
-   self.txq = self.txq + 2 * self.poolnum
-=======
    local max_rxq_or_txq = 128 / self.max_pool
    assert(self.rxq >= 0 and self.rxq < max_rxq_or_txq,
           "rxqueue must be in 0.." .. max_rxq_or_txq-1)
@@ -1763,14 +1596,11 @@
    assert(self.txq >= 0 and self.txq < max_rxq_or_txq,
           "txqueue must be in 0.." .. max_rxq_or_txq-1)
    self.txq = self.txq + max_rxq_or_txq * self.poolnum
->>>>>>> b2ffe6bc
 
    -- max queue number is different in VMDq mode
    self.max_q = 128
 end
 
-<<<<<<< HEAD
-=======
 -- used to disable the pool number for this instance on stop()
 function Intel82599:unset_pool ()
   self:lock_sw_sem()
@@ -1782,7 +1612,6 @@
   self:unlock_sw_sem()
 end
 
->>>>>>> b2ffe6bc
 function Intel82599:enable_MAC_for_pool (mac_index)
    self.r.MPSAR[2*mac_index + math.floor(self.poolnum/32)]
       :set(bits{Ena=self.poolnum%32})
