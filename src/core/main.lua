--- conflicted
+++ resolved
@@ -43,10 +43,6 @@
 debug_on_error = _G.developer_debug
 
 function main ()
-   do local jdump_path = shm.resolve("jdump")
-      shm.mkdir(jdump_path) -- ensure instance root exists
-      jdump.on("tbimTrs", shm.root.."/"..jdump_path)
-   end
    zone("startup")
    require "lib.lua.strict"
    -- Warn on unsupported platforms
@@ -61,25 +57,23 @@
       if f == nil then
          error(("Failed to load $SNABB_PROGRAM_LUACODE: %q"):format(expr))
       else
+         engine.setvmprofile('program')
+         vmprofile.start()
          f()
       end
    else
-<<<<<<< HEAD
-      _G.engine.setvmprofile('program')
-      vmprofile.start()
-      require(modulename(program)).run(args)
-      vmprofile.stop()
-=======
       -- Choose a program based on the command line
       local program, args = select_program(parse_command_line())
       if not lib.have_module(modulename(program)) then
          print("unsupported program: "..program:gsub("_", "-"))
          usage(1)
       else
+         engine.setvmprofile('program')
+         vmprofile.start()
          require(modulename(program)).run(args)
       end
->>>>>>> 707db7f0
-   end
+   end
+   vmprofile.stop()
 end
 
 -- Take the program name from the first argument, unless the first
@@ -174,6 +168,8 @@
    _G.packet = require("core.packet")
    _G.timer  = require("core.timer")
    _G.main   = getfenv()
+   shm.mkdir(shm.resolve(""))
+   jdump.on("tbimTrs", shm.root.."/"..shm.resolve("jdump"))
 end
 
 function handler (reason)
