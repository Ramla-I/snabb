-- Use of this source code is governed by the Apache 2.0 license; see COPYING.

module(...,package.seeall)

-- Default to not using any Lua code on the filesystem.
-- (Can be overridden with -P argument: see below.)
package.path = ''

local STP = require("lib.lua.StackTracePlus")
local ffi = require("ffi")
local zone = require("jit.zone")
local jdump = require("jit.dump")
local vmprofile = require("jit.vmprofile")
local lib = require("core.lib")
local shm = require("core.shm")
local C   = ffi.C
-- Load ljsyscall early to help detect conflicts
-- (e.g. FFI type name conflict between Snabb and ljsyscall)
local S = require("syscall")

require("lib.lua.strict")
require("lib.lua.class")

-- ljsyscall returns error as a cdata instead of a string, and the standard
-- assert doesn't use tostring on it.
_G.assert = function (v, ...)
   if v then return v, ... end
   error(tostring(... or "assertion failed!"))
end

-- Reserve names that we want to use for global module.
-- (This way we avoid errors from the 'strict' module.)
_G.config, _G.engine, _G.memory, _G.link, _G.packet, _G.timer,
   _G.main = nil

ffi.cdef[[
      extern int argc;
      extern char** argv;
]]

-- Enable developer-level debug if SNABB_DEBUG env variable is set.
_G.developer_debug = lib.getenv("SNABB_DEBUG") ~= nil
debug_on_error = _G.developer_debug

function main ()
<<<<<<< HEAD
=======
   do local jdump_path = shm.resolve("jdump")
      shm.mkdir(jdump_path) -- ensure instance root exists
      jdump.on("tbimTrs", shm.root.."/"..jdump_path)
   end
>>>>>>> cb980208
   zone("startup")
   require "lib.lua.strict"
   -- Warn on unsupported platforms
   if ffi.arch ~= 'x64' or ffi.os ~= 'Linux' then
      error("fatal: "..ffi.os.."/"..ffi.arch.." is not a supported platform\n")
   end
   initialize()
   if lib.getenv("SNABB_PROGRAM_LUACODE") then
      -- Run the given Lua code instead of the command-line
      local expr = lib.getenv("SNABB_PROGRAM_LUACODE")
      local f = loadstring(expr)
      if f == nil then
         error(("Failed to load $SNABB_PROGRAM_LUACODE: %q"):format(expr))
      else
         engine.setvmprofile('program')
         vmprofile.start()
         f()
      end
   else
      -- Choose a program based on the command line
      local program, args = select_program(parse_command_line())
      if not lib.have_module(modulename(program)) then
         print("unsupported program: "..program:gsub("_", "-"))
         usage(1)
      else
         engine.setvmprofile('program')
         vmprofile.start()
         require(modulename(program)).run(args)
      end
   end
   vmprofile.stop()
end

-- Take the program name from the first argument, unless the first
-- argument is "snabb", in which case pop it off, handle any options
-- passed to snabb itself, and use the next argument.
function select_program (args)
   local program = programname(table.remove(args, 1))
   if program == 'snabb' then
      while #args > 0 and args[1]:match('^-') do
         local opt = table.remove(args, 1)
         if opt == '-h' or opt == '--help' then
            usage(0)
         elseif opt == '-v' or opt == '--version' then
            version()
         else
            print("unrecognized option: "..opt)
            usage(1)
         end
      end
      if #args == 0 then usage(1) end
      program = programname(table.remove(args, 1))
   end
   return program, args
end

function usage (status)
   print("Usage: "..ffi.string(C.argv[0]).." <program> ...")
   local programs = require("programs_inc"):gsub("%S+", "  %1")
   print()
   print("This snabb executable has the following programs built in:")
   print(programs)
   print("For detailed usage of any program run:")
   print("  snabb <program> --help")
   print()
   print("If you rename (or copy or symlink) this executable with one of")
   print("the names above then that program will be chosen automatically.")
   os.exit(status)
end

function version ()
   local v = require('core.version')
   local version_str = v.version
   if v.extra_version ~= '' then
      version_str = version_str.." ("..v.extra_version..")"
   end
   print(ffi.string(C.basename(C.argv[0])).." "..version_str)
   print([[
Copyright (C) 2012-2017 Snabb authors; see revision control logs for details.
License: <https://www.apache.org/licenses/LICENSE-2.0>

Snabb is open source software.  For more information on Snabb, see
https://github.com/snabbco/snabb.]])
   os.exit(0)
end

function programname (name)
   return name:gsub("^.*/", "")
              :gsub("-[0-9.]+[-%w]+$", "")
              :gsub("-", "_")
              :gsub("^snabb_", "")
end

function modulename (program)
   program = programname(program)
   return ("program.%s.%s"):format(program, program)
end

-- Return all command-line paramters (argv) in an array.
function parse_command_line ()
   local array = {}
   for i = 0, C.argc - 1 do 
      table.insert(array, ffi.string(C.argv[i]))
   end
   return array
end

function exit (status)
   os.exit(status)
end

--- Globally initialize some things. Module can depend on this being done.
function initialize ()
   require("core.lib")
   require("core.clib_h")
   require("core.lib_h")
   lib.randomseed(tonumber(lib.getenv("SNABB_RANDOM_SEED")))
   -- Global API
   _G.config = require("core.config")
   _G.engine = require("core.app")
   _G.memory = require("core.memory")
   _G.link   = require("core.link")
   _G.packet = require("core.packet")
   _G.timer  = require("core.timer")
   _G.main   = getfenv()
   shm.mkdir(shm.resolve(""))
   jdump.on("tbimT", shm.root.."/"..shm.resolve("jdump"))
end

function handler (reason)
   print(reason)
   print(STP.stacktrace())
   if debug_on_error then debug.debug() end
   os.exit(1)
end

-- Cleanup after Snabb process.
function shutdown (pid)
   -- Parent process performs additional cleanup steps.
   -- (Parent is the process whose 'group' folder is not a symlink.)
   local st, err = S.lstat(shm.root.."/"..pid.."/group")
   local is_parent = st and st.isdir
   if is_parent then
      -- simple pcall helper to print error and continue
      local function safely (f)
         local ok, err = pcall(f)
         if not ok then print(err) end
      end
      -- Run cleanup hooks
      safely(function () require("lib.hardware.pci").shutdown(pid) end)
      safely(function () require("core.memory").shutdown(pid) end)
   end
   -- Free shared memory objects
   if not _G.developer_debug and not lib.getenv("SNABB_SHM_KEEP") then
      -- Try cleaning up symlinks for named apps, if none exist, fail silently.
      local backlink = shm.root.."/"..pid.."/name"
      local name_link = S.readlink(backlink)
      S.unlink(name_link)
      S.unlink(backlink)

      shm.unlink("/"..pid)
   end
end

function selftest ()
   print("selftest")
   assert(programname("/bin/snabb-1.0") == "snabb",
      "Incorrect program name parsing")
   assert(programname("/bin/snabb-1.0-alpha2") == "snabb",
      "Incorrect program name parsing")
   assert(programname("/bin/snabb-nfv") == "nfv",
      "Incorrect program name parsing")
   assert(programname("/bin/nfv-1.0") == "nfv",
      "Incorrect program name parsing")
   assert(modulename("nfv-sync-master-2.0") == "program.nfv_sync_master.nfv_sync_master",
      "Incorrect module name parsing")
   local pn = programname
   -- snabb foo => foo
   assert(select_program({ 'foo' }) == "foo",
      "Incorrect program name selected")
   -- snabb-foo => foo
   assert(select_program({ 'snabb-foo' }) == "foo",
      "Incorrect program name selected")
   -- snabb snabb-foo => foo
   assert(select_program({ 'snabb', 'snabb-foo' }) == "foo",
      "Incorrect program name selected")
end

-- Fork a child process that monitors us and performs cleanup actions
-- when we terminate.
local snabbpid = S.getpid()
if assert(S.fork()) ~= 0 then
   -- parent process: run snabb
   xpcall(main, handler)
else
   -- child process: supervise parent & perform cleanup
   -- Subscribe to SIGHUP on parent death
   S.prctl("set_name", "[snabb sup]")
   S.prctl("set_pdeathsig", "hup")
   -- Trap relevant signals to a file descriptor
   local exit_signals = "hup, int, quit, term"
   local signalfd = S.signalfd(exit_signals)
   S.sigprocmask("block", exit_signals)
   -- wait until we receive a signal
   local signals
   repeat signals = assert(S.util.signalfd_read(signalfd)) until #signals > 0
   -- cleanup after parent process
   shutdown(snabbpid)
   -- exit with signal-appropriate status
   os.exit(128 + signals[1].signo)
end<|MERGE_RESOLUTION|>--- conflicted
+++ resolved
@@ -43,13 +43,6 @@
 debug_on_error = _G.developer_debug
 
 function main ()
-<<<<<<< HEAD
-=======
-   do local jdump_path = shm.resolve("jdump")
-      shm.mkdir(jdump_path) -- ensure instance root exists
-      jdump.on("tbimTrs", shm.root.."/"..jdump_path)
-   end
->>>>>>> cb980208
    zone("startup")
    require "lib.lua.strict"
    -- Warn on unsupported platforms
@@ -176,7 +169,7 @@
    _G.timer  = require("core.timer")
    _G.main   = getfenv()
    shm.mkdir(shm.resolve(""))
-   jdump.on("tbimT", shm.root.."/"..shm.resolve("jdump"))
+   jdump.on("tbimTrs", shm.root.."/"..shm.resolve("jdump"))
 end
 
 function handler (reason)
