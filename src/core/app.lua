--- conflicted
+++ resolved
@@ -2,21 +2,6 @@
 
 module(...,package.seeall)
 
-<<<<<<< HEAD
-local packet    = require("core.packet")
-local lib       = require("core.lib")
-local link      = require("core.link")
-local config    = require("core.config")
-local timer     = require("core.timer")
-local shm       = require("core.shm")
-local histogram = require('core.histogram')
-local counter   = require("core.counter")
-local jit       = require("jit")
-local S         = require("syscall")
-local ffi       = require("ffi")
-local C         = ffi.C
-local S         = require("syscall")
-=======
 local packet       = require("core.packet")
 local lib          = require("core.lib")
 local link         = require("core.link")
@@ -31,7 +16,6 @@
 local ffi          = require("ffi")
 local C            = ffi.C
 
->>>>>>> debd26cf
 require("core.packet_h")
 
 -- Packet per pull
@@ -50,18 +34,12 @@
 program_name = false
 
 -- Auditlog state
-<<<<<<< HEAD
-auditlog_enabled = false
-=======
 local auditlog_enabled = false
->>>>>>> debd26cf
 function enable_auditlog ()
    jit.auditlog(shm.path("audit.log"))
    auditlog_enabled = true
 end
 
-<<<<<<< HEAD
-=======
 -- Timeline event log
 local timeline_log, events -- initialized on demand
 function timeline ()
@@ -80,7 +58,6 @@
    end
 end
 
->>>>>>> debd26cf
 -- The set of all active apps and links in the system, indexed by name.
 app_table, link_table = {}, {}
 -- Timeline events specific to app instances
@@ -426,13 +403,9 @@
          error(("bad return value from app '%s' start() method: %s"):format(
                   name, tostring(app)))
       end
-<<<<<<< HEAD
       local zone = app.zone or (type(class.name) == 'string' and class.name) or getfenv(class.new)._NAME or name
-=======
-      local zone = app.zone or getfenv(class.new)._NAME or name
       app_events[app] =
          timeline_mod.load_events(timeline(), "core.app", {app=name})
->>>>>>> debd26cf
       app.appname = name
       app.output = {}
       app.input = {}
@@ -561,16 +534,10 @@
       enable_auditlog()
    end
 
-<<<<<<< HEAD
-   -- Setup vmprofile
-   setvmprofile("engine")
-
-=======
    -- Ensure timeline is created and initialized
    timeline()
 
    -- Enable latency histogram unless explicitly disabled
->>>>>>> debd26cf
    local breathe = breathe
    if options.measure_latency or options.measure_latency == nil then
       enable_latency_histogram()
@@ -589,10 +556,7 @@
    until done and done()
    counter.commit()
    if not options.no_report then report(options.report) end
-<<<<<<< HEAD
-=======
    events.engine_stopped()
->>>>>>> debd26cf
 
    -- Switch to catch-all profile
    setvmprofile("program")
@@ -643,9 +607,6 @@
    for i = 1, #breathe_pull_order do
       local app = breathe_pull_order[i]
       if app.pull and not app.dead then
-<<<<<<< HEAD
-         with_restart(app, app.pull)
-=======
          if timeline_mod.level(timeline_log) <= 3 then
             app_events[app].pull(linkstats(app))
             with_restart(app, app.pull)
@@ -653,7 +614,6 @@
          else
             with_restart(app, app.pull)
          end
->>>>>>> debd26cf
       end
    end
    events.breath_pulled()
@@ -661,9 +621,6 @@
    for i = 1, #breathe_push_order do
       local app = breathe_push_order[i]
       if app.push and not app.dead then
-<<<<<<< HEAD
-         with_restart(app, app.push)
-=======
          if timeline_mod.level(timeline_log) <= 3 then
             app_events[app].push(linkstats(app))
             with_restart(app, app.push)
@@ -671,7 +628,6 @@
          else
             with_restart(app, app.push)
          end
->>>>>>> debd26cf
       end
    end
    events.breath_pushed()
