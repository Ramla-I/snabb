--- conflicted
+++ resolved
@@ -104,9 +104,9 @@
 -- Run app:methodname() in protected mode (pcall). If it throws an
 -- error app will be marked as dead and restarted eventually.
 function with_restart (app, method)
+   setvmprofile(app.zone)
    jit.tracebarrier() -- don't mix engine and apps in traces
    local status, result
-   setvmprofile(app.zone)
    if use_restart then
       -- Run fn in protected mode using pcall.
       status, result = pcall(method, app)
@@ -119,11 +119,8 @@
    else
       status, result = true, method(app)
    end
-<<<<<<< HEAD
+   jit.tracebarrier()
    setvmprofile('engine')
-=======
-   jit.tracebarrier()
->>>>>>> e8c0808f
    return status, result
 end
 
