--- conflicted
+++ resolved
@@ -642,11 +642,8 @@
       i = i+1
       goto PULL_LOOP
    end
-<<<<<<< HEAD
+   ::PULL_EXIT::
    events.breath_pulled()
-=======
-   ::PULL_EXIT::
->>>>>>> 8c616b0c
    -- Exhale: push work out through the app network
    i = 1
    ::PUSH_LOOP::
@@ -665,16 +662,13 @@
       i = i+1
       goto PUSH_LOOP
    end
-<<<<<<< HEAD
+   ::PUSH_EXIT::
    events.breath_pushed()
    local freed
    local freed_packets = counter.read(frees) - freed_packets0
    local freed_bytes = (counter.read(freebytes) - freed_bytes0)
    local freed_bytes_per_packet = freed_bytes / math.max(tonumber(freed_packets), 1)
    events.breath_end(counter.read(breaths), freed_packets, freed_bytes_per_packet)
-=======
-   ::PUSH_EXIT::
->>>>>>> 8c616b0c
    counter.add(breaths)
    -- Commit counters and rebalance freelists at a reasonable frequency
    if counter.read(breaths) % 100 == 0 then
