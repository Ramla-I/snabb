-- Use of this source code is governed by the GNU AGPL license; see COPYING.

module(...,package.seeall)

local vita = require("program.vita.vita")
local worker = require("core.worker")
local lib = require("core.lib")
local CPUSet = require("lib.cpuset")
local basic_apps = require("apps.basic.basic_apps")
local Synth = require("apps.test.synth").Synth
local Receiver = require("apps.interlink.receiver")
local Transmitter = require("apps.interlink.transmitter")
local PcapFilter = require("apps.packet_filter.pcap_filter").PcapFilter
local get_monotonic_time = require("ffi").C.get_monotonic_time
local ethernet= require("lib.protocol.ethernet")
local ipv4 = require("lib.protocol.ipv4")
local datagram = require("lib.protocol.datagram")
local yang = require("lib.yang.yang")


-- Testing apps for Vita

GenerateLoad = {}

function GenerateLoad:new (testconf)
   return Synth:new{packets=gen_packets(testconf), sizes={false}}
end

GaugeThroughput = {
   config = {
      name = {default="GaugeThroughput"},
      npackets = {default=1e6},
      exit_on_completion = {default=false}
   }
}

function GaugeThroughput:new (conf)
   local self = setmetatable(conf, { __index = GaugeThroughput })
   self.report = lib.logger_new({module=self.name})
   self.progress = lib.throttle(3)
   self:init{start=false}
   return self
end

function GaugeThroughput:push ()
   local input, output = self.input.input, self.output.output
   while not link.empty(input) do
      local p = link.receive(input)
      self:count(p)
      if output then
         link.transmit(output, p)
      else
         packet.free(p)
      end
   end
   if self.progress() then
      self:report_progress()
   end
   if self:gauge() then
      if self.exit_on_completion then
         main.exit()
      else
         self:init{start=true}
      end
   end
end

function GaugeThroughput:init (opt)
   self.packets, self.bytes, self.bits = 0, 0, 0
   self.start = opt.start and get_monotonic_time()
end

function GaugeThroughput:count (p)
   self.packets = self.packets + 1
   self.bytes = self.bytes + p.length
   self.bits = self.bits + packet.physical_bits(p)
end

function GaugeThroughput:report_progress ()
   local packets, npackets = self.packets, self.npackets
   if self.start then
      self.report:log(("Processed %s packets (%.0f%%)")
            :format(lib.comma_value(packets), packets / npackets * 100))
   else
      self.report:log(("Warming up... (%d packets)"):format(packets))
   end
end

function GaugeThroughput:gauge ()
   -- Exempt warmup packets from gauge.
   if not self.start and self.packets > engine.pull_npackets*2 then
      self:init{start=true}
   -- Report gauge stats.
   elseif self.start and self.packets >= self.npackets then
      local runtime = get_monotonic_time() - self.start
      local packets, bytes, bits = self.packets, self.bytes, self.bits
      self.report:log(("Processed %.1f million packets in %.2f seconds")
            :format(packets / 1e6, runtime))
      self.report:log(("%.3f Mpps"):format(packets / runtime / 1e6))
      self.report:log(("%d Bytes"):format(bytes))
      self.report:log(("%.3f Gbps (on GbE)"):format(bits / 1e9 / runtime))
      return true
   end
end


-- Testing setups for Vita

-- Run Vita in software benchmark mode.
function run_softbench (pktsize, npackets, nroutes, cpuspec)
   local testconf = {
      private_interface = {
         nexthop_ip4 = private_interface_defaults.ip4.default
      },
      packet_size = pktsize,
      nroutes = nroutes,
      negotiation_ttl = nroutes
   }

   local function configure_private_router_softbench (conf)
      local c, private = vita.configure_private_router(conf)

      if not conf.private_interface then return c end

      config.app(c, "bridge", basic_apps.Join)
      config.link(c, "bridge.output -> "..private.input)

      config.app(c, "synth", GenerateLoad, testconf)
      config.link(c, "synth.output -> bridge.synth")

      config.app(c, "gauge", GaugeThroughput, {
                    name = "SoftBench",
                    npackets = npackets,
                    exit_on_completion = true
      })
      config.link(c, private.output.." -> gauge.input")

      config.app(c, "sieve", PcapFilter, {filter="arp"})
      config.link(c, "gauge.output -> sieve.input")
      config.link(c, "sieve.output -> bridge.arp")

      return c
   end

   local function softbench_workers (conf)
      return {
         key_manager = vita.configure_exchange(conf),
         inbound_gauge_router = configure_private_router_softbench(conf),
         outbound_loopback_router = configure_public_router_loopback(conf),
         encapsulate = vita.configure_esp(conf),
         decapsulate =  vita.configure_dsp(conf)
      }
   end

   local function wait_gauge ()
      if not worker.status().inbound_gauge_router.alive then
         main.exit()
      end
   end
   timer.activate(timer.new('wait_gauge', wait_gauge, 1e9/10, 'repeating'))

   local cpuset = CPUSet:new()
   if cpuspec then
      CPUSet.global_cpuset():add_from_string(cpuspec)
   end

   vita.run_vita{
      setup_fn = softbench_workers,
      initial_configuration = gen_configuration(testconf),
      cpuset = cpuspec and CPUSet:new():add_from_string(cpuspec)
   }
end

function configure_public_router_loopback (conf, append)
   local c, public = vita.configure_public_router(conf, append)

   if not conf.public_interface then return c end

   config.link(c, public.output.." -> "..public.input)

   return c
end


-- Test case generation for Vita via synthetic traffic and configurations.
-- Exposes configuration knobs like “number of routes” and “packet size”.
--
-- Produces a set of test packets and a matching vita-esp-gateway configuration
-- in loopback mode by default. I.e., potentially many routes to a single
-- destination.

defaults = {
   private_interface = {},
   public_interface = {},
   route_prefix = {default="172.16"},
   nroutes = {default=1},
   packet_size = {default="IMIX"},
   sa_ttl = {default=16},
   negotiation_ttl = {default=1}
}
private_interface_defaults = {
   pci = {default="00:00.0"},
   mac = {default="02:00:00:00:00:01"}, -- needed because used in sim. packets
   ip4 = {default="172.16.0.10"},
   nexthop_ip4 = {default="172.16.1.1"},
   nexthop_mac = {}
}
public_interface_defaults = {
   pci = {default="00:00.0"},
   mac = {},
   ip4 = {default="172.16.0.10"},
   nexthop_ip4 = {default="172.16.0.10"},
   nexthop_mac = {}
}

traffic_templates = {
   -- Internet Mix, see https://en.wikipedia.org/wiki/Internet_Mix
   IMIX = { 54, 54, 54, 54, 54, 54, 54, 590, 590, 590, 590, 1514 }
}

local function parse_gentestconf (conf)
   conf = lib.parse(conf, defaults)
   conf.private_interface = lib.parse(conf.private_interface,
                                      private_interface_defaults)
   conf.public_interface = lib.parse(conf.public_interface,
                                     public_interface_defaults)
   assert(conf.nroutes >= 0 and conf.nroutes <= 255,
          "Invalid number of routes: "..conf.nroutes)
   return conf
end

function gen_packet (conf, route, size)
   local payload_size = size - ethernet:sizeof() - ipv4:sizeof()
   assert(payload_size >= 0, "Negative payload_size :-(")
   local d = datagram:new(packet.resize(packet.allocate(), payload_size))
   d:push(ipv4:new{ src = ipv4:pton(conf.private_interface.nexthop_ip4),
                    dst = ipv4:pton(conf.route_prefix.."."..route..".1"),
                    total_length = ipv4:sizeof() + payload_size,
                    ttl = 64 })
   d:push(ethernet:new{ dst = ethernet:pton(conf.private_interface.mac),
                        type = 0x0800 })
   local p = d:packet()
   -- Pad to minimum Ethernet frame size (excluding four octet CRC)
   return packet.resize(p, math.max(60, p.length))
end

-- Return simulation packets for test conf.
function gen_packets (conf)
   conf = parse_gentestconf(conf)
   local sim_packets = {}
   local sizes = traffic_templates[conf.packet_size]
              or {tonumber(conf.packet_size)}
   for _, size in ipairs(sizes) do
      for route = 1, conf.nroutes do
         table.insert(sim_packets, gen_packet(conf, route, size))
      end
   end
   return sim_packets
end

-- Return Vita config for test conf.
function gen_configuration (conf)
   conf = parse_gentestconf(conf)
   local cfg = {
      private_interface = conf.private_interface,
      public_interface = conf.public_interface,
      route = {},
<<<<<<< HEAD
      negotiation_ttl = conf.nroutes,
      sa_ttl = 16
=======
      negotiation_ttl = conf.negotiation_ttl,
      sa_ttl = conf.sa_ttl
>>>>>>> 382569e5
   }
   for route = 1, conf.nroutes do
      cfg.route["test"..route] = {
         net_cidr4 = conf.route_prefix.."."..route..".0/24",
         gw_ip4 = conf.public_interface.nexthop_ip4,
         preshared_key = string.rep("00", 32),
         spi = 1000+route
      }
   end
   return cfg
end

-- Include vita-gentest YANG schema.
yang.add_schema(require("program.vita.vita_gentest_yang",
                        "program/vita/vita-gentest.yang"))
schemata = {
   ['gentest'] = yang.load_schema_by_name('vita-gentest')
}<|MERGE_RESOLUTION|>--- conflicted
+++ resolved
@@ -265,13 +265,8 @@
       private_interface = conf.private_interface,
       public_interface = conf.public_interface,
       route = {},
-<<<<<<< HEAD
-      negotiation_ttl = conf.nroutes,
-      sa_ttl = 16
-=======
       negotiation_ttl = conf.negotiation_ttl,
       sa_ttl = conf.sa_ttl
->>>>>>> 382569e5
    }
    for route = 1, conf.nroutes do
       cfg.route["test"..route] = {
