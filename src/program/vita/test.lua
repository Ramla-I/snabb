--- conflicted
+++ resolved
@@ -141,16 +141,6 @@
       return c
    end
 
-<<<<<<< HEAD
-   local function softbench_workers (conf)
-      return {
-         key_manager = vita.configure_exchange(conf),
-         private_gauge_router = configure_private_router_softbench(conf),
-         public_loopback_router = configure_public_router_loopback(conf),
-         encapsulate = vita.configure_esp(conf),
-         decapsulate =  vita.configure_dsp(conf)
-      }
-=======
    local function softbench_workers (conf, cpuset)
       local workers, attributes = vita.capsule_workers(conf, cpuset)
       workers.key_manager = vita.configure_exchange(conf)
@@ -160,7 +150,6 @@
       workers.public_loopback_router = configure_public_router_loopback(conf)
       attributes.public_loopback_router = {scheduling={cpu=cpuset[3]}}
       return workers, attributes
->>>>>>> 6a4b8aca
    end
 
    local function wait_gauge ()
