-- Use of this source code is governed by the Apache 2.0 license; see COPYING.

local shm = require("core.shm")
local lib = require("core.lib")
local worker = require("core.worker")
local counter = require("core.counter")
local vita = require("program.vita.vita")
local basic_apps = require("apps.basic.basic_apps")
local Synth = require("apps.test.synth").Synth
local PcapFilter = require("apps.packet_filter.pcap_filter").PcapFilter
local ethernet= require("lib.protocol.ethernet")
local ipv4 = require("lib.protocol.ipv4")
local datagram = require("lib.protocol.datagram")
local numa = require("lib.numa")
local S = require("syscall")

-- sudo ./snabb snsh program/vita/test.lua [<pktsize>|IMIX] [<npackets>]
-- default is 10 million packets at IMIX                (-:

local IMIX = { 54, 54, 54, 54, 54, 54, 54, 590, 590, 590, 590, 1514 }

function test_packets (pktsize)
   pktsize = pktsize ~= "IMIX" and tonumber(pktsize)
   local sizes = (pktsize and {pktsize}) or IMIX
   local packets = {}
   for _, size in ipairs(sizes) do
      local payload_size = size - ethernet:sizeof() - ipv4:sizeof()
      assert(payload_size >= 0, "Negative payload_size :-(")
      local d = datagram:new(packet.resize(packet.allocate(), payload_size))
      d:push(ipv4:new{ src = ipv4:pton("192.168.10.100"),
                       dst = ipv4:pton("192.168.10.200"),
                       ttl = 64 })
      d:push(ethernet:new{ src = ethernet:pton("52:54:00:00:00:00"),
                           dst = ethernet:pton("52:54:00:00:00:00"),
                           type = 0x0800 })
      packets[#packets+1] = d:packet()
   end
   return packets
end


<<<<<<< HEAD
local c, private, public = vita.configure_router{
   private_interface = { macaddr = "52:54:00:00:00:00" },
   public_interface = { macaddr = "52:54:00:00:00:FF" },
=======
if numa.has_numa() then
   -- Bind to current NUMA node
   local node = S.getcpu().node
   print("NUMA: binding to CPU node "..node)
   numa.bind_to_numa_node(node)
end


local conf = {
  node_mac = "52:54:00:00:00:00",
   node_ip4 = "192.168.10.1",
>>>>>>> 043995ef
   private_nexthop_ip4 = "192.168.10.1",
   public_nexthop_ip4 = "192.168.10.1",
   node_ip4 = "192.168.10.1",
   routes = {
      {
         net_cidr4 = "192.168.10.0/24",
         gw_ip4 = "192.168.10.1",
         preshared_key = string.rep("00", 512)
      }
   },
   negotiation_ttl = 1
}

local c, private = vita.configure_private_router(conf, config.new())

config.app(c, "bridge", basic_apps.Join)
config.link(c, "bridge.output -> "..private.input)

config.app(c, "synth", Synth, {packets=test_packets(main.parameters[1])})
config.link(c, "synth.output -> bridge.synth")

config.app(c, "sieve", PcapFilter, {filter="arp"})
config.link(c, private.output.." -> sieve.input")
config.link(c, "sieve.output -> bridge.arp")

engine.log = true
engine.configure(c)

worker.set_exit_on_worker_death(true)

local confpath = shm.root.."/"..shm.resolve("group/testconf")
worker.start(
   "PublicRouter",
   ([[require("program.vita.vita").public_router_loopback_worker(%q)]])
      :format(confpath)
)
lib.store_conf(confpath, conf)

worker.start("ESP", [[require("program.vita.vita").esp_worker()]])
worker.start("DSP", [[require("program.vita.vita").dsp_worker()]])


-- adapted from snabbnfv traffic

local npackets = tonumber(main.parameters[2]) or 10e6
local get_monotonic_time = require("ffi").C.get_monotonic_time
local start, packets, bytes = 0, 0, 0
local dest_link = engine.app_table.sieve.input.input
local function done ()
   local txpackets = counter.read(dest_link.stats.txpackets)
   local txbytes = counter.read(dest_link.stats.txbytes)
   if start == 0 and txpackets > 100 then
      -- started receiving, record time and packet count
      print("TEST START")
      packets = txpackets
      bytes = txbytes
      start = get_monotonic_time()
   end
   return txpackets - packets >= npackets
end

engine.main({done=done, report={showlinks=true}})
local finish = get_monotonic_time()

local runtime = finish - start
local breaths = tonumber(counter.read(engine.breaths))
packets = tonumber(counter.read(dest_link.stats.txpackets) - packets)
bytes = tonumber(counter.read(dest_link.stats.txbytes) - bytes)

for w, s in pairs(worker.status()) do
   print(("worker %s: pid=%s alive=%s status=%s"):format(
         w, s.pid, s.alive, s.status))
end

print(("Processed %.1f million packets in %.2f seconds (%d bytes; %.2f Gbps)"):format(packets / 1e6, runtime, bytes, bytes * 8.0 / 1e9 / runtime))
print(("Made %s breaths: %.2f packets per breath; %.2fus per breath"):format(lib.comma_value(breaths), packets / breaths, runtime / breaths * 1e6))
print(("Rate(Mpps):\t%.3f"):format(packets / runtime / 1e6))<|MERGE_RESOLUTION|>--- conflicted
+++ resolved
@@ -39,26 +39,12 @@
 end
 
 
-<<<<<<< HEAD
-local c, private, public = vita.configure_router{
+local conf = {
    private_interface = { macaddr = "52:54:00:00:00:00" },
    public_interface = { macaddr = "52:54:00:00:00:FF" },
-=======
-if numa.has_numa() then
-   -- Bind to current NUMA node
-   local node = S.getcpu().node
-   print("NUMA: binding to CPU node "..node)
-   numa.bind_to_numa_node(node)
-end
-
-
-local conf = {
-  node_mac = "52:54:00:00:00:00",
    node_ip4 = "192.168.10.1",
->>>>>>> 043995ef
    private_nexthop_ip4 = "192.168.10.1",
    public_nexthop_ip4 = "192.168.10.1",
-   node_ip4 = "192.168.10.1",
    routes = {
       {
          net_cidr4 = "192.168.10.0/24",
@@ -68,6 +54,9 @@
    },
    negotiation_ttl = 1
 }
+
+local current_node = S.getcpu().node
+vita.cpubind(nil, current_node)
 
 local c, private = vita.configure_private_router(conf, config.new())
 
@@ -87,15 +76,18 @@
 worker.set_exit_on_worker_death(true)
 
 local confpath = shm.root.."/"..shm.resolve("group/testconf")
-worker.start(
-   "PublicRouter",
-   ([[require("program.vita.vita").public_router_loopback_worker(%q)]])
-      :format(confpath)
-)
 lib.store_conf(confpath, conf)
 
-worker.start("ESP", [[require("program.vita.vita").esp_worker()]])
-worker.start("DSP", [[require("program.vita.vita").dsp_worker()]])
+worker.start(
+   "PublicRouterLoopback",
+   ([[require("program.vita.vita").public_router_loopback_worker(%q, %s, %s)]])
+      :format(confpath, nil, current_node)
+)
+
+worker.start("ESP", ([[require("program.vita.vita").esp_worker(%s, %s)]])
+             :format(nil, current_node))
+worker.start("DSP", ([[require("program.vita.vita").dsp_worker(%s, %s)]])
+                :format(nil, current_node))
 
 
 -- adapted from snabbnfv traffic
