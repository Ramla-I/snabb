--- conflicted
+++ resolved
@@ -4,32 +4,18 @@
 
   import vita-esp-gateway { prefix vita; }
 
-<<<<<<< HEAD
+  container private-interface4 {
+    uses vita:interface; uses vita:interface4;
+  }
   choice router {
-    case v4-over-v4 {
-      container private-interface4 {
-        uses vita:interface; uses vita:interface4;
-      }
-      list public-interface4 {
-        key ip4; unique queue;
-        uses vita:interface; uses vita:interface4;
-      }
+    list public-interface4 {
+      key ip4; unique queue;
+      uses vita:interface; uses vita:interface4;
     }
-    case v4-over-v6 {
-      container private-interface4 {
-        uses vita:interface; uses vita:interface4;
-      }
-      list public-interface6 {
-        key ip6; unique queue;
-        uses vita:interface; uses vita:interface6;
-      }
+    list public-interface6 {
+      key ip6; unique queue;
+      uses vita:interface; uses vita:interface6;
     }
-=======
-  container private-interface4 { uses vita:interface4; }
-  choice public-router {
-    container public-interface4 { uses vita:interface4; }
-    container public-interface6 { uses vita:interface6; }
->>>>>>> 56a66b93
   }
 
   leaf negotiation-ttl { type vita:time-to-live; }
