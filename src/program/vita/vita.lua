--- conflicted
+++ resolved
@@ -13,71 +13,68 @@
 local Receiver = require("apps.interlink.receiver")
 local Transmitter = require("apps.interlink.transmitter")
 local intel_mp = require("apps.intel_mp.intel_mp")
+local numa = require("lib.numa")
 local C = require("ffi").C
 local usage = require("program.vita.README_inc")
 
 local confspec = {
-<<<<<<< HEAD
    private_interface = {required=true},
    public_interface = {required=true},
-   public_nexthop_ip4 = {},
-   private_nexthop_ip4 = {},
    node_ip4 = {required=true},
-   routes = {required=true},
-=======
-   node_mac = {required=true},
-   node_ip4 = {required=true},
-   routes = {required=true},
    public_nexthop_ip4 = {required=true},
    private_nexthop_ip4 = {required=true},
->>>>>>> 043995ef
-   esp_keyfile = {default="group/esp_ephemeral_keys"},
-   dsp_keyfile = {default="group/dsp_ephemeral_keys"},
+   routes = {required=true},
    negotiation_ttl = {},
    sa_ttl = {}
 }
 
-<<<<<<< HEAD
+local esp_keyfile = "group/esp_ephemeral_keys"
+local dsp_keyfile = "group/dsp_ephemeral_keys"
+
 function run (args)
+   local opts, opt = {help = "h", cpu = "c", membind = "m"}, {}
+   local cpus, memnode = {}, nil
+
+   local function exit_usage (status) print(usage) main.exit(status) end
+
+   function opt.h () exit_usage(0) end
+
+   function opt.c (arg)
+      for cpu in arg:gmatch('%s*([0-9]+),*') do
+         table.insert(cpus, tonumber(cpu) or exit_usage(1))
+      end
+   end
+
+   function opt.m (arg)
+      memnode = tonumber(arg) or exit_usage(1)
+   end
+
+   args = lib.dogetopt(args, opt, "hc:m:", opts)
+
    if #args < 1 then print(usage) main.exit() end
    local confpath = args[1]
 
-   worker.start("ESP", [[require("program.vita.vita").esp_worker()]])
-   worker.start("DSP", [[require("program.vita.vita").dsp_worker()]])
-
-   listen_confpath(confpath, configure_vita)
-end
-
-function configure_vita (conf)
-   local c, private, public = vita.configure_router(conf)
-
-   -- Gracious limit for user defined MTU on private interface to avoid packet
-   -- payload overun due to ESP tunnel overhead.
-   conf.private_interface.mtu =
-      math.min(conf.private_interface.mtu or 8000, 8000)
-
-   if conf.private_interface.pciaddr == conf.public_interface.pciaddr then
-      -- If given only a single network interface, we create two virtual
-      -- interfaces when the underlying NIC supports it.
-      conf.private_interface.vmdq = true
-      conf.public_interface.vmdq = true
-   end
-
-   config.app(c, "PrivateNIC", intel_mp.Intel, conf.private_interface)
-   config.link(c, "PrivateNIC.output -> "..private.input)
-   config.link(c, private.output.." -> PrivateNIC.input")
-
-   config.app(c, "PublicNIC", intel_mp.Intel,  conf.public_interface)
-   config.link(c, "PublicNIC.output -> "..public.input)
-   config.link(c, public.output.." -> PublicNIC.input")
-
-   return c
-end
-
-function configure_router (conf)
-=======
+   -- “link” with worker processes
+   worker.set_exit_on_worker_death(true)
+
+   -- start crypto processes
+   worker.start("ESP", ([[require("program.vita.vita").esp_worker(%s, %s)]])
+                   :format(cpus[3], memnode))
+   worker.start("DSP", ([[require("program.vita.vita").dsp_worker(%s, %s)]])
+                   :format(cpus[4], memnode))
+
+   -- start PublicPort process
+   worker.start(
+      "PublicPort",
+      ([[require("program.vita.vita").public_port_worker(%q, %s, %s)]])
+         :format(confpath, cpus[2], memnode)
+   )
+
+   -- become PrivatePort process
+   private_port_worker(confpath, cpus[1], memnode)
+end
+
 function configure_private_router (conf, append)
->>>>>>> 043995ef
    conf = lib.parse(conf, confspec)
    local c = append or config.new()
 
@@ -128,8 +125,8 @@
    config.app(c, "KeyExchange", exchange.KeyManager, {
                  node_ip4 = conf.node_ip4,
                  routes = conf.routes,
-                 esp_keyfile = conf.esp_keyfile,
-                 dsp_keyfile = conf.dsp_keyfile,
+                 esp_keyfile = esp_keyfile,
+                 dsp_keyfile = dsp_keyfile,
                  negotiation_ttl = conf.negotiation_ttl,
                  sa_ttl = conf.sa_ttl
    })
@@ -162,14 +159,66 @@
    return c, public_links
 end
 
-function public_router_loopback_worker (confpath, reconf_interval)
+function configure_private_router_with_nic (conf, append)
+   conf = lib.parse(conf, confspec)
+
+   numa.check_affinity_for_pci_addresses({conf.private_interface.pciaddr})
+
+   local c, private =
+      configure_private_router(conf, append or config.new())
+
+   -- Gracious limit for user defined MTU on private interface to avoid packet
+   -- payload overun due to ESP tunnel overhead.
+   conf.private_interface.mtu =
+      math.min(conf.private_interface.mtu or 8000, 8000)
+
+   conf.private_interface.vmdq = true
+
+   config.app(c, "PrivateNIC", intel_mp.Intel, conf.private_interface)
+   config.link(c, "PrivateNIC.output -> "..private.input)
+   config.link(c, private.output.." -> PrivateNIC.input")
+
+   return c
+end
+
+function configure_public_router_with_nic (conf, append)
+   conf = lib.parse(conf, confspec)
+
+   numa.check_affinity_for_pci_addresses({conf.public_interface.pciaddr})
+
+   local c, public =
+      configure_public_router(conf, append or config.new())
+
+   conf.public_interface.vmdq = true
+
+   config.app(c, "PublicNIC", intel_mp.Intel, conf.public_interface)
+   config.link(c, "PublicNIC.output -> "..public.input)
+   config.link(c, public.output.." -> PublicNIC.input")
+
+   return c
+end
+
+function private_port_worker (confpath, cpu, memnode)
+   cpubind(cpu, memnode)
+   engine.log = true
+   listen_confpath(confpath, configure_private_router_with_nic)
+end
+
+function public_port_worker (confpath, cpu, memnode)
+   cpubind(cpu, memnode)
+   engine.log = true
+   listen_confpath(confpath, configure_public_router_with_nic)
+end
+
+function public_router_loopback_worker (confpath, cpu, memnode)
    local function configure_public_router_loopback (conf)
       local c, public = configure_public_router(conf)
       config.link(c, public.output.." -> "..public.input)
       return c
    end
-   engine.log = true
-   listen_confpath(confpath, configure_public_router_loopback, reconf_interval)
+   cpubind(cpu, memnode)
+   engine.log = true
+   listen_confpath(confpath, configure_public_router_loopback)
 end
 
 
@@ -217,20 +266,16 @@
    return c
 end
 
-function esp_worker (keyfile, reconf_interval)
-   keyfile = shm.root.."/"..shm.resolve(
-      keyfile or confspec.esp_keyfile.default
-   )
-   engine.log = true
-   listen_confpath(keyfile, configure_esp, reconf_interval)
-end
-
-function dsp_worker (keyfile, reconf_interval)
-   keyfile = shm.root.."/"..shm.resolve(
-      keyfile or confspec.dsp_keyfile.default
-   )
-   engine.log = true
-   listen_confpath(keyfile, configure_dsp, reconf_interval)
+function esp_worker (cpu, memnode)
+   cpubind(cpu, memnode)
+   engine.log = true
+   listen_confpath(shm.root.."/"..shm.resolve(esp_keyfile), configure_esp)
+end
+
+function dsp_worker (cpu, memnode)
+   cpubind(cpu, memnode)
+   engine.log = true
+   listen_confpath(shm.root.."/"..shm.resolve(dsp_keyfile), configure_dsp)
 end
 
 
@@ -265,4 +310,13 @@
          no_report = true
       })
    end
+end
+
+-- Bind to CPU. If this is a NUMA system we bind to a memory node.
+function cpubind (cpu, node)
+   if cpu then
+      numa.bind_to_cpu(cpu)
+   elseif numa.has_numa() then
+      numa.bind_to_numa_node(node)
+   end
 end