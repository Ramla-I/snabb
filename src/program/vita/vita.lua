--- conflicted
+++ resolved
@@ -225,16 +225,6 @@
    end
 end
 
-<<<<<<< HEAD
-function vita_workers (conf)
-   return {
-      key_manager = configure_exchange(conf),
-      private_router = configure_private_router_with_nic(conf),
-      public_router = configure_public_router_with_nic(conf),
-      encapsulate = configure_esp(conf),
-      decapsulate =  configure_dsp(conf)
-   }
-=======
 function vita_workers (conf, cpuset)
    local workers, attributes = capsule_workers(conf, cpuset)
    workers.key_manager = configure_exchange(conf)
@@ -258,7 +248,6 @@
       index = index + 1
    end
    return workers, attributes
->>>>>>> 6a4b8aca
 end
 
 function configure_private_router (conf, append)
@@ -479,31 +468,14 @@
    local c = append or config.new()
 
    for spi, sa in pairs(sa_db.inbound_sa) do
-<<<<<<< HEAD
-      -- Configure interlink receiver/transmitter for inbound SA
-      local DSP_in = "DSP_"..sa.route.."_"..spi.."_in"
-      local DSP_out = "DSP_"..sa.route.."_"..spi.."_out"
-      config.app(c, DSP_in.."_Rx", Receiver, DSP_in)
-      config.app(c, DSP_out.."_Tx", Transmitter, DSP_out)
-      -- Configure inbound SA
-      local DSP = "DSP_"..sa.route.."_"..spi
-      config.app(c, DSP, tunnel.Decapsulate, {
-                    spi = spi,
-                    aead = sa.aead,
-                    key = sa.key,
-                    salt = sa.salt
-      })
-      config.link(c, DSP_in.."_Rx.output -> "..DSP..".input")
-      config.link(c, DSP..".output4 -> "..DSP_out.."_Tx.input")
-=======
       if sa.route == route then
          -- Configure interlink receiver/transmitter for inbound SA
-         local DSP_in = "DSP_"..sa.route.."_in"
-         local DSP_out = "DSP_"..sa.route.."_out"
+         local DSP_in = "DSP_"..sa.route.."_"..spi.."_in"
+         local DSP_out = "DSP_"..sa.route.."_"..spi.."_out"
          config.app(c, DSP_in.."_Rx", Receiver, DSP_in)
          config.app(c, DSP_out.."_Tx", Transmitter, DSP_out)
          -- Configure inbound SA
-         local DSP = "DSP_"..sa.route
+         local DSP = "DSP_"..sa.route.."_"..spi
          config.app(c, DSP, tunnel.Decapsulate, {
                        spi = spi,
                        aead = sa.aead,
@@ -513,7 +485,6 @@
          config.link(c, DSP_in.."_Rx.output -> "..DSP..".input")
          config.link(c, DSP..".output4 -> "..DSP_out.."_Tx.input")
       end
->>>>>>> 6a4b8aca
    end
 
    return c
