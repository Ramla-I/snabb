module vita-esp-gateway {
  // METADATA
  namespace vita:esp-gateway;
  prefix esp-gateway;

  // IMPORTS
  import ietf-yang-types { prefix yang; }
  import ietf-inet-types { prefix inet; }

  // APPLICATION MODEL
  grouping interface {
    leaf pci { type pci-address; mandatory true; }
    leaf ip4 { type inet:ipv4-address-no-zone; mandatory true; }
    leaf mac { type yang:mac-address; }
    leaf nexthop-ip4 { type inet:ipv4-address-no-zone; mandatory true; }
    leaf nexthop-mac { type yang:mac-address; }
  }

  container private-interface { uses interface; }
  container public-interface { uses interface; }

  leaf mtu { type uint16 { range "0..8937"; } }

  list route {
    key id; unique "net-cidr4"; unique "preshared-key"; unique "spi";
    leaf id { type id; mandatory true; }
    leaf net-cidr4 { type inet:ipv4-prefix; mandatory true; }
    leaf gw-ip4 { type inet:ipv4-address-no-zone; mandatory true; }
    leaf spi { type spi; mandatory true; }
    leaf preshared-key { type key32; mandatory true; }
  }

  leaf negotiation-ttl { type time-to-live; }
  leaf sa-ttl { type time-to-live; }

  // Negotiated by Key Manager or configured manually
  grouping sa {
    leaf route { type id; mandatory true; } // Parent route identifier
    leaf spi { type spi; mandatory true; }
    leaf aead { type string; mandatory true; }
    leaf key { type key16; mandatory true; }
    leaf salt { type key4; mandatory true; }
  }

  // Active outbound SAs (at most one per route) and inbound SAs (possibly
  // multiple per route.) 
<<<<<<< HEAD
  list outbound-sa { uses sa; unique "route"; unique "spi"; config false; }
  list inbound-sa { uses sa; unique "spi"; config false; }
=======
  list outbound-sa { key "spi"; unique "route"; uses sa; }
  list inbound-sa { key "spi"; uses sa; }

  // If true, disables KeyManager (route.spi, route.preshared-key,
  // negotiation-ttl, and sa-ttl are ignored.)
  leaf data-plane { type boolean; }
>>>>>>> fbf34a19

  // APPLICATION STATE
  container gateway-state {
    description "Gateway state counters for monitoring and troubleshooting.";
    config false;

    // Interface state
    grouping interface-state {
      leaf rxbytes {
        type yang:zero-based-counter64;
        description
          "Total bytes received.";
      }
      leaf rxpackets {
        type yang:zero-based-counter64;
        description
          "Total packets received.";
      }
      leaf rxmcast {
        type yang:zero-based-counter64;
        description
          "Count of multicast packets received.";
      }
      leaf rxbcast {
        type yang:zero-based-counter64;
        description
          "Count of broadcast packets received.";
      }
      leaf rxdrop {
        type yang:zero-based-counter64;
        description
          "Count of incoming packets that were dropped.";
      }
      leaf rxerrors {
        type yang:zero-based-counter64;
        description
          "Count of receive errors.";
      }
      leaf txbytes {
        type yang:zero-based-counter64;
        description
          "Total bytes transmitted.";
      }
      leaf txpackets {
        type yang:zero-based-counter64;
        description
          "Total packets transmitted.";
      }
      leaf txmcast {
        type yang:zero-based-counter64;
        description
          "Count of multicast packets transmitted.";
      }
      leaf txbcast {
        type yang:zero-based-counter64;
        description
          "Count of broadcast packets transmitted.";
      }
      leaf txdrop {
        type yang:zero-based-counter64;
        description
          "Count of outgoing packets that were dropped.";
      }
      leaf txerrors {
        type yang:zero-based-counter64;
        description
          "Count of transmit errors.";
      }
      leaf rxdmapackets {
        type yang:zero-based-counter64;
        description
          "Count of incoming packets that were copied to main memory.";
      }
    }

    container private-interface {
      description "Private interface statistics.";
      uses interface-state;
    }

    container public-interface {
      description "Public interface statistics.";
      uses interface-state;
    }

    // Next-hop state
    grouping next-hop-state {
      leaf arp-requests {
        type yang:zero-based-counter64;
        description
          "Count of ARP requests sent.";
      }
      leaf arp-replies {
        type yang:zero-based-counter64;
        description
          "Count of ARP replies sent.";
      }
      leaf arp-errors {
        type yang:zero-based-counter64;
        description
          "Count of declined ARP requests.";
      }
      leaf adresses-added {
        type yang:zero-based-counter64;
        description
          "Count of learned addresses.";
      }
      leaf adresses-updated {
        type yang:zero-based-counter64;
        description
          "Count of times an address was updated.";
      }
    }

    container private-next-hop {
      description "Private next-hop events.";
      uses next-hop-state;
    }

    container public-next-hop {
      description "Public next-hop events.";
      uses next-hop-state;
    }

    // Protocol dispatch state
    container private-dispatch {
      description "Protocol dispatch errors for packets received on the
                   private interface.";
      leaf rxerrors {
        type yang:zero-based-counter64;
        description
          "Total number of unhandled packets.";
      }
      leaf ethertype-errors {
        type yang:zero-based-counter64;
        description
          "Count of packets that were dropped because they had an unsupported
           Ethertype.";
      }
      leaf checksum-errors {
        type yang:zero-based-counter64;
        description
          "Count of packets that were dropped because they had an invalid IP
           checksum.";
      }
    }

    container public-dispatch {
      description "Protocol dispatch errors for packets received on the
                   public interface.";
      leaf rxerrors {
        type yang:zero-based-counter64;
        description
          "Total number of unhandled packets.";
      }
      leaf ethertype-errors {
        type yang:zero-based-counter64;
        description
          "Count of packets that were dropped because they had an unsupported
           Ethertype.";
      }
      leaf protocol-errors {
        type yang:zero-based-counter64;
        description
          "Count of packets that were dropped because they were of an
           unsupported protocol.";
      }
      leaf fragment-errors {
        type yang:zero-based-counter64;
        description
          "Count of packets that were dropped because they were IP fragments.";
      }
    }

    container inbound-dispatch {
      description "Protocol dispatch errors inbound packets that were
                   successfully decapsulated.";
      leaf protocol-errors {
        type yang:zero-based-counter64;
        description
          "Count of packets that were dropped because they were of an
           unsupported protocol.";
      }
    }

    // TTL state
    grouping time-to-live-state {
      leaf protocol-errors {
        type yang:zero-based-counter64;
        description
          "Count of packets that were dropped because their TTL reached zero.";
      }
    }

    container outbound-ttl {
      description "TTL errors for outbound packets.";
      uses time-to-live-state;
    }

    container inbound-ttl {
      description "TTL errors for inbound packets.";
      uses time-to-live-state;
    }

    // Router state
    container private-router {
      description "Routing errors for outbound packets (to be encapsulated.)";
      leaf rxerrors {
        type yang:zero-based-counter64;
        description
          "Total packets that were dropped because they were not routable.";
      }
      leaf route-errors {
        type yang:zero-based-counter64;
        description
          "Count of packets that were dropped because their destination did not
           match any configured route.";
      }
      leaf mtu-errors {
        type yang:zero-based-counter64;
        description
          "Count of packets that were dropped because they exceeded the MTU.";
      }
    }

    container public-router {
      description "Routing errors for inbound packets (to be decapsulated.)";
      leaf oute-errors {
        type yang:zero-based-counter64;
        description
          "Count of packets that were dropped because their destination did not
           match any configured route.";
      }
    }

    // ICMP state
    grouping icmp4-state {
      leaf rxerrors {
        type yang:zero-based-counter64;
        description
          "Total ICMPv4 messages that were dropped because they were invalid.";
      }
      leaf protocol-errors {
        type yang:zero-based-counter64;
        description
          "Count of ICMPv4 messages that were dropped because their checksum
           was invalid, or they were IP fragments.";
      }
      leaf type-not-implemented-errors {
        type yang:zero-based-counter64;
        description
          "Count of ICMPv4 messages received that had an unrecognized type.";
      }
      leaf code-not-implemented-errors {
        type yang:zero-based-counter64;
        description
          "Count of ICMPv4 messages received that had an unrecognized code.";
      }
      leaf destination-unreachable {
        type yang:zero-based-counter64;
        description
          "Count of ICMPv4 messages received of type
           'destination unreachable'."; 
      }
      leaf net-unreachable {
        type yang:zero-based-counter64;
        description
          "Count of ICMPv4 'destination unreachable' messages received with
           code 'net unreachable'.";
      }
      leaf host-unreachable {
        type yang:zero-based-counter64;
        description
          "Count of ICMPv4 'destination unreachable' messages received with
           code 'host unreachable'.";
      }
      leaf protocol-unreachable {
        type yang:zero-based-counter64;
        description
          "Count of ICMPv4 'destination unreachable' messages received with
           code 'protocol unreachable'.";
      }
      leaf port-unreachable {
        type yang:zero-based-counter64;
        description
          "Count of ICMPv4 'destination unreachable' messages received with
           code 'port unreachable'.";
      }
      leaf fragmentation-needed {
        type yang:zero-based-counter64;
        description
          "Count of ICMPv4 'destination unreachable' messages received with
           code 'fragmentation needed and DF set'.";
      }
      leaf source-route-failed {
        type yang:zero-based-counter64;
        description
          "Count of ICMPv4 'destination unreachable' messages received with
           code 'source route failed'.";
      }
      leaf time-exceeded {
        type yang:zero-based-counter64;
        description
          "Count of ICMPv4 messages received of type
           'time exceeded'."; 
      }
      leaf transit-ttl-exceeded {
        type yang:zero-based-counter64;
        description
          "Count of ICMPv4 'time exceeded' messages received with code
           'time to live exceeded in transit'.";
      }
      leaf fragment-reassembly-time-exceeded {
        type yang:zero-based-counter64;
        description
          "Count of ICMPv4 'time exceeded' messages received with code
           'fragment reassembly time exceeded'.";
      }
      leaf parameter-problem {
        type yang:zero-based-counter64;
        description
          "Count of ICMPv4 messages received of type
           'parameter problem'."; 
      }
      leaf redirect {
        type yang:zero-based-counter64;
        description
          "Count of ICMPv4 messages received of type
           'redirect'."; 
      }
      leaf redirect-net {
        type yang:zero-based-counter64;
        description
          "Count of ICMPv4 'redirect' messages received with code
           'Redirect datagrams for the Network'.";
      }
      leaf redirect-host {
        type yang:zero-based-counter64;
        description
          "Count of ICMPv4 'redirect' messages received with code
           'Redirect datagrams for the Host'.";
      }
      leaf redirect-tos-net {
        type yang:zero-based-counter64;
        description
          "Count of ICMPv4 'redirect' messages received with code
           'Redirect datagrams for the Type of Service and Network'.";
      }
      leaf redirect-tos-host {
        type yang:zero-based-counter64;
        description
          "Count of ICMPv4 'redirect' messages received with code
           'Redirect datagrams for the Type of Service and Host'.";
      }
      leaf echo-request {
        type yang:zero-based-counter64;
        description
          "Count of ICMPv4 echo requests handled.";
      }
    }

    container private-icmp4 {
      description "ICMPv4 events on the private interface.";
      uses icmp4-state;
    }

    container public-icmp4 {
      description "ICMPv4 events on the public interface.";
      uses icmp4-state;
    }

    container inbound-icmp4 {
      description "ICMPv4 events triggered by encapsulated messages on the
                   public interface.";
      uses icmp4-state;
    }

    // SA state
    list inbound-sa {
      key "spi";
      leaf spi { type spi; }
      container sa-state {
        leaf rxerrors {
          type yang:zero-based-counter64;
          description
            "Count of all packets destined to this SA that were dropped.";
        }
        leaf protocol-errors {
          type yang:zero-based-counter64;
          description
            "Count of packets that were dropped because the encapsulated
             protocol was not supported.";
        }
        leaf decrypt-errors {
          type yang:zero-based-counter64;
          description
            "Count of packets that were dropped because of errors while
             decapsulating or authenticating the security payload.";
        }
      }
    }

    // KeyManager state
    container key-manager {
      description "Authenticated key exchange and SA management events.";
      leaf rxerrors {
        type yang:zero-based-counter64;
        description
          "Total number key exchange requests received that were invalid.";
      }
      leaf route-errors {
        type yang:zero-based-counter64;
        description
          "Count of key exchange requests received that couldn’t be associated
           to any configured route.";
      }
      leaf protocol-errors {
        type yang:zero-based-counter64;
        description
          "Count of key exchange requests received that violated the protocol
         (i.e., order of messages and message format).";
      }
      leaf authentication-errors {
        type yang:zero-based-counter64;
        description
          "Count of key exchange requests received that failed to authenticate
         (i.e., had an erroneous message authentication code, this may include
         packets corrupted during transit.)";
      }
      leaf public-key-errors {
        type yang:zero-based-counter64;
        description
          "Count of key exchange requests received offering public keys that
           were rejected because they were considered unsafe.";
      }
      leaf negotiations-initiated {
        type yang:zero-based-counter64;
        description
          "Count of key exchange negotiations initiated.";
      }
      leaf negotiations-expired {
        type yang:zero-based-counter64;
        description
          "Count of key exchange negotiations expired due to exceeding
         negotiation-ttl.";
      }
      leaf nonces-negotiated {
        type yang:zero-based-counter64;
        description
          "Count of nonce pairs that were exchanged (elevated count can
           indicate a denial-of-service attack.)";
      }
      leaf keypairs-negotiated {
        type yang:zero-based-counter64;
        description
          "Count of ephemeral key pairs that were exchanged.";
      }
      leaf keypairs-expired {
        type yang:zero-based-counter64;
        description
          "Count of ephemeral key pairs that have expired due to sa-ttl.";
      }
    }
  }

  // TYPES 
  typedef id { type string { pattern '[\w_]+'; } }
  typedef pci-address {
    type string {
      pattern '([0-9a-fA-F]{4}:)?[0-9a-fA-F]{2}:[0-9a-fA-F]{2}\.[0-9a-fA-F]';
    }
  }
  typedef spi { type uint32 { range "256..max"; } }
  typedef key32 { type string { pattern '([0-9a-fA-F]{2}\s*){32}'; } }
  typedef key16 { type string { pattern '([0-9a-fA-F]{2}\s*){16}'; } }
  typedef key4  { type string { pattern '([0-9a-fA-F]{2}\s*){4}'; } }
  typedef time-to-live { type uint32 { range "1..max"; } }
}<|MERGE_RESOLUTION|>--- conflicted
+++ resolved
@@ -44,17 +44,12 @@
 
   // Active outbound SAs (at most one per route) and inbound SAs (possibly
   // multiple per route.) 
-<<<<<<< HEAD
-  list outbound-sa { uses sa; unique "route"; unique "spi"; config false; }
-  list inbound-sa { uses sa; unique "spi"; config false; }
-=======
   list outbound-sa { key "spi"; unique "route"; uses sa; }
   list inbound-sa { key "spi"; uses sa; }
 
   // If true, disables KeyManager (route.spi, route.preshared-key,
   // negotiation-ttl, and sa-ttl are ignored.)
   leaf data-plane { type boolean; }
->>>>>>> fbf34a19
 
   // APPLICATION STATE
   container gateway-state {
