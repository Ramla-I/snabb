-- Use of this source code is governed by the GNU AGPL license; see COPYING.

module(...,package.seeall)

-- This module handles KEY NEGOTIATION with peers and SA CONFIGURATION, which
-- includes dynamically reacting to changes to the routes defined in Vita’s
-- root configuration. For each route defined in the gateway’s configuration a
-- pair of SAs (inbound and outbound) is negotiated and maintained. On change,
-- the set of SAs is written to configuration files picked up by the esp_worker
-- and dsp_worker processes.
--
--                          (neg. proto.)
--                               ||
--                               ||
--               <config> --> KeyManager *--> esp_worker
--                                       |
--                                       \--> dsp_worker
--
-- All things considered, this is the hairy part of Vita, as it covers touchy
-- things such as key generation and expiration, and ultimately presents Vita’s
-- main exploitation surface. On the upside, this module’s data plane doesn’t
-- need worry as much about soft real-time requirements as others, as its
-- generally low-throughput. It can (and should) primarily focus on safety,
-- and can afford more costly dynamic high-level language features to do so.
-- At least to the extent where to doesn’t enable low-traffic DoS, that is.
--
-- In order to insulate failure, this module is composed of three subsystems:
--
--  1. The KeyManager app handles the data plane traffic (key negotiation
--     requests and responses) and configuration plane changes (react to
--     configuration changes and generate configurations for negotiated SAs).
--
--     It tries its best to avoid clobbering valid SA configurations too. I.e.
--     SAs whose routes are not changed in a configuration transition are
--     unaffected by the ensuing re-configuration, allowing for seamless
--     addition of new routes and network address renumbering.
--
--     Whenever SAs are invalidated, i.e. because the route’s pre-shared key or
--     SPI is changed, or because a route is removed entirely, or because the
--     lifetime of a SA pair has expired (sa_ttl), it is destroyed, and
--     eventually re-negotiated if applicable.
--
--     Note that the KeyManager app will attempt to re-negotiate SAs long
--     before they expire (specifically, once half of sa_ttl has passed), in
--     order to avoid loss of tunnel connectivity during re-negotiation.
--
--     Negotiation requests are fed from the input port to the individual
--     Protocol finite-state machine (described below in 2.) of a route, and
--     associated to routes via the Transport wrapper (described below in 3.).
--     Replies and outgoing requests (also obtained by mediating with the
--     Protocol fsm) are sent via the output port.
--
--     Any meaningful events regarding SA negotiation and expiry are logged and
--     registered in the following counters:
--
--        rxerrors                count of all erroneous incoming requests
--                                (includes all others counters)
--
--        route_errors            count of requests that couldn’t be associated
--                                to any configured route
--
--        protocol_errors         count of requests that violated the protocol
--                                (order of messages and message format)
--
--        authentication_errors   count of requests that were detected to be
--                                unauthentic (had an erroneous MAC, this
--                                includes packets corrupted during transit)
--
--        public_key_errors       count of public keys that were rejected
--                                because they were considered unsafe
--
--        negotiations_initiated  count of negotiations initiated by us
--
--        negotiations_expired    count of negotiations expired
--                                (negotiation_ttl)
--
--        nonces_negotiated       count of nonce pairs that were exchanged
--                                (elevated count can indicate DoS attempts)
--
--        keypairs_negotiated     count of ephemeral key pairs that were
--                                exchanged
--
--        keypairs_expired        count of ephemeral key pairs that have
--                                expired (sa_ttl)
--
--  2. The Protocol subsysem implements vita-ske1 (the cryptographic key
--     exchange protocol defined in README.exchange) as a finite-state machine
--     with a timeout (negotiation_ttl) in a way that should be mostly DoS
--     resistant, i.e. it can’t be put into a waiting state by inbound
--     requests.
--
--     For a state transition diagram see: fsm-protocol.svg
--
--     Alternatively it has been considered to implement the protocol on top of
--     a connection based transport protocol (like TCP), i.e. allow multiple
--     concurrent negotiations for each individual route. Such a protocol
--     implementation wasn’t immediately available, and implementing one seemed
--     daunting, and that’s why now each route has just its one own Protocol
--     fsm.
--
--     The Protocol fsm requires its user (the KeyManager app) to “know” about
--     the state transitions of the exchange protocol, but it is written in a
--     way that intends to make fatal misuse impossible, given that one sticks
--     to its public API methods. I.e. it is driven by calling the methods
--
--        initiate_exchange
--        receive_nonce
--        exchange_key
--        receive_key
--        derive_ephemeral_keys
--        reset_if_expired
--
--     which uphold invariants that should ensure any resulting key material is
--     trustworthy, signal any error conditions to the caller, and maintain
--     general consistency of the protocol so that it doesn’t get stuck.
--     Hopefully, the worst consequence of misusing the Protocol fsm is failure
--     to negotiate a key pair.
--
--  3. The Transport header is a super-light transport header that encodes the
--     target SPI and message type of the protocol requests it precedes. It is
--     used by the KeyManager app to parse requests and associate them to the
--     correct route by SPI. It uses the IP protocol type 99 for “any private
--     encryption scheme”.
--
--     It exists explicitly separate from the KeyManager app and Protocol fsm,
--     to clarify that it is interchangable, and logically unrelated to either
--     components.

local S = require("syscall")
local ffi = require("ffi")
local shm = require("core.shm")
local counter = require("core.counter")
local header = require("lib.protocol.header")
local lib = require("core.lib")
local ipv4 = require("lib.protocol.ipv4")
local yang = require("lib.yang.yang")
local cltable = require("lib.cltable")
local schemata = require("program.vita.schemata")
local audit = lib.logger_new({rate=32, module='KeyManager'})
require("program.vita.sodium_h")
local C = ffi.C

PROTOCOL = 99 -- “Any private encryption scheme”

KeyManager = {
   name = "KeyManager",
   config = {
      node_ip4 = {required=true},
      routes = {required=true},
      sa_db_path = {required=true},
      negotiation_ttl = {default=10},
      sa_ttl = {default=(24 * 60 * 60)}
   },
   shm = {
      rxerrors = {counter},
      route_errors = {counter},
      protocol_errors = {counter},
      authentication_errors = {counter},
      public_key_errors = {counter},
      negotiations_initiated = {counter},
      negotiations_expired = {counter},
      nonces_negotiated = {counter},
      keypairs_negotiated = {counter},
      keypairs_expired = {counter}
   }
}

local status = { expired = 0, rekey = 1, ready = 2 }

function KeyManager:new (conf)
   local o = {
      routes = {},
      ip = ipv4:new({}),
      transport = Transport.header:new({}),
      nonce_message = Protocol.nonce_message:new({}),
      key_message = Protocol.key_message:new({})
   }
   local self = setmetatable(o, { __index = KeyManager })
   self:reconfig(conf)
   assert(C.sodium_init() >= 0, "Failed to initialize libsodium.")
   return self
end

function KeyManager:reconfig (conf)
   local function find_route (id)
      for _, route in ipairs(self.routes) do
         if route.id == id then return route end
      end
   end
   local function route_match (route, preshared_key, spi)
      return lib.equal(route.preshared_key, preshared_key)
         and route.spi == spi
   end
   local function free_route (route)
      if route.status ~= status.expired then
         audit:log("Expiring keys for '"..route.id.."' (reconfig)")
         self:expire_route(route)
      end
   end

   -- compute new set of routes
   local new_routes = {}
   for id, route in pairs(conf.routes) do
      local new_key = lib.hexundump(route.preshared_key,
                                    Protocol.preshared_key_bytes)
      local old_route = find_route(id)
      if old_route and route_match(old_route, new_key, route.spi) then
         -- keep old route
         table.insert(new_routes, old_route)
         -- if negotation_ttl has changed, swap out old protocol fsm for a new
         -- one with the adjusted timeout, effectively resetting the fsm
         if conf.negotiation_ttl ~= self.negotiation_ttl then
            audit:log("Protocol reset for "..id.." (reconfig)")
            old_route.protocol = Protocol:new(old_route.spi,
                                              old_route.preshared_key,
                                              conf.negotiation_ttl)
         end
      else
         -- insert new new route
         local new_route = {
            id = id,
            gw_ip4n = ipv4:pton(route.gw_ip4),
            preshared_key = new_key,
            spi = route.spi,
            status = status.expired,
            rx_sa = nil, prev_rx_sa = nil, tx_sa = nil,
            sa_timeout = nil, prev_sa_timeout = nil, rekey_timeout = nil,
            protocol = Protocol:new(route.spi, new_key, conf.negotiation_ttl)
         }
         table.insert(new_routes, new_route)
         -- clean up after the old route if necessary
         if old_route then free_route(old_route) end
      end
   end

   -- clean up after removed routes
   for _, route in ipairs(self.routes) do
      if not conf.routes[route.id] then free_route(route) end
   end

   -- switch to new configuration
   self.node_ip4n = ipv4:pton(conf.node_ip4)
   self.routes = new_routes
   self.sa_db_file = shm.root.."/"..shm.resolve(conf.sa_db_path)
   self.negotiation_ttl = conf.negotiation_ttl
   self.sa_ttl = conf.sa_ttl
end

function KeyManager:push ()
   -- handle negotiation protocol requests
   local input = self.input.input
   while not link.empty(input) do
      local request = link.receive(input)
      self:handle_negotiation(request)
      packet.free(request)
   end

   -- process protocol timeouts and initiate (re-)negotiation for SAs
   for _, route in ipairs(self.routes) do
      if route.protocol:reset_if_expired() == Protocol.code.expired then
         counter.add(self.shm.negotiations_expired)
         audit:log("Negotiation expired for '"..route.id.."' (negotiation_ttl)")
      end
      if route.status > status.expired and route.sa_timeout() then
         counter.add(self.shm.keypairs_expired)
         audit:log("Keys expired for '"..route.id.."' (sa_ttl)")
         self:expire_route(route)
      elseif route.prev_sa_timeout and route.prev_sa_timeout() then
         self:expire_prev_sa(route)
      end
      if route.status > status.rekey and route.rekey_timeout() then
         route.status = status.rekey
      end
      if route.status < status.ready then
         self:negotiate(route)
      end
   end
end

function KeyManager:negotiate (route)
   local ecode, nonce_message =
      route.protocol:initiate_exchange(self.nonce_message)
   if not ecode then
      counter.add(self.shm.negotiations_initiated)
      audit:log("Initiating negotiation for '"..route.id.."'")
      link.transmit(self.output.output, self:request(route, nonce_message))
   end
end

function KeyManager:handle_negotiation (request)
   local route, message = self:parse_request(request)

   if not (self:handle_nonce_request(route, message)
           or self:handle_key_request(route, message)) then
      counter.add(self.shm.rxerrors)
      audit:log("Rejected invalid negotiation request")
   end
end

function KeyManager:handle_nonce_request (route, message)
   if not route or message ~= self.nonce_message then return end

   local ecode, response = route.protocol:receive_nonce(message)
   if ecode == Protocol.code.protocol then
      counter.add(self.shm.protocol_errors)
      return false
   else assert(not ecode) end

   counter.add(self.shm.nonces_negotiated)
   audit:log("Negotiated nonces for '"..route.id.."'")

   if response then
      link.transmit(self.output.output, self:request(route, response))
   else
      audit:log("Offering keys for '"..route.id.."'")
      local _, key_message = route.protocol:exchange_key(self.key_message)
      link.transmit(self.output.output, self:request(route, key_message))
   end

   return true
end

function KeyManager:handle_key_request (route, message)
   if not route or message ~= self.key_message then return end

   local ecode, response = route.protocol:receive_key(message)
   if ecode == Protocol.code.protocol then
      counter.add(self.shm.protocol_errors)
      return false
   elseif ecode == Protocol.code.authentication then
      counter.add(self.shm.authentication_errors)
      return false
   else assert(not ecode) end

   local ecode, rx, tx = route.protocol:derive_ephemeral_keys()
   if ecode == Protocol.code.parameter then
      counter.add(self.shm.public_key_errors)
      return false
   else assert(not ecode) end

   counter.add(self.shm.keypairs_negotiated)
   audit:log("Completed key exchange for '"..route.id.."'")

   if response then
      link.transmit(self.output.output, self:request(route, response))
   end

   self:configure_route(route, rx, tx)

   return true
end

function KeyManager:configure_route (route, rx, tx)
   for _, route in ipairs(self.routes) do
      if (route.rx_sa and route.rx_sa.spi == rx.spi)
      or (route.prev_rx_sa and route.prev_rx_sa.spi == rx.spi) then
         error("PANIC: SPI collision detected.")
      end
   end
   route.status = status.ready
   route.prev_rx_sa = route.rx_sa
   route.prev_sa_timeout = route.sa_timeout
   route.rx_sa = {
      route = route.id,
      spi = rx.spi,
      aead = "aes-gcm-16-icv",
      key = lib.hexdump(rx.key),
      salt = lib.hexdump(rx.salt)
   }
   route.tx_sa = {
      route = route.id,
      spi = tx.spi,
      aead = "aes-gcm-16-icv",
      key = lib.hexdump(tx.key),
      salt = lib.hexdump(tx.salt)
   }
   route.sa_timeout = lib.timeout(self.sa_ttl)
   route.rekey_timeout = lib.timeout(self.sa_ttl/2)
   self:commit_sa_db()
end

function KeyManager:expire_route (route)
   route.status = status.expired
   route.tx_sa = nil
   route.rx_sa = nil
   route.prev_rx_sa = nil
   route.prev_sa_timeout = nil
   route.sa_timeout = nil
   route.rekey_timeout = nil
   self:commit_sa_db()
end

function KeyManager:expire_prev_sa (route)
   route.prev_rx_sa = nil
   route.prev_sa_timeout = nil
   self:commit_sa_db()
end

function KeyManager:request (route, message)
   local request = packet.allocate()

   self.ip:new({
         total_length = ipv4:sizeof()
            + Transport.header:sizeof()
            + message:sizeof(),
         ttl = 64,
         protocol = PROTOCOL,
         src = self.node_ip4n,
         dst = route.gw_ip4n
   })
   packet.append(request, self.ip:header(), ipv4:sizeof())

   self.transport:new({
         spi = route.spi,
         message_type = (message == self.nonce_message
                            and Transport.message_type.nonce)
                     or (message == self.key_message
                            and Transport.message_type.key)
   })
   packet.append(request, self.transport:header(), Transport.header:sizeof())

   packet.append(request, message:header(), message:sizeof())

   return request
end

function KeyManager:parse_request (request)
   local transport = self.transport:new_from_mem(request.data, request.length)
   if not transport then
      counter.add(self.shm.protocol_errors)
      return
   end

   local route = nil
   for _, r in ipairs(self.routes) do
      if transport:spi() == r.spi then
         route = r
         break
      end
   end
   if not route then
      counter.add(self.shm.route_errors)
      return
   end

   local data = request.data + Transport.header:sizeof()
   local length = request.length - Transport.header:sizeof()
   local message = (transport:message_type() == Transport.message_type.nonce
                       and self.nonce_message:new_from_mem(data, length))
                or (transport:message_type() == Transport.message_type.key
                       and self.key_message:new_from_mem(data, length))
   if not message then
      counter.add(self.shm.protocol_errors)
      return
   end

   return route, message
end

-- sa_db := { outbound_sa={<spi>=(SA), ...}, inbound_sa={<spi>=(SA), ...} }

function KeyManager:commit_sa_db ()
   -- Collect currently active SAs
   local esp_keys, dsp_keys = {}, {}
   for _, route in ipairs(self.routes) do
      if route.status == status.ready then
         esp_keys[route.tx_sa.spi] = route.tx_sa
         dsp_keys[route.rx_sa.spi] = route.rx_sa
         if route.prev_rx_sa then
            dsp_keys[route.prev_rx_sa.spi] = route.prev_rx_sa
         end
      end
   end
   -- Commit active SAs to SA database
   local db = assert(io.open(self.sa_db_file, "w"),
                     "Unable to open SA database: "..self.sa_db_file)
   yang.print_config_for_schema(
      schemata['ephemeral-keys'],
      {outbound_sa=esp_keys, inbound_sa=dsp_keys},
      db
   )
   db:close()
end

<<<<<<< HEAD
-- Vita: simple key exchange (vita-ske, version 1i). See README.exchange
=======
-- Vita: simple key exchange (vita-ske, version 1g). See README.exchange
--
-- NB: this implementation introduces two pseudo states _send_key and _complete
-- not present in fsm-protocol.svg. The _send_key state is inserted in between
-- the transition from wait_nonce to wait_key. Its purpose is to codify and
-- enforce that exchange_key is called exactly once by the active party. The
-- _complete state is inserted in between the transition from wait_key back to
-- idle, and ensures that exactly one ephemeral key pair is derived for each
-- successful exchange.
>>>>>>> 1990081c

Protocol = {
   status = { idle = 0, wait_nonce = 1, wait_key = 2,
              _send_key = -1, _complete = -2 },
   code = { protocol = 0, authentication = 1, parameter = 2, expired = 3},
   spi_counter = 0,
   preshared_key_bytes = C.crypto_auth_hmacsha512256_KEYBYTES,
   public_key_bytes = C.crypto_scalarmult_curve25519_BYTES,
   secret_key_bytes = C.crypto_scalarmult_curve25519_SCALARBYTES,
   auth_code_bytes = C.crypto_auth_hmacsha512256_BYTES,
   nonce_bytes = 32,
   spi_t = ffi.typeof("union { uint32_t u32; uint8_t bytes[4]; }"),
   buffer_t = ffi.typeof("uint8_t[?]"),
   key_t = ffi.typeof[[
      union {
         uint8_t bytes[20];
         struct {
            uint8_t key[16];
            uint8_t salt[4];
         } __attribute__((packed)) slot;
      }
   ]],
   nonce_message = subClass(header),
   key_message = subClass(header)
}
Protocol.nonce_message:init({
      [1] = ffi.typeof([[
            struct {
               uint8_t nonce[]]..Protocol.nonce_bytes..[[];
            } __attribute__((packed))
      ]])
})
Protocol.key_message:init({
      [1] = ffi.typeof([[
            struct {
               uint8_t spi[]]..ffi.sizeof(Protocol.spi_t)..[[];
               uint8_t public_key[]]..Protocol.public_key_bytes..[[];
               uint8_t auth_code[]]..Protocol.auth_code_bytes..[[];
            } __attribute__((packed))
      ]])
})

-- Public API

function Protocol.nonce_message:new (config)
   local o = Protocol.nonce_message:superClass().new(self)
   o:nonce(config.nonce)
   return o
end

function Protocol.nonce_message:nonce (nonce)
   local h = self:header()
   if nonce ~= nil then
      ffi.copy(h.nonce, nonce, ffi.sizeof(h.nonce))
   end
   return h.nonce
end

function Protocol.key_message:new (config)
   local o = Protocol.key_message:superClass().new(self)
   o:spi(config.spi)
   o:public_key(config.public_key)
   o:auth_code(config.auth_code)
   return o
end

function Protocol.key_message:spi (spi)
   local h = self:header()
   if spi ~= nil then
      ffi.copy(h.spi, spi, ffi.sizeof(h.spi))
   end
   return h.spi
end

function Protocol.key_message:public_key (public_key)
   local h = self:header()
   if public_key ~= nil then
      ffi.copy(h.public_key, public_key, ffi.sizeof(h.public_key))
   end
   return h.public_key
end

function Protocol.key_message:auth_code (auth_code)
   local h = self:header()
   if auth_code ~= nil then
      ffi.copy(h.auth_code, auth_code, ffi.sizeof(h.auth_code))
   end
   return h.auth_code
end

function Protocol:new (r, key, timeout)
   local o = {
      status = Protocol.status.idle,
      timeout = timeout,
      deadline = nil,
      k = ffi.new(Protocol.buffer_t, Protocol.preshared_key_bytes),
      r = ffi.new(Protocol.spi_t),
      n1 = ffi.new(Protocol.buffer_t, Protocol.nonce_bytes),
      n2 = ffi.new(Protocol.buffer_t, Protocol.nonce_bytes),
      spi1 = ffi.new(Protocol.spi_t),
      spi2 = ffi.new(Protocol.spi_t),
      s1 = ffi.new(Protocol.buffer_t, Protocol.secret_key_bytes),
      p1 = ffi.new(Protocol.buffer_t, Protocol.public_key_bytes),
      p2 = ffi.new(Protocol.buffer_t, Protocol.public_key_bytes),
      h  = ffi.new(Protocol.buffer_t, Protocol.auth_code_bytes),
      q  = ffi.new(Protocol.buffer_t, Protocol.secret_key_bytes),
      e  = ffi.new(Protocol.key_t),
      hmac_state = ffi.new("struct crypto_auth_hmacsha512256_state"),
      hash_state = ffi.new("struct crypto_generichash_blake2b_state")
   }
   ffi.copy(o.k, key, ffi.sizeof(o.k))
   o.r.u32 = lib.htonl(r)
   return setmetatable(o, {__index=Protocol})
end

function Protocol:initiate_exchange (nonce_message)
   if self.status == Protocol.status.idle then
      self.status = Protocol.status.wait_nonce
      self:set_deadline()
      return nil, self:send_nonce(nonce_message)
   else return Protocol.code.protocol end
end

function Protocol:receive_nonce (nonce_message)
   if self.status == Protocol.status.idle then
      self:intern_nonce(nonce_message)
      return nil, self:send_nonce(nonce_message)
   elseif self.status == Protocol.status.wait_nonce then
      self:intern_nonce(nonce_message)
      self.status = Protocol.status._send_key
      self:set_deadline()
      return nil
   else return Protocol.code.protocol end
end

function Protocol:exchange_key (key_message)
   if self.status == Protocol.status._send_key then
      self.status = Protocol.status.wait_key
      return nil, self:send_key(key_message)
   else return Protocol.code.protocol end
end

function Protocol:receive_key (key_message)
   if self.status == Protocol.status.idle
   or self.status == Protocol.status.wait_key then
      if self:intern_key(key_message) then
         local response = self.status == Protocol.status.idle
                      and self:send_key(key_message)
         self.status = Protocol.status._complete
         return nil, response
      else return Protocol.code.authentication end
   else return Protocol.code.protocol end
end

function Protocol:derive_ephemeral_keys ()
   if self.status == Protocol.status._complete then
      self:reset()
      if self:derive_shared_secret() then
         local rx = self:derive_key_material(self.spi1, self.p1, self.p2)
         local tx = self:derive_key_material(self.spi2, self.p2, self.p1)
         return nil, rx, tx
      else return Protocol.code.paramter end
   else return Protocol.code.protocol end
end

function Protocol:reset_if_expired ()
   if self.deadline and self.deadline() then
      self:reset()
      return Protocol.code.expired
   end
end

-- Internal methods

function Protocol:send_nonce (nonce_message)
   C.randombytes_buf(self.n1, ffi.sizeof(self.n1))
   return nonce_message:new({nonce=self.n1})
end

function Protocol:intern_nonce (nonce_message)
   ffi.copy(self.n2, nonce_message:nonce(), ffi.sizeof(self.n2))
end

function Protocol:send_key (key_message)
   local r, k, n1, n2, spi1, s1, p1 =
      self.r, self.k, self.n1, self.n2, self.spi1, self.s1, self.p1
   local state, h1 = self.hmac_state, self.h
   spi1.u32 = lib.htonl(Protocol:next_spi())
   C.randombytes_buf(s1, ffi.sizeof(s1))
   C.crypto_scalarmult_curve25519_base(p1, s1)
   C.crypto_auth_hmacsha512256_init(state, k, ffi.sizeof(k))
   C.crypto_auth_hmacsha512256_update(state, r.bytes, ffi.sizeof(r))
   C.crypto_auth_hmacsha512256_update(state, n1, ffi.sizeof(n1))
   C.crypto_auth_hmacsha512256_update(state, n2, ffi.sizeof(n2))
   C.crypto_auth_hmacsha512256_update(state, spi1.bytes, ffi.sizeof(spi1))
   C.crypto_auth_hmacsha512256_update(state, p1, ffi.sizeof(p1))
   C.crypto_auth_hmacsha512256_final(state, h1)
   return key_message:new({spi = spi1.bytes, public_key=p1, auth_code=h1})
end

function Protocol:intern_key (m)
   local r, k, n1, n2, spi2, p2 =
      self.r, self.k, self.n1, self.n2, self.spi2, self.p2
   local state, h2 = self.hmac_state, self.h
   C.crypto_auth_hmacsha512256_init(state, k, ffi.sizeof(k))
   C.crypto_auth_hmacsha512256_update(state, r.bytes, ffi.sizeof(r))
   C.crypto_auth_hmacsha512256_update(state, n2, ffi.sizeof(n2))
   C.crypto_auth_hmacsha512256_update(state, n1, ffi.sizeof(n1))
   C.crypto_auth_hmacsha512256_update(state, m:spi(), ffi.sizeof(spi2))
   C.crypto_auth_hmacsha512256_update(state, m:public_key(), ffi.sizeof(p2))
   C.crypto_auth_hmacsha512256_final(state, h2)
   if C.sodium_memcmp(h2, m:auth_code(), ffi.sizeof(h2)) == 0 then
      ffi.copy(spi2.bytes, m:spi(), ffi.sizeof(spi2))
      ffi.copy(p2, m:public_key(), ffi.sizeof(p2))
      return true
   end
end

function Protocol:derive_shared_secret ()
   return C.crypto_scalarmult_curve25519(self.q, self.s1, self.p2) == 0
end

function Protocol:derive_key_material (spi, salt_a, salt_b)
   local q, e, state = self.q, self.e, self.hash_state
   C.crypto_generichash_blake2b_init(state, nil, 0, ffi.sizeof(e))
   C.crypto_generichash_blake2b_update(state, q, ffi.sizeof(q))
   C.crypto_generichash_blake2b_update(state, salt_a, ffi.sizeof(salt_a))
   C.crypto_generichash_blake2b_update(state, salt_b, ffi.sizeof(salt_b))
   C.crypto_generichash_blake2b_final(state, e.bytes, ffi.sizeof(e.bytes))
   return { spi = lib.ntohl(spi.u32),
            key = ffi.string(e.slot.key, ffi.sizeof(e.slot.key)),
            salt = ffi.string(e.slot.salt, ffi.sizeof(e.slot.salt)) }
end

function Protocol:reset ()
   self.deadline = nil
   self.status = Protocol.status.idle
end

function Protocol:set_deadline ()
   self.deadline = lib.timeout(self.timeout)
end

function Protocol:next_spi ()
   local current_spi = Protocol.spi_counter + 256
   Protocol.spi_counter = (Protocol.spi_counter + 1) % (2^32 - 1 - 256)
   return current_spi
end

-- Assertions about the world                                              (-:

assert(Protocol.preshared_key_bytes == 32)
assert(Protocol.public_key_bytes == 32)
assert(Protocol.auth_code_bytes == 32)
assert(ffi.sizeof(Protocol.key_t) >= C.crypto_generichash_blake2b_BYTES_MIN)
assert(ffi.sizeof(Protocol.key_t) <= C.crypto_generichash_blake2b_BYTES_MAX)

-- Transport wrapper for vita-ske that encompasses an SPI to map requests to
-- routes, and a message type to facilitate parsing.
--
-- NB: might have to replace this with a UDP based header to get key exchange
-- requests through protocol filters.

Transport = {
   message_type = { nonce = 1, key = 3 },
   header = subClass(header)
}
Transport.header:init({
      [1] = ffi.typeof[[
            struct {
               uint32_t spi;
               uint8_t message_type;
               uint8_t reserved[3];
            } __attribute__((packed))
      ]]
})

-- Public API

function Transport.header:new (config)
   local o = Transport.header:superClass().new(self)
   o:spi(config.spi)
   o:message_type(config.message_type)
   return o
end

function Transport.header:spi (spi)
   local h = self:header()
   if spi ~= nil then
      h.spi = lib.htonl(spi)
   end
   return lib.ntohl(h.spi)
end

function Transport.header:message_type (message_type)
   local h = self:header()
   if message_type ~= nil then
      h.message_type = message_type
   end
   return h.message_type
end

-- Test Protocol FSM
function selftest ()
   local old_now = engine.now
   local now
   engine.now = function () return now end
   local key1 = ffi.new("uint8_t[20]");
   local key2 = ffi.new("uint8_t[20]"); key2[0] = 1
   local A = Protocol:new(1234, key1, 2)
   local B = Protocol:new(1234, key1, 2)
   local C = Protocol:new(1234, key2, 2)

   now = 0

   -- Idle fsm can either receive_nonce, receive_key, or initiate_exchange

   local e, m = A:exchange_key(Protocol.key_message:new{})
   assert(e == Protocol.code.protocol and not m)
   local e, m = A:receive_key(Protocol.key_message:new{})
   assert(e == Protocol.code.authentication and not m)
   local e, rx, tx = A:derive_ephemeral_keys()
   assert(e == Protocol.code.protocol and not (rx or tx))

   local e, m = A:receive_nonce(Protocol.nonce_message:new{})
   assert(not e and m)

   -- idle -> wait_nonce
   local e, nonce_a = A:initiate_exchange(Protocol.nonce_message:new{})
   assert(not e and nonce_a)

   -- B receives nonce request
   local e, nonce_b = B:receive_nonce(nonce_a)
   assert(not e)
   assert(nonce_b)

   -- Active fsm waiting for nonce can only receive nonce

   local e, m = A:initiate_exchange(Protocol.nonce_message:new{})
   assert(e == Protocol.code.protocol and not m)
   local e, m = A:exchange_key(Protocol.key_message:new{})
   assert(e == Protocol.code.protocol and not m)
   local e, m = A:receive_key(Protocol.key_message:new{})
   assert(e == Protocol.code.protocol and not m)
   local e, rx, tx = A:derive_ephemeral_keys()
   assert(e == Protocol.code.protocol and not (rx or tx))

   -- wait_nonce -> _send_key
   local e, m = A:receive_nonce(nonce_b)
   assert(not e and not m)

   -- Active fsm with exchanged nonces must offer key

   local e, m = A:initiate_exchange(Protocol.nonce_message:new{})
   assert(e == Protocol.code.protocol and not m)
   local e, m = A:receive_nonce(nonce_b)
   assert(e == Protocol.code.protocol and not m)
   local e, m = A:receive_key(Protocol.key_message:new{})
   assert(e == Protocol.code.protocol and not m)
   local e, rx, tx = A:derive_ephemeral_keys()
   assert(e == Protocol.code.protocol and not (rx or tx))

   -- _send_key -> wait_key
   local e, dh_a = A:exchange_key(Protocol.key_message:new{})
   assert(not e and dh_a)


   -- B receives key request
   local e, dh_b = B:receive_key(dh_a)
   assert(not e and dh_b)

   -- Active fsm that offered its key must wait for matching offer

   local e, m = A:initiate_exchange(Protocol.nonce_message:new{})
   assert(e == Protocol.code.protocol and not m)
   local e, m = A:exchange_key(Protocol.key_message:new{})
   assert(e == Protocol.code.protocol and not m)
   local e, m = A:receive_nonce(nonce_b)
   assert(e == Protocol.code.protocol and not m)
   local e, m = A:receive_key(Protocol.key_message:new{})
   assert(e == Protocol.code.authentication and not m)
   local e, rx, tx = A:derive_ephemeral_keys()
   assert(e == Protocol.code.protocol and not (rx or tx))

   -- wait_key -> _complete
   local e, m = A:receive_key(dh_b)
   assert(not e and not m)

   -- Complete fsm must derive ephemeral keys

   local e, m = A:initiate_exchange(Protocol.nonce_message:new{})
   assert(e == Protocol.code.protocol and not m)
   local e, m = A:exchange_key(Protocol.key_message:new{})
   assert(e == Protocol.code.protocol and not m)
   local e, m = A:receive_nonce(nonce_b)
   assert(e == Protocol.code.protocol and not m)
   local e, m = A:receive_key(Protocol.key_message:new{})
   assert(e == Protocol.code.protocol and not m)

   -- _complete -> idle
   local e, A_rx, A_tx = A:derive_ephemeral_keys()
   assert(not e)

   -- Ephemeral keys should match
   local e, B_rx, B_tx = B:derive_ephemeral_keys()
   assert(not e)
   assert(A_rx.key == B_tx.key)
   assert(A_rx.salt == B_tx.salt)
   assert(A_tx.key == B_rx.key)
   assert(A_tx.salt == B_rx.salt)

   -- Test negotiation expiry

   -- Idle fsm should have its deadline reset
   now = 10
   assert(not A:reset_if_expired() and not B:reset_if_expired())

   -- idle -> wait_nonce
   A:initiate_exchange(Protocol.nonce_message:new{})
   assert(not A:reset_if_expired())

   -- wait_nonce -> idle
   now = 12.0123
   assert(A:reset_if_expired() == Protocol.code.expired)

   -- idle -> wait_nonce
   local _, nonce_a = A:initiate_exchange(Protocol.nonce_message:new{})

   -- wait_nonce -> _send_key
   now = 20
   local _, nonce_b = B:receive_nonce(nonce_a)
   A:receive_nonce(nonce_b)

   -- _send_key -> wait_key
   local _, dh_a = A:exchange_key(Protocol.key_message:new{})
   assert(not A:reset_if_expired())

   -- wait_key -> idle
   now = 30
   assert(A:reset_if_expired() == Protocol.code.expired)

   engine.now = old_now
end<|MERGE_RESOLUTION|>--- conflicted
+++ resolved
@@ -482,10 +482,7 @@
    db:close()
 end
 
-<<<<<<< HEAD
 -- Vita: simple key exchange (vita-ske, version 1i). See README.exchange
-=======
--- Vita: simple key exchange (vita-ske, version 1g). See README.exchange
 --
 -- NB: this implementation introduces two pseudo states _send_key and _complete
 -- not present in fsm-protocol.svg. The _send_key state is inserted in between
@@ -494,7 +491,6 @@
 -- _complete state is inserted in between the transition from wait_key back to
 -- idle, and ensures that exactly one ephemeral key pair is derived for each
 -- successful exchange.
->>>>>>> 1990081c
 
 Protocol = {
    status = { idle = 0, wait_nonce = 1, wait_key = 2,
