--- conflicted
+++ resolved
@@ -12,12 +12,6 @@
 local logger = lib.logger_new({ rate = 32, module = 'KeyManager' })
 require("lib.sodium_h")
 local C = ffi.C
-
-local function hexdump (bytes, n)
-   local s = ""
-   for i = 0, n - 1 do s = s..("%02X"):format(bytes[i]) end
-   return s
-end
 
 PROTOCOL = 99 -- “Any private encryption scheme”
 
@@ -91,23 +85,23 @@
 end
 ]]--
 
+local function randombytes (n)
+   local bytes = ffi.new("uint8_t[?]", n)
+   C.randombytes_buf(bytes, n)
+   return bytes
+end
+
 function KeyManager:negotiate (route)
    logger:log("Sending key exchange request to "..route.gw_ip4)
 
    route.status = status.negotiating
    self:set_negotiation_timeout(route)
-
-   local function randombytes (n)
-      local bytes = ffi.new("uint8_t[?]", n)
-      C.randombytes_buf(bytes, n)
-      return bytes
-   end
 
    route.tx_sa = {
       mode = "aes-gcm-128-12",
       spi = math.max(1, ffi.cast("uint32_t *", randombytes(2))[0]),
-      key = hexdump(randombytes(16), 16),
-      salt = hexdump(randombytes(4), 4)
+      key = lib.hexdump(ffi.string(randombytes(16), 16)),
+      salt = lib.hexdump(ffi.string(randombytes(4), 4))
    }
 
    link.transmit(self.output.output, self:request(route))
@@ -254,11 +248,6 @@
    local body = ffi.cast(request_t_ptr_t, request.data + ipv4:sizeof())
    local trailer = ffi.cast(request_trailer_t_ptr_t,
                             request.data + ipv4:sizeof() + request_t_length)
-<<<<<<< HEAD
-   -- TODO: authenticate request by verifying trailer.icv
-
-   local body = ffi.cast(request_t_ptr_t, request.data + ipv4:sizeof())
-=======
    local ciphertext = ffi.cast("uint8_t *", body)
 
    if 0 ~= C.crypto_aead_xchacha20poly1305_ietf_decrypt(
@@ -275,7 +264,6 @@
       return
    end
 
->>>>>>> f263267d
    local sa = {
       mode = "aes-gcm-128-12",
       spi = lib.ntohl(body.spi),
