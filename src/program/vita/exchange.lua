-- Use of this source code is governed by the GNU AGPL license; see COPYING.

module(...,package.seeall)

-- This module handles KEY NEGOTIATION with peers and SA CONFIGURATION, which
-- includes dynamically reacting to changes to the routes defined in Vita’s
-- root configuration. For each route defined in the gateway’s configuration a
-- pair of SAs (inbound and outbound) is negotiated and maintained. On change,
-- the set of SAs is written to configuration files picked up by the esp_worker
-- and dsp_worker processes.
--
--                          (neg. proto.)
--                               ||
--                               ||
--               <config> --> KeyManager *--> esp_worker
--                                       |
--                                       \--> dsp_worker
--
-- All things considered, this is the hairy part of Vita, as it covers touchy
-- things such as key generation and expiration, and ultimately presents Vita’s
-- main exploitation surface. On the upside, this module’s data plane doesn’t
-- need worry as much about soft real-time requirements as others, as its
-- generally low-throughput. It can (and should) primarily focus on safety,
-- and can afford more costly dynamic high-level language features to do so.
-- At least to the extent where to doesn’t enable low-traffic DoS, that is.
--
-- In order to insulate failure, this module is composed of three subsystems:
--
--  1. The KeyManager app handles the data plane traffic (key negotiation
--     requests and responses) and configuration plane changes (react to
--     configuration changes and generate configurations for negotiated SAs).
--
--     It tries its best to avoid clobbering valid SA configurations too. I.e.
--     SAs whose routes are not changed in a configuration transition are
--     unaffected by the ensuing re-configuration, allowing for seamless
--     addition of new routes and network address renumbering.
--
--     Whenever SAs are invalidated, i.e. because the route’s pre-shared key or
--     SPI is changed, or because a route is removed entirely, or because the
--     lifetime of a SA pair has expired (sa_ttl), it is destroyed, and
--     eventually re-negotiated if applicable.
--
--     Note that the KeyManager app will attempt to re-negotiate SAs long
--     before they expire (specifically, once half of sa_ttl has passed), in
--     order to avoid loss of tunnel connectivity during re-negotiation.
--
--     Negotiation requests are fed from the input port to the individual
--     Protocol finite-state machine (described below in 2.) of a route, and
--     associated to routes via the Transport wrapper (described below in 3.).
--     Replies and outgoing requests (also obtained by mediating with the
--     Protocol fsm) are sent via the output port.
--
--     Any meaningful events regarding SA negotiation and expiry are logged and
--     registered in the following counters:
--
--        rxerrors                count of all erroneous incoming requests
--                                (includes all others counters)
--
--        route_errors            count of requests that couldn’t be associated
--                                to any configured route
--
--        protocol_errors         count of requests that violated the protocol
--                                (order of messages and message format)
--
--        authentication_errors   count of requests that were detected to be
--                                unauthentic (had an erroneous MAC, this
--                                includes packets corrupted during transit)
--
--        public_key_errors       count of public keys that were rejected
--                                because they were considered unsafe
--
--        negotiations_initiated  count of negotiations initiated by us
--
--        negotiations_expired    count of negotiations expired
--                                (negotiation_ttl)
--
--        nonces_negotiated       count of nonce pairs that were exchanged
--                                (elevated count can indicate DoS attempts)
--
--        keypairs_negotiated     count of ephemeral key pairs that were
--                                exchanged
--
--        keypairs_expired        count of ephemeral key pairs that have
--                                expired (sa_ttl)
--
--  2. The Protocol subsysem implements vita-ske1 (the cryptographic key
--     exchange protocol defined in README.exchange) as a finite-state machine
--     with a timeout (negotiation_ttl) in a way that should be mostly DoS
--     resistant, i.e. it can’t be put into a waiting state by inbound
--     requests.
--
--     For a state transition diagram see: fsm-protocol.svg
--
--     Alternatively it has been considered to implement the protocol on top of
--     a connection based transport protocol (like TCP), i.e. allow multiple
--     concurrent negotiations for each individual route. Such a protocol
--     implementation wasn’t immediately available, and implementing one seemed
--     daunting, and that’s why now each route has just its one own Protocol
--     fsm.
--
--     The Protocol fsm requires its user (the KeyManager app) to “know” about
--     the state transitions of the exchange protocol, but it is written in a
--     way that intends to make fatal misuse impossible, given that one sticks
--     to its public API methods. I.e. it is driven by calling the methods
--
--        initiate_exchange
--        receive_nonce
--        exchange_key
--        receive_key
--        derive_ephemeral_keys
--        reset_if_expired
--
--     which uphold invariants that should ensure any resulting key material is
--     trustworthy, signal any error conditions to the caller, and maintain
--     general consistency of the protocol so that it doesn’t get stuck.
--     Hopefully, the worst consequence of misusing the Protocol fsm is failure
--     to negotiate a key pair.
--
--  3. The Transport header is a super-light transport header that encodes the
--     target SPI and message type of the protocol requests it precedes. It is
--     used by the KeyManager app to parse requests and associate them to the
--     correct route by SPI. It uses the IP protocol type 99 for “any private
--     encryption scheme”.
--
--     It exists explicitly separate from the KeyManager app and Protocol fsm,
--     to clarify that it is interchangable, and logically unrelated to either
--     components.

local S = require("syscall")
local ffi = require("ffi")
local shm = require("core.shm")
local counter = require("core.counter")
local header = require("lib.protocol.header")
local lib = require("core.lib")
local ipv4 = require("lib.protocol.ipv4")
local yang = require("lib.yang.yang")
local cltable = require("lib.cltable")
local schemata = require("program.vita.schemata")
local audit = lib.logger_new({rate=32, module='KeyManager'})
require("program.vita.sodium_h")
local C = ffi.C

PROTOCOL = 99 -- “Any private encryption scheme”

KeyManager = {
   name = "KeyManager",
   config = {
      node_ip4 = {required=true},
      routes = {required=true},
      sa_db_path = {required=true},
      negotiation_ttl = {default=10},
      sa_ttl = {default=(24 * 60 * 60)}
   },
   shm = {
      rxerrors = {counter},
      route_errors = {counter},
      protocol_errors = {counter},
      authentication_errors = {counter},
      public_key_errors = {counter},
      negotiations_initiated = {counter},
      negotiations_expired = {counter},
      nonces_negotiated = {counter},
      keypairs_negotiated = {counter},
      keypairs_expired = {counter}
   }
}

local status = { expired = 0, rekey = 1, ready = 2 }

function KeyManager:new (conf)
   local o = {
      routes = {},
      ip = ipv4:new({}),
      transport = Transport.header:new({}),
      nonce_message = Protocol.nonce_message:new({}),
      key_message = Protocol.key_message:new({})
   }
   local self = setmetatable(o, { __index = KeyManager })
   self:reconfig(conf)
   assert(C.sodium_init() >= 0, "Failed to initialize libsodium.")
   return self
end

function KeyManager:reconfig (conf)
   local function find_route (id)
      for _, route in ipairs(self.routes) do
         if route.id == id then return route end
      end
   end
   local function route_match (route, preshared_key, spi)
      return lib.equal(route.preshared_key, preshared_key)
         and route.spi == spi
   end
   local function free_route (route)
      if route.status ~= status.expired then
         audit:log("Expiring keys for '"..route.id.."' (reconfig)")
         self:expire_route(route)
      end
   end

   -- compute new set of routes
   local new_routes = {}
   for id, route in pairs(conf.routes) do
      local new_key = lib.hexundump(route.preshared_key,
                                    Protocol.preshared_key_bytes)
      local old_route = find_route(id)
      if old_route and route_match(old_route, new_key, route.spi) then
         -- keep old route
         table.insert(new_routes, old_route)
         -- if negotation_ttl has changed, swap out old protocol fsm for a new
         -- one with the adjusted timeout, effectively resetting the fsm
         if conf.negotiation_ttl ~= self.negotiation_ttl then
            audit:log("Protocol reset for "..id.." (reconfig)")
            old_route.protocol = Protocol:new(old_route.spi,
                                              old_route.preshared_key,
                                              conf.negotiation_ttl)
         end
      else
         -- insert new new route
         local new_route = {
            id = id,
            gw_ip4n = ipv4:pton(route.gw_ip4),
            preshared_key = new_key,
            spi = route.spi,
            status = status.expired,
            rx_sa = nil, prev_rx_sa = nil, tx_sa = nil,
            sa_timeout = nil, prev_sa_timeout = nil, rekey_timeout = nil,
            protocol = Protocol:new(route.spi, new_key, conf.negotiation_ttl)
         }
         table.insert(new_routes, new_route)
         -- clean up after the old route if necessary
         if old_route then free_route(old_route) end
      end
   end

   -- clean up after removed routes
   for _, route in ipairs(self.routes) do
      if not conf.routes[route.id] then free_route(route) end
   end

   -- switch to new configuration
   self.node_ip4n = ipv4:pton(conf.node_ip4)
   self.routes = new_routes
   self.sa_db_file = shm.root.."/"..shm.resolve(conf.sa_db_path)
   self.negotiation_ttl = conf.negotiation_ttl
   self.sa_ttl = conf.sa_ttl
end

function KeyManager:push ()
   -- handle negotiation protocol requests
   local input = self.input.input
   while not link.empty(input) do
      local request = link.receive(input)
      self:handle_negotiation(request)
      packet.free(request)
   end

   -- process protocol timeouts and initiate (re-)negotiation for SAs
   for _, route in ipairs(self.routes) do
      if route.protocol:reset_if_expired() == Protocol.code.expired then
         counter.add(self.shm.negotiations_expired)
         audit:log("Negotiation expired for '"..route.id.."' (negotiation_ttl)")
      end
      if route.status > status.expired and route.sa_timeout() then
         counter.add(self.shm.keypairs_expired)
         audit:log("Keys expired for '"..route.id.."' (sa_ttl)")
         self:expire_route(route)
      elseif route.prev_sa_timeout and route.prev_sa_timeout() then
         self:expire_prev_sa(route)
      end
      if route.status > status.rekey and route.rekey_timeout() then
         route.status = status.rekey
      end
      if route.status < status.ready then
         self:negotiate(route)
      end
   end
end

function KeyManager:negotiate (route)
   local ecode, nonce_message =
      route.protocol:initiate_exchange(self.nonce_message)
   if not ecode then
      counter.add(self.shm.negotiations_initiated)
      audit:log("Initiating negotiation for '"..route.id.."'")
      link.transmit(self.output.output, self:request(route, nonce_message))
   end
end

function KeyManager:handle_negotiation (request)
   local route, message = self:parse_request(request)

   if not (self:handle_nonce_request(route, message)
           or self:handle_key_request(route, message)) then
      counter.add(self.shm.rxerrors)
      audit:log("Rejected invalid negotiation request")
   end
end

function KeyManager:handle_nonce_request (route, message)
   if not route or message ~= self.nonce_message then return end

   local ecode, response = route.protocol:receive_nonce(message)
   if ecode == Protocol.code.protocol then
      counter.add(self.shm.protocol_errors)
      return false
   else assert(not ecode) end

   counter.add(self.shm.nonces_negotiated)
   audit:log("Negotiated nonces for '"..route.id.."'")

   if response then
      link.transmit(self.output.output, self:request(route, response))
   else
      audit:log("Offering keys for '"..route.id.."'")
      local _, key_message = route.protocol:exchange_key(self.key_message)
      link.transmit(self.output.output, self:request(route, key_message))
   end

   return true
end

function KeyManager:handle_key_request (route, message)
   if not route or message ~= self.key_message then return end

   local ecode, response = route.protocol:receive_key(message)
   if ecode == Protocol.code.protocol then
      counter.add(self.shm.protocol_errors)
      return false
   elseif ecode == Protocol.code.authentication then
      counter.add(self.shm.authentication_errors)
      return false
   else assert(not ecode) end

   local ecode, rx, tx = route.protocol:derive_ephemeral_keys()
   if ecode == Protocol.code.parameter then
      counter.add(self.shm.public_key_errors)
      return false
   else assert(not ecode) end

   counter.add(self.shm.keypairs_negotiated)
   audit:log("Completed key exchange for '"..route.id.."'")

   if response then
      link.transmit(self.output.output, self:request(route, response))
   end

   self:configure_route(route, rx, tx)

   return true
end

function KeyManager:configure_route (route, rx, tx)
   for _, route in ipairs(self.routes) do
      if (route.rx_sa and route.rx_sa.spi == rx.spi)
      or (route.prev_rx_sa and route.prev_rx_sa.spi == rx.spi) then
         error("PANIC: SPI collision detected.")
      end
   end
   route.status = status.ready
   route.prev_rx_sa = route.rx_sa
   route.prev_sa_timeout = route.sa_timeout
   route.rx_sa = {
      route = route.id,
<<<<<<< HEAD
      spi = rx.spi,
=======
>>>>>>> f55d7b78
      aead = "aes-gcm-16-icv",
      key = lib.hexdump(rx.key),
      salt = lib.hexdump(rx.salt)
   }
   route.tx_sa = {
      route = route.id,
<<<<<<< HEAD
      spi = tx.spi,
=======
>>>>>>> f55d7b78
      aead = "aes-gcm-16-icv",
      key = lib.hexdump(tx.key),
      salt = lib.hexdump(tx.salt)
   }
   route.sa_timeout = lib.timeout(self.sa_ttl)
   route.rekey_timeout = lib.timeout(self.sa_ttl/2)
   self:commit_sa_db()
end

function KeyManager:expire_route (route)
   route.status = status.expired
   route.tx_sa = nil
   route.rx_sa = nil
   route.prev_rx_sa = nil
   route.prev_sa_timeout = nil
   route.sa_timeout = nil
   route.rekey_timeout = nil
   self:commit_sa_db()
end

function KeyManager:expire_prev_sa (route)
   route.prev_rx_sa = nil
   route.prev_sa_timeout = nil
   self:commit_sa_db()
end

function KeyManager:request (route, message)
   local request = packet.allocate()

   self.ip:new({
         total_length = ipv4:sizeof()
            + Transport.header:sizeof()
            + message:sizeof(),
         ttl = 64,
         protocol = PROTOCOL,
         src = self.node_ip4n,
         dst = route.gw_ip4n
   })
   packet.append(request, self.ip:header(), ipv4:sizeof())

   self.transport:new({
         spi = route.spi,
         message_type = (message == self.nonce_message
                            and Transport.message_type.nonce)
                     or (message == self.key_message
                            and Transport.message_type.key)
   })
   packet.append(request, self.transport:header(), Transport.header:sizeof())

   packet.append(request, message:header(), message:sizeof())

   return request
end

function KeyManager:parse_request (request)
   local transport = self.transport:new_from_mem(request.data, request.length)
   if not transport then
      counter.add(self.shm.protocol_errors)
      return
   end

   local route = nil
   for _, r in ipairs(self.routes) do
      if transport:spi() == r.spi then
         route = r
         break
      end
   end
   if not route then
      counter.add(self.shm.route_errors)
      return
   end

   local data = request.data + Transport.header:sizeof()
   local length = request.length - Transport.header:sizeof()
   local message = (transport:message_type() == Transport.message_type.nonce
                       and self.nonce_message:new_from_mem(data, length))
                or (transport:message_type() == Transport.message_type.key
                       and self.key_message:new_from_mem(data, length))
   if not message then
      counter.add(self.shm.protocol_errors)
      return
   end

   return route, message
end

-- sa_db := { outbound_sa={<spi>=(SA), ...}, inbound_sa={<spi>=(SA), ...} }

function KeyManager:commit_sa_db ()
   -- Collect currently active SAs
   local esp_keys, dsp_keys = {}, {}
   for _, route in ipairs(self.routes) do
      if route.status == status.ready then
<<<<<<< HEAD
         local rx_sa, prev_rx_sa, tx_sa =
            route.rx_sa, route.prev_rx_sa, route.tx_sa
         esp_keys[ffi.new(sa_db_spec.key_type, tx_sa.spi)] = tx_sa
         dsp_keys[ffi.new(sa_db_spec.key_type, rx_sa.spi)] = rx_sa
         if prev_rx_sa then
            dsp_keys[ffi.new(sa_db_spec.key_type, prev_rx_sa.spi)] = prev_rx_sa
         end
=======
         esp_keys[route.spi] = route.tx_sa
         dsp_keys[route.spi] = route.rx_sa
>>>>>>> f55d7b78
      end
   end
   -- Commit active SAs to SA database
   local db = assert(io.open(self.sa_db_file, "w"),
                     "Unable to open SA database: "..self.sa_db_file)
   yang.print_config_for_schema(
      schemata['ephemeral-keys'],
      {outbound_sa=esp_keys, inbound_sa=dsp_keys},
      db
   )
   db:close()
end

-- Vita: simple key exchange (vita-ske, version 1i). See README.exchange

Protocol = {
   status = { idle = 0, wait_nonce = 1, wait_key = 2, complete = 3 },
   code = { protocol = 0, authentication = 1, parameter = 2, expired = 3},
   spi_counter = 0,
   preshared_key_bytes = C.crypto_auth_hmacsha512256_KEYBYTES,
   public_key_bytes = C.crypto_scalarmult_curve25519_BYTES,
   secret_key_bytes = C.crypto_scalarmult_curve25519_SCALARBYTES,
   auth_code_bytes = C.crypto_auth_hmacsha512256_BYTES,
   nonce_bytes = 32,
   spi_t = ffi.typeof("union { uint32_t u32; uint8_t bytes[4]; }"),
   buffer_t = ffi.typeof("uint8_t[?]"),
   key_t = ffi.typeof[[
      union {
         uint8_t bytes[20];
         struct {
            uint8_t key[16];
            uint8_t salt[4];
         } __attribute__((packed)) slot;
      }
   ]],
   nonce_message = subClass(header),
   key_message = subClass(header)
}
Protocol.nonce_message:init({
      [1] = ffi.typeof([[
            struct {
               uint8_t nonce[]]..Protocol.nonce_bytes..[[];
            } __attribute__((packed))
      ]])
})
Protocol.key_message:init({
      [1] = ffi.typeof([[
            struct {
               uint8_t spi[]]..ffi.sizeof(Protocol.spi_t)..[[];
               uint8_t public_key[]]..Protocol.public_key_bytes..[[];
               uint8_t auth_code[]]..Protocol.auth_code_bytes..[[];
            } __attribute__((packed))
      ]])
})

-- Public API

function Protocol.nonce_message:new (config)
   local o = Protocol.nonce_message:superClass().new(self)
   o:nonce(config.nonce)
   return o
end

function Protocol.nonce_message:nonce (nonce)
   local h = self:header()
   if nonce ~= nil then
      ffi.copy(h.nonce, nonce, ffi.sizeof(h.nonce))
   end
   return h.nonce
end

function Protocol.key_message:new (config)
   local o = Protocol.key_message:superClass().new(self)
   o:spi(config.spi)
   o:public_key(config.public_key)
   o:auth_code(config.auth_code)
   return o
end

function Protocol.key_message:spi (spi)
   local h = self:header()
   if spi ~= nil then
      ffi.copy(h.spi, spi, ffi.sizeof(h.spi))
   end
   return h.spi
end

function Protocol.key_message:public_key (public_key)
   local h = self:header()
   if public_key ~= nil then
      ffi.copy(h.public_key, public_key, ffi.sizeof(h.public_key))
   end
   return h.public_key
end

function Protocol.key_message:auth_code (auth_code)
   local h = self:header()
   if auth_code ~= nil then
      ffi.copy(h.auth_code, auth_code, ffi.sizeof(h.auth_code))
   end
   return h.auth_code
end

function Protocol:new (r, key, timeout)
   local o = {
      status = Protocol.status.idle,
      timeout = timeout,
      deadline = nil,
      k = ffi.new(Protocol.buffer_t, Protocol.preshared_key_bytes),
      r = ffi.new(Protocol.spi_t),
      n1 = ffi.new(Protocol.buffer_t, Protocol.nonce_bytes),
      n2 = ffi.new(Protocol.buffer_t, Protocol.nonce_bytes),
      spi1 = ffi.new(Protocol.spi_t),
      spi2 = ffi.new(Protocol.spi_t),
      s1 = ffi.new(Protocol.buffer_t, Protocol.secret_key_bytes),
      p1 = ffi.new(Protocol.buffer_t, Protocol.public_key_bytes),
      p2 = ffi.new(Protocol.buffer_t, Protocol.public_key_bytes),
      h  = ffi.new(Protocol.buffer_t, Protocol.auth_code_bytes),
      q  = ffi.new(Protocol.buffer_t, Protocol.secret_key_bytes),
      e  = ffi.new(Protocol.key_t),
      hmac_state = ffi.new("struct crypto_auth_hmacsha512256_state"),
      hash_state = ffi.new("struct crypto_generichash_blake2b_state")
   }
   ffi.copy(o.k, key, ffi.sizeof(o.k))
   o.r.u32 = lib.htonl(r)
   return setmetatable(o, {__index=Protocol})
end

function Protocol:initiate_exchange (nonce_message)
   if self.status == Protocol.status.idle then
      self.status = Protocol.status.wait_nonce
      self:set_deadline()
      return nil, self:send_nonce(nonce_message)
   else return Protocol.code.protocol end
end

function Protocol:receive_nonce (nonce_message)
   if self.status == Protocol.status.idle then
      self:intern_nonce(nonce_message)
      return nil, self:send_nonce(nonce_message)
   elseif self.status == Protocol.status.wait_nonce then
      self:intern_nonce(nonce_message)
      self.status = Protocol.status.wait_key
      self:set_deadline()
      return nil
   else return Protocol.code.protocol end
end

function Protocol:exchange_key (key_message)
   if self.status == Protocol.status.wait_key then
      return nil, self:send_key(key_message)
   else return Protocol.code.protocol end
end

function Protocol:receive_key (key_message)
   if self.status == Protocol.status.idle
   or self.status == Protocol.status.wait_key then
      if self:intern_key(key_message) then
         local response = self.status == Protocol.status.idle
                      and self:send_key(key_message)
         self.status = Protocol.status.complete
         return nil, response
      else return Protocol.code.authentication end
   else return Protocol.code.protocol end
end

function Protocol:derive_ephemeral_keys ()
   if self.status == Protocol.status.complete then
      self:reset()
      if self:derive_shared_secret() then
         local rx = self:derive_key_material(self.spi1, self.p1, self.p2)
         local tx = self:derive_key_material(self.spi2, self.p2, self.p1)
         return nil, rx, tx
      else return Protocol.code.paramter end
   else return Protocol.code.protocol end
end

function Protocol:reset_if_expired ()
   if self.deadline and self.deadline() then
      self:reset()
      return Protocol.code.expired
   end
end

-- Internal methods

function Protocol:send_nonce (nonce_message)
   C.randombytes_buf(self.n1, ffi.sizeof(self.n1))
   return nonce_message:new({nonce=self.n1})
end

function Protocol:intern_nonce (nonce_message)
   ffi.copy(self.n2, nonce_message:nonce(), ffi.sizeof(self.n2))
end

function Protocol:send_key (key_message)
   local r, k, n1, n2, spi1, s1, p1 =
      self.r, self.k, self.n1, self.n2, self.spi1, self.s1, self.p1
   local state, h1 = self.hmac_state, self.h
   spi1.u32 = lib.htonl(Protocol:next_spi())
   C.randombytes_buf(s1, ffi.sizeof(s1))
   C.crypto_scalarmult_curve25519_base(p1, s1)
   C.crypto_auth_hmacsha512256_init(state, k, ffi.sizeof(k))
   C.crypto_auth_hmacsha512256_update(state, r.bytes, ffi.sizeof(r))
   C.crypto_auth_hmacsha512256_update(state, n1, ffi.sizeof(n1))
   C.crypto_auth_hmacsha512256_update(state, n2, ffi.sizeof(n2))
   C.crypto_auth_hmacsha512256_update(state, spi1.bytes, ffi.sizeof(spi1))
   C.crypto_auth_hmacsha512256_update(state, p1, ffi.sizeof(p1))
   C.crypto_auth_hmacsha512256_final(state, h1)
   return key_message:new({spi = spi1.bytes, public_key=p1, auth_code=h1})
end

function Protocol:intern_key (m)
   local r, k, n1, n2, spi2, p2 =
      self.r, self.k, self.n1, self.n2, self.spi2, self.p2
   local state, h2 = self.hmac_state, self.h
   C.crypto_auth_hmacsha512256_init(state, k, ffi.sizeof(k))
   C.crypto_auth_hmacsha512256_update(state, r.bytes, ffi.sizeof(r))
   C.crypto_auth_hmacsha512256_update(state, n2, ffi.sizeof(n2))
   C.crypto_auth_hmacsha512256_update(state, n1, ffi.sizeof(n1))
   C.crypto_auth_hmacsha512256_update(state, m:spi(), ffi.sizeof(spi2))
   C.crypto_auth_hmacsha512256_update(state, m:public_key(), ffi.sizeof(p2))
   C.crypto_auth_hmacsha512256_final(state, h2)
   if C.sodium_memcmp(h2, m:auth_code(), ffi.sizeof(h2)) == 0 then
      ffi.copy(spi2.bytes, m:spi(), ffi.sizeof(spi2))
      ffi.copy(p2, m:public_key(), ffi.sizeof(p2))
      return true
   end
end

function Protocol:derive_shared_secret ()
   return C.crypto_scalarmult_curve25519(self.q, self.s1, self.p2) == 0
end

function Protocol:derive_key_material (spi, salt_a, salt_b)
   local q, e, state = self.q, self.e, self.hash_state
   C.crypto_generichash_blake2b_init(state, nil, 0, ffi.sizeof(e))
   C.crypto_generichash_blake2b_update(state, q, ffi.sizeof(q))
   C.crypto_generichash_blake2b_update(state, salt_a, ffi.sizeof(salt_a))
   C.crypto_generichash_blake2b_update(state, salt_b, ffi.sizeof(salt_b))
   C.crypto_generichash_blake2b_final(state, e.bytes, ffi.sizeof(e.bytes))
   return { spi = lib.ntohl(spi.u32),
            key = ffi.string(e.slot.key, ffi.sizeof(e.slot.key)),
            salt = ffi.string(e.slot.salt, ffi.sizeof(e.slot.salt)) }
end

function Protocol:reset ()
   self.deadline = nil
   self.status = Protocol.status.idle
end

function Protocol:set_deadline ()
   self.deadline = lib.timeout(self.timeout)
end

function Protocol:next_spi ()
   local current_spi = Protocol.spi_counter + 256
   Protocol.spi_counter = (Protocol.spi_counter + 1) % (2^32 - 1 - 256)
   return current_spi
end

-- Assertions about the world                                              (-:

assert(Protocol.preshared_key_bytes == 32)
assert(Protocol.public_key_bytes == 32)
assert(Protocol.auth_code_bytes == 32)

-- Transport wrapper for vita-ske that encompasses an SPI to map requests to
-- routes, and a message type to facilitate parsing.
--
-- NB: might have to replace this with a UDP based header to get key exchange
-- requests through protocol filters.

Transport = {
   message_type = { nonce = 1, key = 2 },
   header = subClass(header)
}
Transport.header:init({
      [1] = ffi.typeof[[
            struct {
               uint32_t spi;
               uint8_t message_type;
               uint8_t reserved[3];
            } __attribute__((packed))
      ]]
})

-- Public API

function Transport.header:new (config)
   local o = Transport.header:superClass().new(self)
   o:spi(config.spi)
   o:message_type(config.message_type)
   return o
end

function Transport.header:spi (spi)
   local h = self:header()
   if spi ~= nil then
      h.spi = lib.htonl(spi)
   end
   return lib.ntohl(h.spi)
end

function Transport.header:message_type (message_type)
   local h = self:header()
   if message_type ~= nil then
      h.message_type = message_type
   end
   return h.message_type
end<|MERGE_RESOLUTION|>--- conflicted
+++ resolved
@@ -362,20 +362,14 @@
    route.prev_sa_timeout = route.sa_timeout
    route.rx_sa = {
       route = route.id,
-<<<<<<< HEAD
       spi = rx.spi,
-=======
->>>>>>> f55d7b78
       aead = "aes-gcm-16-icv",
       key = lib.hexdump(rx.key),
       salt = lib.hexdump(rx.salt)
    }
    route.tx_sa = {
       route = route.id,
-<<<<<<< HEAD
       spi = tx.spi,
-=======
->>>>>>> f55d7b78
       aead = "aes-gcm-16-icv",
       key = lib.hexdump(tx.key),
       salt = lib.hexdump(tx.salt)
@@ -470,18 +464,11 @@
    local esp_keys, dsp_keys = {}, {}
    for _, route in ipairs(self.routes) do
       if route.status == status.ready then
-<<<<<<< HEAD
-         local rx_sa, prev_rx_sa, tx_sa =
-            route.rx_sa, route.prev_rx_sa, route.tx_sa
-         esp_keys[ffi.new(sa_db_spec.key_type, tx_sa.spi)] = tx_sa
-         dsp_keys[ffi.new(sa_db_spec.key_type, rx_sa.spi)] = rx_sa
-         if prev_rx_sa then
-            dsp_keys[ffi.new(sa_db_spec.key_type, prev_rx_sa.spi)] = prev_rx_sa
+         esp_keys[route.tx_sa.spi] = route.tx_sa
+         dsp_keys[route.rx_sa.spi] = route.rx_sa
+         if route.prev_rx_sa then
+            dsp_keys[route.prev_rx_sa.spi] = route.prev_rx_sa
          end
-=======
-         esp_keys[route.spi] = route.tx_sa
-         dsp_keys[route.spi] = route.rx_sa
->>>>>>> f55d7b78
       end
    end
    -- Commit active SAs to SA database
