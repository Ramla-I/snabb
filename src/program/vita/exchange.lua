--- conflicted
+++ resolved
@@ -245,15 +245,12 @@
       self.ip, self.ip_in = self.ip6, self.ip6_in
    else error("Need either node_ip4 or node_ip6.") end
 
-<<<<<<< HEAD
-=======
    -- NB: node_identity must be the public address of this node (as seen by
    -- peer gateways). This address is included in the AKE protocol’s prologue,
    -- and authentication will fail if there is a mismatch between this address
    -- and the respective route.gateway at the other end.
    local node_identity = new_node_nat_ipn or new_node_ipn
 
->>>>>>> 0b324459
    self.udp_port = conf.udp_port
 
    self.audit = logger.new({
@@ -298,12 +295,8 @@
          -- effectively resetting the fsm
          if conf.negotiation_ttl ~= self.negotiation_ttl or
             not lib.equal(new_node_ipn, self.node_ipn) or
-<<<<<<< HEAD
+            not lib.equal(new_node_nat_ipn, self.node_nat_ipn) or
             not lib.equal(new_gateway, old_route.gateway_ipn)
-=======
-            not lib.equal(new_node_nat_ipn, self.node_nat_ipn) or
-            not lib.equal(new_gateway, route.gateway_ipn)
->>>>>>> 0b324459
          then
             self.audit:log("Protocol reset for '"..id.."' (reconfig)")
             old_route.gateway_ipn = new_gateway
