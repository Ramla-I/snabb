-- Use of this source code is governed by the Apache 2.0 license; see COPYING.

module(...,package.seeall)

local counter = require("core.counter")
local ethernet = require("lib.protocol.ethernet")
local arp = require("lib.protocol.arp")
local arp_ipv4 = require("lib.protocol.arp_ipv4")
local ipv4 = require("lib.protocol.ipv4")
local datagram = require("lib.protocol.datagram")
local ffi = require("ffi")

-- NextHop4 forwards IPv4 packets to the next hop and resolves Ethernet
-- addresses via ARP, see https://tools.ietf.org/html/rfc826

NextHop4 = {
   name = "NextHop4",
   config = {
      node_mac = {required=true},
      node_ip4 = {required=true},
<<<<<<< HEAD
      nexthop_ip4 = {required=true}
=======
      nexthop_ip4 = {}
   },
   shm = {
      rxdrop = {counter},
      arp_requests = {counter},
      arp_replies = {counter},
      arp_errors = {counter},
      addresses_added = {counter},
      addresses_updated = {counter}
>>>>>>> 693f8e19
   }
}

function NextHop4:new (conf)
   local o = {}
   o.node_mac = ethernet:pton(conf.node_mac)
   o.node_ip4 = ipv4:pton(conf.node_ip4)
   o.nexthop_ip4 = ipv4:pton(conf.nexthop_ip4)

   -- Ethernet frame header (node → nexthop)
   o.eth =  ethernet:new{
      src = o.node_mac
   }

   -- ARP request template
   o.request = {
      p = packet.allocate(),
      arp_ipv4 = arp_ipv4:new{sha=o.node_mac, spa=o.node_ip4}
   }
   local d = datagram:new(o.request.p)
   d:push(o.request.arp_ipv4)
   d:push(arp:new{
             op = 'request',
             pro = arp_ipv4.PROTOCOL,
             pln = arp_ipv4.ADDRESS_BYTES
   })
   d:push(ethernet:new{
             type = arp.ETHERTYPE,
             src = o.node_mac,
             dst = ethernet:pton("FF:FF:FF:FF:FF:FF")
   })
   o.request.p = d:packet()
   o.request.arp_ipv4:new_from_mem(
      o.request.p.data + ethernet:sizeof() + arp:sizeof(),
      o.request.p.length - ethernet:sizeof() - arp:sizeof()
   )

   -- Headers to parse
   o.arp = arp:new{}
   o.arp_ipv4 = arp_ipv4:new{}
   o.ip4 = ipv4:new{}

   -- Initially, we don’t know the hardware address of our next hop
   o.connected = false

   return setmetatable(o, {__index = NextHop4})
end

function NextHop4:stop ()
   packet.free(self.request.p)
end

function NextHop4:link ()
   -- We receive `arp' messages on the `arp' port, and traffic to be forwarded
   -- on all other input ports.
   self.forward = {}
   for _, link in ipairs(self.input) do
      if link ~= self.input.arp then
         table.insert(self.forward, link)
      end
   end
end

function NextHop4:push ()
   local output = self.output.output

<<<<<<< HEAD
=======
   -- Forward packets to next hop and perform ARP requests
   for _, input in ipairs(self.forward) do
      for _=1,link.nreadable(input) do
         local p = link.receive(input)
         local nexthop_ip4 = self.nexthop_ip4
         if not nexthop_ip4 then
            -- Default to destination host unless a static nexthop is
            -- configured
            assert(self.ip4:new_from_mem(p.data, p.length), "packet too short")
            nexthop_ip4 = self.ip4:dst()
         end
         local entry = self.arp_table:lookup_ptr(nexthop_ip4)
         if entry then
            link.transmit(output, self:encapsulate(p, entry.value, 0x0800))
         else
            counter.add(self.shm.rxdrop)
            packet.free(p)
            counter.add(self.shm.arp_requests)
            link.transmit(output, self:arp_request(nexthop_ip4))
         end
      end
   end

>>>>>>> 693f8e19
   -- Handle incoming ARP requests and replies
   local arp_input = self.input.arp
   for _=1,link.nreadable(arp_input) do
      local p = link.receive(arp_input)
      local reply = self:handle_arp(p)
      if reply then
         counter.add(self.shm.arp_replies)
         link.transmit(output, reply)
      else
         packet.free(p)
      end
   end

   -- Sent ARP request if not connected
   if not self.connected then
      link.transmit(output, self:arp_request(self.nexthop_ip4))
      return
   end

   -- Forward packets to next hop
   for _, input in ipairs(self.forward) do
      for _=1,link.nreadable(input) do
         link.transmit(output, self:encapsulate(link.receive(input), 0x0800))
      end
   end
end

function NextHop4:encapsulate (p, type)
   self.eth:type(type)
   return packet.prepend(p, self.eth:header_ptr(), ethernet:sizeof())
end

function NextHop4:arp_request (ip)
   self.request.arp_ipv4:tpa(ip)
   return packet.clone(self.request.p)
end

local function ip4eq (x, y)
   return ffi.cast("uint32_t *", x)[0] == ffi.cast("uint32_t *", y)[0]
end

function NextHop4:handle_arp (p)
   local arp_hdr, arp_ipv4 = self.arp, self.arp_ipv4
   -- ?Do I have the hardware type in ar$hrd?
   -- Yes: (almost definitely)
   --    [optionally check the hardware length ar$hln]
   --    ?Do I speak the protocol in ar$pro?
   if arp_hdr:new_from_mem(p.data, p.length)
      and arp_hdr:hrd() == arp.ETHERNET
      and arp_hdr:pro() == arp_ipv4.PROTOCOL
      and arp_ipv4:new_from_mem(p.data + arp:sizeof(), p.length - arp:sizeof())
   then
      -- Yes:
      --    [optionally check the protocol length ar$pln]
      --    Merge_flag := false
      --    (self.connected in our case)
      --    If the pair <protocol type, sender protocol address> is
      --        already in my translation table, update the sender
      --        hardware address field of the entry with the new
      --        information in the packet and set Merge_flag to true.
<<<<<<< HEAD
      if ip4eq(arp_ipv4:spa(), self.nexthop_ip4) and self.connected then
         self.eth:dst(arp_ipv4:sha())
         self.connected = true
=======
      if entry then
         counter.add(self.shm.addresses_updated)
         ffi.copy(entry.value, arp_ipv4:sha(), ffi.sizeof(arp_ipv4:sha()))
>>>>>>> 693f8e19
      end
      --    ?Am I the target protocol address?
      if ip4eq(arp_ipv4:tpa(), self.node_ip4) then
         -- Yes:
         --    If Merge_flag is false, add the triplet <protocol type,
         --        sender protocol address, sender hardware address> to
         --        the translation table.
<<<<<<< HEAD
         if not self.connected then
            self.eth:dst(arp_ipv4:sha())
            self.connected = true
=======
         if not entry then
            counter.add(self.shm.addresses_added)
            self.arp_table:add(arp_ipv4:spa(), arp_ipv4:sha())
>>>>>>> 693f8e19
         end
         --    ?Is the opcode ares_op$REQUEST?  (NOW look at the opcode!!)
         if arp_hdr:op() == 'request' then
            -- Yes:
            --    Swap hardware and protocol fields, putting the local
            --        hardware and protocol addresses in the sender fields.
            arp_ipv4:tha(arp_ipv4:sha())
            arp_ipv4:sha(self.node_mac)
            arp_ipv4:tpa(arp_ipv4:spa())
            arp_ipv4:spa(self.node_ip4)
            --    Set the ar$op field to ares_op$REPLY
            arp_hdr:op('reply')
            --    Send the packet to the (new) target hardware address on
            --        the same hardware on which the request was received.
            return self:encapsulate(p, arp.ETHERTYPE)
         end
      end
   else
      counter.add(self.shm.arp_errors)
   end
end<|MERGE_RESOLUTION|>--- conflicted
+++ resolved
@@ -18,19 +18,14 @@
    config = {
       node_mac = {required=true},
       node_ip4 = {required=true},
-<<<<<<< HEAD
       nexthop_ip4 = {required=true}
-=======
-      nexthop_ip4 = {}
    },
    shm = {
-      rxdrop = {counter},
       arp_requests = {counter},
       arp_replies = {counter},
       arp_errors = {counter},
       addresses_added = {counter},
       addresses_updated = {counter}
->>>>>>> 693f8e19
    }
 }
 
@@ -97,32 +92,6 @@
 function NextHop4:push ()
    local output = self.output.output
 
-<<<<<<< HEAD
-=======
-   -- Forward packets to next hop and perform ARP requests
-   for _, input in ipairs(self.forward) do
-      for _=1,link.nreadable(input) do
-         local p = link.receive(input)
-         local nexthop_ip4 = self.nexthop_ip4
-         if not nexthop_ip4 then
-            -- Default to destination host unless a static nexthop is
-            -- configured
-            assert(self.ip4:new_from_mem(p.data, p.length), "packet too short")
-            nexthop_ip4 = self.ip4:dst()
-         end
-         local entry = self.arp_table:lookup_ptr(nexthop_ip4)
-         if entry then
-            link.transmit(output, self:encapsulate(p, entry.value, 0x0800))
-         else
-            counter.add(self.shm.rxdrop)
-            packet.free(p)
-            counter.add(self.shm.arp_requests)
-            link.transmit(output, self:arp_request(nexthop_ip4))
-         end
-      end
-   end
-
->>>>>>> 693f8e19
    -- Handle incoming ARP requests and replies
    local arp_input = self.input.arp
    for _=1,link.nreadable(arp_input) do
@@ -139,6 +108,7 @@
    -- Sent ARP request if not connected
    if not self.connected then
       link.transmit(output, self:arp_request(self.nexthop_ip4))
+      counter.add(self.shm.arp_requests)
       return
    end
 
@@ -183,15 +153,10 @@
       --        already in my translation table, update the sender
       --        hardware address field of the entry with the new
       --        information in the packet and set Merge_flag to true.
-<<<<<<< HEAD
       if ip4eq(arp_ipv4:spa(), self.nexthop_ip4) and self.connected then
          self.eth:dst(arp_ipv4:sha())
+         counter.add(self.shm.addresses_updated)
          self.connected = true
-=======
-      if entry then
-         counter.add(self.shm.addresses_updated)
-         ffi.copy(entry.value, arp_ipv4:sha(), ffi.sizeof(arp_ipv4:sha()))
->>>>>>> 693f8e19
       end
       --    ?Am I the target protocol address?
       if ip4eq(arp_ipv4:tpa(), self.node_ip4) then
@@ -199,15 +164,10 @@
          --    If Merge_flag is false, add the triplet <protocol type,
          --        sender protocol address, sender hardware address> to
          --        the translation table.
-<<<<<<< HEAD
          if not self.connected then
             self.eth:dst(arp_ipv4:sha())
+            counter.add(self.shm.addresses_added)
             self.connected = true
-=======
-         if not entry then
-            counter.add(self.shm.addresses_added)
-            self.arp_table:add(arp_ipv4:spa(), arp_ipv4:sha())
->>>>>>> 693f8e19
          end
          --    ?Is the opcode ares_op$REQUEST?  (NOW look at the opcode!!)
          if arp_hdr:op() == 'request' then
