-- Use of this source code is governed by the Apache 2.0 license; see COPYING.

module(...,package.seeall)

local ethernet = require("lib.protocol.ethernet")
local ipv4 = require("lib.protocol.ipv4")
local arp = require("lib.protocol.arp")
local esp = require("lib.ipsec.esp")
local exchange = require("program.vita.exchange")
local lpm = require("lib.lpm.lpm4_248").LPM4_248
local ctable = require("lib.ctable")
local ffi = require("ffi")

<<<<<<< HEAD
=======

-- Shared buffers, predicates, …

local eth_list = lq.packet_list()
local ip4_list = lq.packet_list()
local fwd4_list = lq.packet_list()
local arp_list = lq.packet_list()
local protocol_list = lq.packet_list()

local eth_size = lq.MinSize(ethernet:sizeof())
local eth_strip = lq.Strip(ethernet:sizeof())
local ip4_size = lq.MinSize(ipv4:sizeof())

local eth = ethernet:new({})
local ip4 = ipv4:new({})

local function is_ip4 (p)
   eth:new_from_mem(p.data, ethernet:sizeof())
   return eth:type() == 0x0800
end

local function is_arp (p)
   eth:new_from_mem(p.data, ethernet:sizeof())
   return eth:type() == arp.ETHERTYPE
end

local function is_esp4 (p)
   ip4:new_from_mem(p.data, ipv4:sizeof())
   return ip4:protocol() == esp.PROTOCOL
end

local function is_protocol (p)
   ip4:new_from_mem(p.data, ipv4:sizeof())
   return ip4:protocol() == exchange.PROTOCOL
end

local function has_ttl4 (p)
   ip4:new_from_mem(p.data, ipv4:sizeof())
   return ip4:ttl() > 1
end

local function decrement_ttl4 (p)
   ip4:new_from_mem(p.data, ipv4:sizeof())
   ip4:ttl(ip4:ttl() - 1)
   ip4:checksum()
   return p
end


>>>>>>> a0cdb6c3
-- route := { net_cidr4=(CIDR4), gw_ip4=(IPv4), preshared_key=(KEY) }

PrivateRouter = {
   name = "PrivateRouter",
   config = {
      routes = {required=true}
   }
}

function PrivateRouter:new (conf)
   local o = {
      routes = {},
      eth = ethernet:new({}),
      ip4 = ipv4:new({}),
      fwd4_packets = packet_buffer(),
      arp_packets = packet_buffer()
   }
   for _, route in ipairs(conf.routes) do
      o.routes[#o.routes+1] = {
         net_cidr4 = assert(route.net_cidr4, "Missing net_cidr4"),
         link = nil
      }
   end
   return setmetatable(o, {__index = PrivateRouter})
end

function PrivateRouter:link ()
   self.routing_table4 = lpm:new()
   for key, route in ipairs(self.routes) do
      route.link = self.output[config.link_name(route.net_cidr4)]
      self.routing_table4:add_string(route.net_cidr4, key)
   end
   self.routing_table4:build()
end

function PrivateRouter:push ()
   local input = self.input.input

   local fwd4_packets, fwd4_cursor = self.fwd4_packets, 0
   local arp_packets, arp_cursor = self.arp_packets, 0
   for _=1,link.nreadable(input) do
      local p = link.receive(input)
      local eth = self.eth:new_from_mem(p.data, p.length)
      if eth and eth:type() == 0x0800 then -- IPv4
         fwd4_packets[fwd4_cursor] = packet.shiftleft(p, ethernet:sizeof())
         fwd4_cursor = fwd4_cursor + 1
      elseif eth and eth:type() == arp.ETHERTYPE then
         arp_packets[arp_cursor] = packet.shiftleft(p, ethernet:sizeof())
         arp_cursor = arp_cursor + 1
      else
         packet.free(p)
      end
   end

<<<<<<< HEAD
   for i = 0, fwd4_cursor - 1 do
      self:forward4(fwd4_packets[i])
=======
   local fwd4_list = lq.filter(is_ip4, eth_list, fwd4_list)
   fwd4_list = lq.map(eth_strip, fwd4_list)
   fwd4_list = lq.filter(ip4_size, fwd4_list)
   fwd4_list = lq.filter(has_ttl4, fwd4_list)
   fwd4_list = lq.map(decrement_ttl4, fwd4_list)
   for _, p in lq.ipairs(fwd4_list) do
      self:forward4(p)
>>>>>>> a0cdb6c3
   end

   for i = 0, arp_cursor - 1 do
      link.transmit(self.output.arp, arp_packets[i])
   end
end

function PrivateRouter:find_route4 (dst)
   local route = self.routes[self.routing_table4:search_bytes(dst)]
   return route and route.link
end

function PrivateRouter:forward4 (p)
   local ip4 = self.ip4:new_from_mem(p.data, p.length)
   local route = ip4 and self:find_route4(ip4:dst())
   if route then
      link.transmit(route, p)
   else
      packet.free(p)
   end
end


PublicRouter = {
   name = "PublicRouter",
   config = {
      routes = {required=true},
      node_ip4 = {required=true}
   }
}

function PublicRouter:new (conf)
   local o = {
      routes = {},
      eth = ethernet:new({}),
      ip4 = ipv4:new({}),
      ip4_packets = packet_buffer(),
      fwd4_packets = packet_buffer(),
      protocol_packets = packet_buffer(),
      arp_packets = packet_buffer()
   }
   for _, route in ipairs(conf.routes) do
      o.routes[#o.routes+1] = {
         gw_ip4 = assert(route.gw_ip4, "Missing gw_ip4"),
         link = nil
      }
   end
   return setmetatable(o, {__index = PublicRouter})
end

function PublicRouter:link ()
   local ipv4_addr_t = ffi.typeof("uint8_t[4]")
   local index_t = ffi.typeof("uint32_t")
   self.routing_table4 = ctable.new{
      key_type = ipv4_addr_t,
      value_type = index_t
   }
   for index, route in ipairs(self.routes) do
      assert(ffi.cast(index_t, index) == index, "index overflow")
      route.link = self.output[config.link_name(route.gw_ip4)]
      if route.link then
         self.routing_table4:add(ipv4:pton(route.gw_ip4), index)
      end
   end
end

function PublicRouter:push ()
   local input = self.input.input

   local ip4_packets, ip4_cursor = self.ip4_packets, 0
   local arp_packets, arp_cursor = self.arp_packets, 0
   for _=1,link.nreadable(input) do
      local p = link.receive(input)
      local eth = self.eth:new_from_mem(p.data, p.length)
      if eth and eth:type() == 0x0800 then -- IPv4
         ip4_packets[ip4_cursor] = packet.shiftleft(p, ethernet:sizeof())
         ip4_cursor = ip4_cursor + 1
      elseif eth and eth:type() == arp.ETHERTYPE then
         arp_packets[arp_cursor] = packet.shiftleft(p, ethernet:sizeof())
         arp_cursor = arp_cursor + 1
      else
         packet.free(p)
      end
   end

<<<<<<< HEAD
   local fwd4_packets, fwd4_cursor = self.fwd4_packets, 0
   local protocol_packets, protocol_cursor = self.protocol_packets, 0
   for i = 0, ip4_cursor - 1 do
      local p = ip4_packets[i]
      local ip4 = self.ip4:new_from_mem(p.data, p.length)
      if ip4 and ip4:protocol() == esp.PROTOCOL then
         fwd4_packets[fwd4_cursor] = p
         fwd4_cursor = fwd4_cursor + 1
      elseif ip4 and ip4:protocol() == exchange.PROTOCOL then
         protocol_packets[protocol_cursor] = p
         protocol_cursor = protocol_cursor + 1
      else
         packet.free(p)
      end
=======
   local ip4_list = lq.free(ip4_list)
   ip4_list = lq.filter(is_ip4, eth_list, ip4_list)
   ip4_list = lq.map(eth_strip, ip4_list)
   ip4_list = lq.filter(ip4_size, ip4_list)

   local fwd4_list = lq.filter(is_esp4, ip4_list, fwd4_list)
   fwd4_list = lq.filter(has_ttl4, fwd4_list)
   fwd4_list = lq.map(decrement_ttl4, fwd4_list)
   for _, p in lq.ipairs(fwd4_list) do
      self:forward4(p)
>>>>>>> a0cdb6c3
   end

   for i = 0, fwd4_cursor - 1 do
      self:forward4(fwd4_packets[i])
   end

   for i = 0, protocol_cursor - 1 do
      link.transmit(self.output.protocol, protocol_packets[i])
   end

   for i = 0, arp_cursor - 1 do
      link.transmit(self.output.arp, arp_packets[i])
   end
end

function PublicRouter:find_route4 (src)
   return self.routes[self.routing_table4:lookup_ptr(src).value].link
end

function PublicRouter:forward4 (p)
   self.ip4:new_from_mem(p.data, p.length)
   local route = self:find_route4(self.ip4:src())
   if route then
      link.transmit(route, packet.shiftleft(p, ipv4:sizeof()))
   else
      packet.free(p)
   end
end


function packet_buffer ()
   return ffi.new("struct packet *[?]", link.max)
end<|MERGE_RESOLUTION|>--- conflicted
+++ resolved
@@ -11,58 +11,7 @@
 local ctable = require("lib.ctable")
 local ffi = require("ffi")
 
-<<<<<<< HEAD
-=======
-
--- Shared buffers, predicates, …
-
-local eth_list = lq.packet_list()
-local ip4_list = lq.packet_list()
-local fwd4_list = lq.packet_list()
-local arp_list = lq.packet_list()
-local protocol_list = lq.packet_list()
-
-local eth_size = lq.MinSize(ethernet:sizeof())
-local eth_strip = lq.Strip(ethernet:sizeof())
-local ip4_size = lq.MinSize(ipv4:sizeof())
-
-local eth = ethernet:new({})
-local ip4 = ipv4:new({})
-
-local function is_ip4 (p)
-   eth:new_from_mem(p.data, ethernet:sizeof())
-   return eth:type() == 0x0800
-end
-
-local function is_arp (p)
-   eth:new_from_mem(p.data, ethernet:sizeof())
-   return eth:type() == arp.ETHERTYPE
-end
-
-local function is_esp4 (p)
-   ip4:new_from_mem(p.data, ipv4:sizeof())
-   return ip4:protocol() == esp.PROTOCOL
-end
-
-local function is_protocol (p)
-   ip4:new_from_mem(p.data, ipv4:sizeof())
-   return ip4:protocol() == exchange.PROTOCOL
-end
-
-local function has_ttl4 (p)
-   ip4:new_from_mem(p.data, ipv4:sizeof())
-   return ip4:ttl() > 1
-end
-
-local function decrement_ttl4 (p)
-   ip4:new_from_mem(p.data, ipv4:sizeof())
-   ip4:ttl(ip4:ttl() - 1)
-   ip4:checksum()
-   return p
-end
-
-
->>>>>>> a0cdb6c3
+
 -- route := { net_cidr4=(CIDR4), gw_ip4=(IPv4), preshared_key=(KEY) }
 
 PrivateRouter = {
@@ -117,18 +66,23 @@
       end
    end
 
-<<<<<<< HEAD
+   local new_cursor = 0
+   for i = 0, fwd4_cursor - 1 do
+      local p = fwd4_packets[i]
+      local ip4 = self.ip4:new_from_mem(p.data, ipv4:sizeof())
+      if ip4 and ip4:ttl() > 1 then
+         ip4:ttl(ip4:ttl() - 1)
+         ip4:checksum()
+         fwd4_packets[new_cursor] = p
+         new_cursor = new_cursor + 1
+      else
+         packet.free(p)
+      end
+   end
+   fwd4_cursor = new_cursor
+
    for i = 0, fwd4_cursor - 1 do
       self:forward4(fwd4_packets[i])
-=======
-   local fwd4_list = lq.filter(is_ip4, eth_list, fwd4_list)
-   fwd4_list = lq.map(eth_strip, fwd4_list)
-   fwd4_list = lq.filter(ip4_size, fwd4_list)
-   fwd4_list = lq.filter(has_ttl4, fwd4_list)
-   fwd4_list = lq.map(decrement_ttl4, fwd4_list)
-   for _, p in lq.ipairs(fwd4_list) do
-      self:forward4(p)
->>>>>>> a0cdb6c3
    end
 
    for i = 0, arp_cursor - 1 do
@@ -142,8 +96,8 @@
 end
 
 function PrivateRouter:forward4 (p)
-   local ip4 = self.ip4:new_from_mem(p.data, p.length)
-   local route = ip4 and self:find_route4(ip4:dst())
+   self.ip4:new_from_mem(p.data, p.length)
+   local route = self:find_route4(self.ip4:dst())
    if route then
       link.transmit(route, p)
    else
@@ -214,7 +168,6 @@
       end
    end
 
-<<<<<<< HEAD
    local fwd4_packets, fwd4_cursor = self.fwd4_packets, 0
    local protocol_packets, protocol_cursor = self.protocol_packets, 0
    for i = 0, ip4_cursor - 1 do
@@ -229,19 +182,22 @@
       else
          packet.free(p)
       end
-=======
-   local ip4_list = lq.free(ip4_list)
-   ip4_list = lq.filter(is_ip4, eth_list, ip4_list)
-   ip4_list = lq.map(eth_strip, ip4_list)
-   ip4_list = lq.filter(ip4_size, ip4_list)
-
-   local fwd4_list = lq.filter(is_esp4, ip4_list, fwd4_list)
-   fwd4_list = lq.filter(has_ttl4, fwd4_list)
-   fwd4_list = lq.map(decrement_ttl4, fwd4_list)
-   for _, p in lq.ipairs(fwd4_list) do
-      self:forward4(p)
->>>>>>> a0cdb6c3
-   end
+   end
+
+   local new_cursor = 0
+   for i = 0, fwd4_cursor - 1 do
+      local p = fwd4_packets[i]
+      local ip4 = self.ip4:new_from_mem(p.data, ipv4:sizeof())
+      if ip4:ttl() > 1 then
+         ip4:ttl(ip4:ttl() - 1)
+         ip4:checksum()
+         fwd4_packets[new_cursor] = p
+         new_cursor = new_cursor + 1
+      else
+         packet.free(p)
+      end
+   end
+   fwd4_cursor = new_cursor
 
    for i = 0, fwd4_cursor - 1 do
       self:forward4(fwd4_packets[i])
