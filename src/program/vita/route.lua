-- Use of this source code is governed by the GNU AGPL license; see COPYING.

module(...,package.seeall)

local counter = require("core.counter")
local ethernet = require("lib.protocol.ethernet")
local ipv4 = require("lib.protocol.ipv4")
local arp = require("lib.protocol.arp")
local esp_header = require("lib.protocol.esp")
local esp = require("lib.ipsec.esp")
local exchange = require("program.vita.exchange")
local lpm = require("lib.lpm.lpm4_248").LPM4_248
local ctable = require("lib.ctable")
local ffi = require("ffi")
local packet_buffer


-- route := { net_cidr4=(CIDR4), gw_ip4=(IPv4), preshared_key=(KEY) }

PrivateRouter = {
   name = "PrivateRouter",
   config = {
      routes = {required=true}
   },
   shm = {
      rxerrors = {counter},
      ethertype_errors = {counter},
      protocol_errors = {counter},
      route_errors = {counter}
   }
}

function PrivateRouter:new (conf)
   local o = {
      routes = {},
      eth = ethernet:new({}),
      ip4 = ipv4:new({}),
      fwd4_packets = packet_buffer(),
      arp_packets = packet_buffer()
   }
   for id, route in pairs(conf.routes) do
      o.routes[#o.routes+1] = {
         id = id,
         net_cidr4 = assert(route.net_cidr4, "Missing net_cidr4"),
         link = nil
      }
   end
   return setmetatable(o, {__index = PrivateRouter})
end

function PrivateRouter:link ()
<<<<<<< HEAD
   local keybits = 15 -- see lib/lpm/README.md
   self.routing_table4 = lpm:new({keybits=keybits})
   for index, route in ipairs(self.routes) do
      assert(index < 2^keybits, "index overflow")
      route.link = self.output[route.id]
      if route.link then
         self.routing_table4:add_string(route.net_cidr4, index)
      end
=======
   self.routing_table4 = lpm:new()
   -- NB: need to add default LPM entry until #1238 is fixed, see
   --    https://github.com/snabbco/snabb/issues/1238#issuecomment-345362030
   -- Zero maps to nil in self.routes (which is indexed starting at one), hence
   -- packets that match the default entry will be dropped (and route_errors
   -- incremented.)
   self.routing_table4:add_string("0.0.0.0/0", 0)
   for key, route in ipairs(self.routes) do
      route.link = self.output[config.link_name(route.net_cidr4)]
      self.routing_table4:add_string(route.net_cidr4, key)
>>>>>>> 7406246c
   end
   self.routing_table4:build()
end

function PrivateRouter:push ()
   local input = self.input.input

   local fwd4_packets, fwd4_cursor = self.fwd4_packets, 0
   local arp_packets, arp_cursor = self.arp_packets, 0
   while not link.empty(input) do
      local p = link.receive(input)
      local eth = self.eth:new_from_mem(p.data, p.length)
      if eth and eth:type() == 0x0800 then -- IPv4
         fwd4_packets[fwd4_cursor] = packet.shiftleft(p, ethernet:sizeof())
         fwd4_cursor = fwd4_cursor + 1
      elseif eth and eth:type() == arp.ETHERTYPE then
         arp_packets[arp_cursor] = packet.shiftleft(p, ethernet:sizeof())
         arp_cursor = arp_cursor + 1
      else
         packet.free(p)
         counter.add(self.shm.rxerrors)
         counter.add(self.shm.ethertype_errors)
      end
   end

   local new_cursor = 0
   for i = 0, fwd4_cursor - 1 do
      local p = fwd4_packets[i]
      local ip4 = self.ip4:new_from_mem(p.data, ipv4:sizeof())
      if ip4 and ip4:checksum_ok() then
         fwd4_packets[new_cursor] = p
         new_cursor = new_cursor + 1
      else
         packet.free(p)
         counter.add(self.shm.rxerrors)
         counter.add(self.shm.protocol_errors)
      end
   end
   fwd4_cursor = new_cursor

   for i = 0, fwd4_cursor - 1 do
      self:forward4(fwd4_packets[i])
   end

   for i = 0, arp_cursor - 1 do
      link.transmit(self.output.arp, arp_packets[i])
   end
end

function PrivateRouter:find_route4 (dst)
   return self.routes[self.routing_table4:search_bytes(dst)]
end

function PrivateRouter:forward4 (p)
   self.ip4:new_from_mem(p.data, p.length)
   local route = self:find_route4(self.ip4:dst())
   if route then
      link.transmit(route.link, p)
   else
      packet.free(p)
      counter.add(self.shm.rxerrors)
      counter.add(self.shm.route_errors)
   end
end


PublicRouter = {
   name = "PublicRouter",
   config = {
      routes = {required=true},
      node_ip4 = {required=true}
   },
   shm = {
      rxerrors = {counter},
      ethertype_errors = {counter},
      protocol_errors = {counter},
      route_errors = {counter},
   }
}

function PublicRouter:new (conf)
   local o = {
      routes = {},
      eth = ethernet:new({}),
      ip4 = ipv4:new({}),
      esp = esp_header:new({}),
      ip4_packets = packet_buffer(),
      fwd4_packets = packet_buffer(),
      protocol_packets = packet_buffer(),
      arp_packets = packet_buffer()
   }
   for id, route in pairs(conf.routes) do
      o.routes[#o.routes+1] = {
         id = id,
         spi = assert(route.spi, "Missing SPI"),
         link = nil
      }
   end
   return setmetatable(o, {__index = PublicRouter})
end

function PublicRouter:link ()
   local index_t = ffi.typeof("uint32_t")
   self.routing_table4 = ctable.new{
      key_type = index_t,
      value_type = index_t
   }
   for index, route in ipairs(self.routes) do
      assert(ffi.cast(index_t, index) == index, "index overflow")
      route.link = self.output[route.id]
      if route.link then
         self.routing_table4:add(route.spi, index)
      end
   end
end

function PublicRouter:push ()
   local input = self.input.input

   local ip4_packets, ip4_cursor = self.ip4_packets, 0
   local arp_packets, arp_cursor = self.arp_packets, 0
   while not link.empty(input) do
      local p = link.receive(input)
      local eth = self.eth:new_from_mem(p.data, p.length)
      if eth and eth:type() == 0x0800 then -- IPv4
         ip4_packets[ip4_cursor] = packet.shiftleft(p, ethernet:sizeof())
         ip4_cursor = ip4_cursor + 1
      elseif eth and eth:type() == arp.ETHERTYPE then
         arp_packets[arp_cursor] = packet.shiftleft(p, ethernet:sizeof())
         arp_cursor = arp_cursor + 1
      else
         packet.free(p)
         counter.add(self.shm.rxerrors)
         counter.add(self.shm.ethertype_errors)
      end
   end

   local fwd4_packets, fwd4_cursor = self.fwd4_packets, 0
   local protocol_packets, protocol_cursor = self.protocol_packets, 0
   for i = 0, ip4_cursor - 1 do
      local p = ip4_packets[i]
      local ip4 = self.ip4:new_from_mem(p.data, p.length)
              and self.ip4:checksum_ok()
              and self.ip4
      if ip4 and ip4:protocol() == esp.PROTOCOL then
         fwd4_packets[fwd4_cursor] = packet.shiftleft(p, ipv4:sizeof())
         fwd4_cursor = fwd4_cursor + 1
      elseif ip4 and ip4:protocol() == exchange.PROTOCOL then
         protocol_packets[protocol_cursor] = packet.shiftleft(p, ipv4:sizeof())
         protocol_cursor = protocol_cursor + 1
      else
         packet.free(p)
         counter.add(self.shm.rxerrors)
         counter.add(self.shm.protocol_errors)
      end
   end

   for i = 0, fwd4_cursor - 1 do
      self:forward4(fwd4_packets[i])
   end

   for i = 0, protocol_cursor - 1 do
      link.transmit(self.output.protocol, protocol_packets[i])
   end

   for i = 0, arp_cursor - 1 do
      link.transmit(self.output.arp, arp_packets[i])
   end
end

function PublicRouter:find_route4 (spi)
   local entry = self.routing_table4:lookup_ptr(spi)
   return entry and self.routes[entry.value]
end

function PublicRouter:forward4 (p)
   local route = self.esp:new_from_mem(p.data, p.length)
             and self:find_route4(self.esp:spi())
   if route then
      link.transmit(route.link, p)
   else
      packet.free(p)
      counter.add(self.shm.rxerrors)
      counter.add(self.shm.route_errors)
   end
end


function packet_buffer ()
   return ffi.new("struct packet *[?]", link.max)
end<|MERGE_RESOLUTION|>--- conflicted
+++ resolved
@@ -49,27 +49,20 @@
 end
 
 function PrivateRouter:link ()
-<<<<<<< HEAD
    local keybits = 15 -- see lib/lpm/README.md
    self.routing_table4 = lpm:new({keybits=keybits})
-   for index, route in ipairs(self.routes) do
-      assert(index < 2^keybits, "index overflow")
-      route.link = self.output[route.id]
-      if route.link then
-         self.routing_table4:add_string(route.net_cidr4, index)
-      end
-=======
-   self.routing_table4 = lpm:new()
    -- NB: need to add default LPM entry until #1238 is fixed, see
    --    https://github.com/snabbco/snabb/issues/1238#issuecomment-345362030
    -- Zero maps to nil in self.routes (which is indexed starting at one), hence
    -- packets that match the default entry will be dropped (and route_errors
    -- incremented.)
    self.routing_table4:add_string("0.0.0.0/0", 0)
-   for key, route in ipairs(self.routes) do
-      route.link = self.output[config.link_name(route.net_cidr4)]
-      self.routing_table4:add_string(route.net_cidr4, key)
->>>>>>> 7406246c
+   for index, route in ipairs(self.routes) do
+      assert(index < 2^keybits, "index overflow")
+      route.link = self.output[route.id]
+      if route.link then
+         self.routing_table4:add_string(route.net_cidr4, index)
+      end
    end
    self.routing_table4:build()
 end
