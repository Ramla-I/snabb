--- conflicted
+++ resolved
@@ -25,7 +25,8 @@
       routes = {},
       eth = ethernet:new({}),
       ip4 = ipv4:new({}),
-      fwd4_packets = packet_buffer()
+      fwd4_packets = packet_buffer(),
+      arp_packets = packet_buffer()
    }
    for _, route in ipairs(conf.routes) do
       o.routes[#o.routes+1] = {
@@ -47,17 +48,29 @@
 
 function PrivateRouter:push ()
    local input = self.input.input
-   local arp_output = self.output.arp
+
+   local fwd4_packets, fwd4_cursor = self.fwd4_packets, 0
+   local arp_packets, arp_cursor = self.arp_packets, 0
    for _=1,link.nreadable(input) do
       local p = link.receive(input)
-      assert(self.eth:new_from_mem(p.data, p.length), "packet too short")
-      if self.eth:type() == 0x0800 then -- IPv4
-         self:forward4(packet.shiftleft(p, ethernet:sizeof()))
-      elseif self.eth:type() == arp.ETHERTYPE then
-         link.transmit(arp_output, packet.shiftleft(p, ethernet:sizeof()))
+      local eth = self.eth:new_from_mem(p.data, p.length)
+      if eth and eth:type() == 0x0800 then -- IPv4
+         fwd4_packets[fwd4_cursor] = packet.shiftleft(p, ethernet:sizeof())
+         fwd4_cursor = fwd4_cursor + 1
+      elseif eth and eth:type() == arp.ETHERTYPE then
+         arp_packets[arp_cursor] = packet.shiftleft(p, ethernet:sizeof())
+         arp_cursor = arp_cursor + 1
       else
          packet.free(p)
       end
+   end
+
+   for i = 0, fwd4_cursor - 1 do
+      self:forward4(fwd4_packets[i])
+   end
+
+   for i = 0, arp_cursor - 1 do
+      link.transmit(self.output.arp, arp_packets[i])
    end
 end
 
@@ -76,30 +89,6 @@
    end
 end
 
-<<<<<<< HEAD
-=======
-function PrivateRouter:push ()
-   local input = self.input.input
-
-   local fwd4_packets, fwd4_cursor = self.fwd4_packets, 0
-   for _=1,link.nreadable(input) do
-      local p = link.receive(input)
-      if self.eth:new_from_mem(p.data, p.length)
-         and self.eth:type() == 0x0800
-      then
-         fwd4_packets[fwd4_cursor] = packet.shiftleft(p, ethernet:sizeof())
-         fwd4_cursor = fwd4_cursor + 1
-      else
-         packet.free(p)
-      end
-   end
-
-   for i = 0, fwd4_cursor - 1 do
-      self:forward4(fwd4_packets[i])
-   end
-end
-
->>>>>>> e0cbc5cb
 
 PublicRouter = {
    name = "PublicRouter",
@@ -116,7 +105,8 @@
       ip4 = ipv4:new({}),
       ip4_packets = packet_buffer(),
       fwd4_packets = packet_buffer(),
-      protocol_packets = packet_buffer()
+      protocol_packets = packet_buffer(),
+      arp_packets = packet_buffer()
    }
    for _, route in ipairs(conf.routes) do
       o.routes[#o.routes+1] = {
@@ -145,47 +135,18 @@
 
 function PublicRouter:push ()
    local input = self.input.input
-   local arp_output = self.output.arp
+
+   local ip4_packets, ip4_cursor = self.ip4_packets, 0
+   local arp_packets, arp_cursor = self.arp_packets, 0
    for _=1,link.nreadable(input) do
       local p = link.receive(input)
-      assert(self.eth:new_from_mem(p.data, p.length), "packet too short")
-      if self.eth:type() == 0x0800 then -- IPv4
-         self:forward4(packet.shiftleft(p, ethernet:sizeof()))
-      elseif self.eth:type() == arp.ETHERTYPE then
-         link.transmit(arp_output, packet.shiftleft(p, ethernet:sizeof()))
-      else
-         packet.free(p)
-      end
-   end
-end
-
-function PublicRouter:find_route4 (src)
-   return self.routes[self.routing_table4:lookup_ptr(src).value].link
-end
-
-function PublicRouter:forward4 (p)
-   self.ip4:new_from_mem(p.data, p.length)
-   local route = self:find_route4(self.ip4:src())
-   if route then
-      link.transmit(route, packet.shiftleft(p, ipv4:sizeof()))
-   else
-      packet.free(p)
-   end
-<<<<<<< HEAD
-=======
-end
-
-function PublicRouter:push ()
-   local input = self.input.input
-
-   local ip4_packets, ip4_cursor = self.ip4_packets, 0
-   for _=1,link.nreadable(input) do
-      local p = link.receive(input)
-      if self.eth:new_from_mem(p.data, p.length)
-         and self.eth:type() == 0x0800
-      then
+      local eth = self.eth:new_from_mem(p.data, p.length)
+      if eth and eth:type() == 0x0800 then -- IPv4
          ip4_packets[ip4_cursor] = packet.shiftleft(p, ethernet:sizeof())
          ip4_cursor = ip4_cursor + 1
+      elseif eth and eth:type() == arp.ETHERTYPE then
+         arp_packets[arp_cursor] = packet.shiftleft(p, ethernet:sizeof())
+         arp_cursor = arp_cursor + 1
       else
          packet.free(p)
       end
@@ -214,10 +175,27 @@
    for i = 0, protocol_cursor - 1 do
       link.transmit(self.output.protocol, protocol_packets[i])
    end
+
+   for i = 0, arp_cursor - 1 do
+      link.transmit(self.output.arp, arp_packets[i])
+   end
+end
+
+function PublicRouter:find_route4 (src)
+   return self.routes[self.routing_table4:lookup_ptr(src).value].link
+end
+
+function PublicRouter:forward4 (p)
+   self.ip4:new_from_mem(p.data, p.length)
+   local route = self:find_route4(self.ip4:src())
+   if route then
+      link.transmit(route, packet.shiftleft(p, ipv4:sizeof()))
+   else
+      packet.free(p)
+   end
 end
 
 
 function packet_buffer ()
    return ffi.new("struct packet *[?]", link.max)
->>>>>>> e0cbc5cb
 end