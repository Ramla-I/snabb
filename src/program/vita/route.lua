--- conflicted
+++ resolved
@@ -105,15 +105,10 @@
    local fwd4_list = lq.filter(is_ip4, eth_list, fwd4_list)
    fwd4_list = lq.map(eth_strip, fwd4_list)
    fwd4_list = lq.filter(ip4_size, fwd4_list)
-<<<<<<< HEAD
+   fwd4_list = lq.filter(has_ttl4, fwd4_list)
+   fwd4_list = lq.map(decrement_ttl4, fwd4_list)
    for _, i in lq.entries(fwd4_list) do
       self:forward4(lq.get(i, fwd4_list))
-=======
-   fwd4_list = lq.filter(has_ttl4, fwd4_list)
-   fwd4_list = lq.map(decrement_ttl4, fwd4_list)
-   for _, p in lq.ipairs(fwd4_list) do
-      self:forward4(p)
->>>>>>> a0cdb6c3
    end
 
    local arp_output = self.output.arp
@@ -193,15 +188,10 @@
    ip4_list = lq.filter(ip4_size, ip4_list)
 
    local fwd4_list = lq.filter(is_esp4, ip4_list, fwd4_list)
-<<<<<<< HEAD
+   fwd4_list = lq.filter(has_ttl4, fwd4_list)
+   fwd4_list = lq.map(decrement_ttl4, fwd4_list)
    for _, i in lq.entries(fwd4_list) do
       self:forward4(lq.get(i, fwd4_list))
-=======
-   fwd4_list = lq.filter(has_ttl4, fwd4_list)
-   fwd4_list = lq.map(decrement_ttl4, fwd4_list)
-   for _, p in lq.ipairs(fwd4_list) do
-      self:forward4(p)
->>>>>>> a0cdb6c3
    end
 
    local protocol_output = self.output.protocol
