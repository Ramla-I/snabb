--- conflicted
+++ resolved
@@ -110,30 +110,12 @@
 
 function PublicRouter:new (conf)
    local o = {
-<<<<<<< HEAD
-      index_t = index_t,
-=======
->>>>>>> 912a2473
       routing_table4 = ctable.new{
          key_type = ffi.typeof("uint32_t"),
          value_type = ffi.typeof("uint32_t")
       },
       esp = esp:new({})
    }
-<<<<<<< HEAD
-   return setmetatable(o, {__index = PublicRouter}):reconfig(conf)
-end
-
-function PublicRouter:reconfig (conf)
-   self.ports = {}
-   self.routes = {}
-   for spi, sa in pairs(conf.sa) do
-      local index = #self.ports+1
-      assert(ffi.cast(self.index_t, index) == index, "index overflow")
-      self.routing_table4:add(spi, index, 'update')
-      self.ports[index] = sa.route.."_"..spi
-   end
-=======
    self.build_fib(o, conf)
    return setmetatable(o, {__index = PublicRouter})
 end
@@ -154,16 +136,11 @@
       self.ports[index] = sa.route.."_"..spi
    end
    -- Remove obsolete FIB entries
->>>>>>> 912a2473
    for entry in self.routing_table4:iterate() do
       if not conf.sa[tonumber(entry.key)] then
          self.routing_table4:remove_ptr(entry)
       end
    end
-<<<<<<< HEAD
-   return self
-=======
->>>>>>> 912a2473
 end
 
 function PublicRouter:link ()
