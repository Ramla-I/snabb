--- conflicted
+++ resolved
@@ -64,22 +64,10 @@
 /* Control the JIT engine. */
 LUA_API int luaJIT_setmode(lua_State *L, int idx, int mode);
 
-<<<<<<< HEAD
-=======
-/* Low-overhead profiling API. */
-typedef void (*luaJIT_profile_callback)(void *data, lua_State *L,
-					int samples, int vmstate);
-LUA_API void luaJIT_profile_start(lua_State *L, const char *mode,
-				  luaJIT_profile_callback cb, void *data);
-LUA_API void luaJIT_profile_stop(lua_State *L);
-LUA_API const char *luaJIT_profile_dumpstack(lua_State *L, const char *fmt,
-					     int depth, size_t *len);
-
 /* VM profiling API. */
 LUA_API void luaJIT_vmprofile_start(lua_State *L);
 LUA_API void luaJIT_vmprofile_stop(lua_State *L);
 
->>>>>>> 6a66f5d0
 /* Enforce (dynamic) linker error for version mismatches. Call from main. */
 LUA_API void LUAJIT_VERSION_SYM(void);
 
