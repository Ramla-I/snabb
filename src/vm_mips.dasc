|// Low-level VM code for MIPS CPUs.
|// Bytecode interpreter, fast functions and helper functions.
<<<<<<< HEAD
|// Copyright (C) 2005-2016 Mike Pall. See Copyright Notice in luajit.h
|//
|// MIPS soft-float support contributed by Djordje Kovacevic and
|// Stefan Pejic from RT-RK.com, sponsored by Cisco Systems, Inc.
=======
|// Copyright (C) 2005-2017 Mike Pall. See Copyright Notice in luajit.h
>>>>>>> b93a1dd0
|
|.arch mips
|.section code_op, code_sub
|
|.actionlist build_actionlist
|.globals GLOB_
|.globalnames globnames
|.externnames extnames
|
|// Note: The ragged indentation of the instructions is intentional.
|//       The starting columns indicate data dependencies.
|
|//-----------------------------------------------------------------------
|
|// Fixed register assignments for the interpreter.
|// Don't use: r0 = 0, r26/r27 = reserved, r28 = gp, r29 = sp, r31 = ra
|
|.macro .FPU, a, b
|.if FPU
|  a, b
|.endif
|.endmacro
|
|// The following must be C callee-save (but BASE is often refetched).
|.define BASE,		r16	// Base of current Lua stack frame.
|.define KBASE,		r17	// Constants of current Lua function.
|.define PC,		r18	// Next PC.
|.define DISPATCH,	r19	// Opcode dispatch table.
|.define LREG,		r20	// Register holding lua_State (also in SAVE_L).
|.define MULTRES,	r21	// Size of multi-result: (nresults+1)*8.
|
|.define JGL,		r30	// On-trace: global_State + 32768.
|
|// Constants for type-comparisons, stores and conversions. C callee-save.
|.define TISNUM,	r22
|.define TISNIL,	r30
|.if FPU
|.define TOBIT,		f30	// 2^52 + 2^51.
|.endif
|
|// The following temporaries are not saved across C calls, except for RA.
|.define RA,		r23	// Callee-save.
|.define RB,		r8
|.define RC,		r9
|.define RD,		r10
|.define INS,		r11
|
|.define AT,		r1	// Assembler temporary.
|.define TMP0,		r12
|.define TMP1,		r13
|.define TMP2,		r14
|.define TMP3,		r15
|
|// MIPS o32 calling convention.
|.define CFUNCADDR,	r25
|.define CARG1,		r4
|.define CARG2,		r5
|.define CARG3,		r6
|.define CARG4,		r7
|
|.define CRET1,		r2
|.define CRET2,		r3
|
|.if ENDIAN_LE
|.define SFRETLO,	CRET1
|.define SFRETHI,	CRET2
|.define SFARG1LO,	CARG1
|.define SFARG1HI,	CARG2
|.define SFARG2LO,	CARG3
|.define SFARG2HI,	CARG4
|.else
|.define SFRETLO,	CRET2
|.define SFRETHI,	CRET1
|.define SFARG1LO,	CARG2
|.define SFARG1HI,	CARG1
|.define SFARG2LO,	CARG4
|.define SFARG2HI,	CARG3
|.endif
|
|.if FPU
|.define FARG1,		f12
|.define FARG2,		f14
|
|.define FRET1,		f0
|.define FRET2,		f2
|.endif
|
|// Stack layout while in interpreter. Must match with lj_frame.h.
|.if FPU		// MIPS32 hard-float.
|
|.define CFRAME_SPACE,	112	// Delta for sp.
|
|.define SAVE_ERRF,	124(sp)	// 32 bit C frame info.
|.define SAVE_NRES,	120(sp)
|.define SAVE_CFRAME,	116(sp)
|.define SAVE_L,	112(sp)
|//----- 8 byte aligned, ^^^^ 16 byte register save area, owned by interpreter.
|.define SAVE_GPR_,	72	// .. 72+10*4: 32 bit GPR saves.
|.define SAVE_FPR_,	24	// .. 24+6*8: 64 bit FPR saves.
|
|.else			// MIPS32 soft-float
|
|.define CFRAME_SPACE,	64	// Delta for sp.
|
|.define SAVE_ERRF,	76(sp)	// 32 bit C frame info.
|.define SAVE_NRES,	72(sp)
|.define SAVE_CFRAME,	68(sp)
|.define SAVE_L,	64(sp)
|//----- 8 byte aligned, ^^^^ 16 byte register save area, owned by interpreter.
|.define SAVE_GPR_,	24	// .. 24+10*4: 32 bit GPR saves.
|
|.endif
|
|.define SAVE_PC,	20(sp)
|.define ARG5,		16(sp)
|.define CSAVE_4,	12(sp)
|.define CSAVE_3,	8(sp)
|.define CSAVE_2,	4(sp)
|.define CSAVE_1,	0(sp)
|//----- 8 byte aligned, ^^^^ 16 byte register save area, owned by callee.
|
|.define ARG5_OFS,	16
|.define SAVE_MULTRES,	ARG5
|
|//-----------------------------------------------------------------------
|
|.macro saveregs
|  addiu sp, sp, -CFRAME_SPACE
|  sw ra, SAVE_GPR_+9*4(sp)
|  sw r30, SAVE_GPR_+8*4(sp)
|   .FPU sdc1 f30, SAVE_FPR_+5*8(sp)
|  sw r23, SAVE_GPR_+7*4(sp)
|  sw r22, SAVE_GPR_+6*4(sp)
|   .FPU sdc1 f28, SAVE_FPR_+4*8(sp)
|  sw r21, SAVE_GPR_+5*4(sp)
|  sw r20, SAVE_GPR_+4*4(sp)
|   .FPU sdc1 f26, SAVE_FPR_+3*8(sp)
|  sw r19, SAVE_GPR_+3*4(sp)
|  sw r18, SAVE_GPR_+2*4(sp)
|   .FPU sdc1 f24, SAVE_FPR_+2*8(sp)
|  sw r17, SAVE_GPR_+1*4(sp)
|  sw r16, SAVE_GPR_+0*4(sp)
|   .FPU sdc1 f22, SAVE_FPR_+1*8(sp)
|   .FPU sdc1 f20, SAVE_FPR_+0*8(sp)
|.endmacro
|
|.macro restoreregs_ret
|  lw ra, SAVE_GPR_+9*4(sp)
|  lw r30, SAVE_GPR_+8*4(sp)
|   .FPU ldc1 f30, SAVE_FPR_+5*8(sp)
|  lw r23, SAVE_GPR_+7*4(sp)
|  lw r22, SAVE_GPR_+6*4(sp)
|   .FPU ldc1 f28, SAVE_FPR_+4*8(sp)
|  lw r21, SAVE_GPR_+5*4(sp)
|  lw r20, SAVE_GPR_+4*4(sp)
|   .FPU ldc1 f26, SAVE_FPR_+3*8(sp)
|  lw r19, SAVE_GPR_+3*4(sp)
|  lw r18, SAVE_GPR_+2*4(sp)
|   .FPU ldc1 f24, SAVE_FPR_+2*8(sp)
|  lw r17, SAVE_GPR_+1*4(sp)
|  lw r16, SAVE_GPR_+0*4(sp)
|   .FPU ldc1 f22, SAVE_FPR_+1*8(sp)
|   .FPU ldc1 f20, SAVE_FPR_+0*8(sp)
|  jr ra
|  addiu sp, sp, CFRAME_SPACE
|.endmacro
|
|// Type definitions. Some of these are only used for documentation.
|.type L,		lua_State,	LREG
|.type GL,		global_State
|.type TVALUE,		TValue
|.type GCOBJ,		GCobj
|.type STR,		GCstr
|.type TAB,		GCtab
|.type LFUNC,		GCfuncL
|.type CFUNC,		GCfuncC
|.type PROTO,		GCproto
|.type UPVAL,		GCupval
|.type NODE,		Node
|.type NARGS8,		int
|.type TRACE,		GCtrace
|.type SBUF,		SBuf
|
|//-----------------------------------------------------------------------
|
|// Trap for not-yet-implemented parts.
|.macro NYI; .long 0xf0f0f0f0; .endmacro
|
|// Macros to mark delay slots.
|.macro ., a; a; .endmacro
|.macro ., a,b; a,b; .endmacro
|.macro ., a,b,c; a,b,c; .endmacro
|
|//-----------------------------------------------------------------------
|
|// Endian-specific defines.
|.if ENDIAN_LE
|.define FRAME_PC,	-4
|.define FRAME_FUNC,	-8
|.define HI,		4
|.define LO,		0
|.define OFS_RD,	2
|.define OFS_RA,	1
|.define OFS_OP,	0
|.else
|.define FRAME_PC,	-8
|.define FRAME_FUNC,	-4
|.define HI,		0
|.define LO,		4
|.define OFS_RD,	0
|.define OFS_RA,	2
|.define OFS_OP,	3
|.endif
|
|// Instruction decode.
|.macro decode_OP1, dst, ins; andi dst, ins, 0xff; .endmacro
|.macro decode_OP4a, dst, ins; andi dst, ins, 0xff; .endmacro
|.macro decode_OP4b, dst; sll dst, dst, 2; .endmacro
|.macro decode_RC4a, dst, ins; srl dst, ins, 14; .endmacro
|.macro decode_RC4b, dst; andi dst, dst, 0x3fc; .endmacro
|.macro decode_RD4b, dst; sll dst, dst, 2; .endmacro
|.macro decode_RA8a, dst, ins; srl dst, ins, 5; .endmacro
|.macro decode_RA8b, dst; andi dst, dst, 0x7f8; .endmacro
|.macro decode_RB8a, dst, ins; srl dst, ins, 21; .endmacro
|.macro decode_RB8b, dst; andi dst, dst, 0x7f8; .endmacro
|.macro decode_RD8a, dst, ins; srl dst, ins, 16; .endmacro
|.macro decode_RD8b, dst; sll dst, dst, 3; .endmacro
|.macro decode_RDtoRC8, dst, src; andi dst, src, 0x7f8; .endmacro
|
|// Instruction fetch.
|.macro ins_NEXT1
|  lw INS, 0(PC)
|   addiu PC, PC, 4
|.endmacro
|// Instruction decode+dispatch.
|.macro ins_NEXT2
|  decode_OP4a TMP1, INS
|  decode_OP4b TMP1
|  addu TMP0, DISPATCH, TMP1
|   decode_RD8a RD, INS
|  lw AT, 0(TMP0)
|   decode_RA8a RA, INS
|   decode_RD8b RD
|  jr AT
|   decode_RA8b RA
|.endmacro
|.macro ins_NEXT
|  ins_NEXT1
|  ins_NEXT2
|.endmacro
|
|// Instruction footer.
|.if 1
|  // Replicated dispatch. Less unpredictable branches, but higher I-Cache use.
|  .define ins_next, ins_NEXT
|  .define ins_next_, ins_NEXT
|  .define ins_next1, ins_NEXT1
|  .define ins_next2, ins_NEXT2
|.else
|  // Common dispatch. Lower I-Cache use, only one (very) unpredictable branch.
|  // Affects only certain kinds of benchmarks (and only with -j off).
|  .macro ins_next
|    b ->ins_next
|  .endmacro
|  .macro ins_next1
|  .endmacro
|  .macro ins_next2
|    b ->ins_next
|  .endmacro
|  .macro ins_next_
|  ->ins_next:
|    ins_NEXT
|  .endmacro
|.endif
|
|// Call decode and dispatch.
|.macro ins_callt
|  // BASE = new base, RB = LFUNC/CFUNC, RC = nargs*8, FRAME_PC(BASE) = PC
|  lw PC, LFUNC:RB->pc
|  lw INS, 0(PC)
|   addiu PC, PC, 4
|  decode_OP4a TMP1, INS
|   decode_RA8a RA, INS
|  decode_OP4b TMP1
|   decode_RA8b RA
|  addu TMP0, DISPATCH, TMP1
|  lw TMP0, 0(TMP0)
|  jr TMP0
|   addu RA, RA, BASE
|.endmacro
|
|.macro ins_call
|  // BASE = new base, RB = LFUNC/CFUNC, RC = nargs*8, PC = caller PC
|  sw PC, FRAME_PC(BASE)
|  ins_callt
|.endmacro
|
|//-----------------------------------------------------------------------
|
|.macro branch_RD
|  srl TMP0, RD, 1
|  lui AT, (-(BCBIAS_J*4 >> 16) & 65535)
|  addu TMP0, TMP0, AT
|  addu PC, PC, TMP0
|.endmacro
|
|// Assumes DISPATCH is relative to GL.
#define DISPATCH_GL(field)	(GG_DISP2G + (int)offsetof(global_State, field))
#define DISPATCH_J(field)	(GG_DISP2J + (int)offsetof(jit_State, field))
#define GG_DISP2GOT		(GG_OFS(got) - GG_OFS(dispatch))
#define DISPATCH_GOT(name)	(GG_DISP2GOT + 4*LJ_GOT_##name)
|
#define PC2PROTO(field)  ((int)offsetof(GCproto, field)-(int)sizeof(GCproto))
|
|.macro load_got, func
|  lw CFUNCADDR, DISPATCH_GOT(func)(DISPATCH)
|.endmacro
|// Much faster. Sadly, there's no easy way to force the required code layout.
|// .macro call_intern, func; bal extern func; .endmacro
|.macro call_intern, func; jalr CFUNCADDR; .endmacro
|.macro call_extern; jalr CFUNCADDR; .endmacro
|.macro jmp_extern; jr CFUNCADDR; .endmacro
|
|.macro hotcheck, delta, target
|  srl TMP1, PC, 1
|  andi TMP1, TMP1, 126
|  addu TMP1, TMP1, DISPATCH
|  lhu TMP2, GG_DISP2HOT(TMP1)
|  addiu TMP2, TMP2, -delta
|  bltz TMP2, target
|.  sh TMP2, GG_DISP2HOT(TMP1)
|.endmacro
|
|.macro hotloop
|  hotcheck HOTCOUNT_LOOP, ->vm_hotloop
|.endmacro
|
|.macro hotcall
|  hotcheck HOTCOUNT_CALL, ->vm_hotcall
|.endmacro
|
|// Set current VM state. Uses TMP0.
|.macro li_vmstate, st; li TMP0, ~LJ_VMST_..st; .endmacro
|.macro st_vmstate; sw TMP0, DISPATCH_GL(vmstate)(DISPATCH); .endmacro
|
|// Move table write barrier back. Overwrites mark and tmp.
|.macro barrierback, tab, mark, tmp, target
|  lw tmp, DISPATCH_GL(gc.grayagain)(DISPATCH)
|   andi mark, mark, ~LJ_GC_BLACK & 255		// black2gray(tab)
|  sw tab, DISPATCH_GL(gc.grayagain)(DISPATCH)
|   sb mark, tab->marked
|  b target
|.  sw tmp, tab->gclist
|.endmacro
|
|//-----------------------------------------------------------------------

/* Generate subroutines used by opcodes and other parts of the VM. */
/* The .code_sub section should be last to help static branch prediction. */
static void build_subroutines(BuildCtx *ctx)
{
  |.code_sub
  |
  |//-----------------------------------------------------------------------
  |//-- Return handling ----------------------------------------------------
  |//-----------------------------------------------------------------------
  |
  |->vm_returnp:
  |  // See vm_return. Also: TMP2 = previous base.
  |  andi AT, PC, FRAME_P
  |  beqz AT, ->cont_dispatch
  |.  li TMP1, LJ_TTRUE
  |
  |  // Return from pcall or xpcall fast func.
  |  lw PC, FRAME_PC(TMP2)		// Fetch PC of previous frame.
  |  move BASE, TMP2			// Restore caller base.
  |  // Prepending may overwrite the pcall frame, so do it at the end.
  |   sw TMP1, FRAME_PC(RA)		// Prepend true to results.
  |   addiu RA, RA, -8
  |
  |->vm_returnc:
  |   addiu RD, RD, 8			// RD = (nresults+1)*8.
  |  andi TMP0, PC, FRAME_TYPE
  |   beqz RD, ->vm_unwind_c_eh
  |.   li CRET1, LUA_YIELD
  |  beqz TMP0, ->BC_RET_Z		// Handle regular return to Lua.
  |.  move MULTRES, RD
  |
  |->vm_return:
  |  // BASE = base, RA = resultptr, RD/MULTRES = (nresults+1)*8, PC = return
  |  // TMP0 = PC & FRAME_TYPE
  |   li TMP2, -8
  |  xori AT, TMP0, FRAME_C
  |   and TMP2, PC, TMP2
  |  bnez AT, ->vm_returnp
  |   subu TMP2, BASE, TMP2		// TMP2 = previous base.
  |
  |  addiu TMP1, RD, -8
  |   sw TMP2, L->base
  |    li_vmstate C
  |   lw TMP2, SAVE_NRES
  |   addiu BASE, BASE, -8
  |    st_vmstate
  |  beqz TMP1, >2
  |.   sll TMP2, TMP2, 3
  |1:
  |  addiu TMP1, TMP1, -8
  |   lw SFRETHI, HI(RA)
  |    lw SFRETLO, LO(RA)
  |    addiu RA, RA, 8
  |   sw SFRETHI, HI(BASE)
  |    sw SFRETLO, LO(BASE)
  |  bnez TMP1, <1
  |.  addiu BASE, BASE, 8
  |
  |2:
  |  bne TMP2, RD, >6
  |3:
  |.  sw BASE, L->top			// Store new top.
  |
  |->vm_leave_cp:
  |  lw TMP0, SAVE_CFRAME		// Restore previous C frame.
  |   move CRET1, r0			// Ok return status for vm_pcall.
  |  sw TMP0, L->cframe
  |
  |->vm_leave_unw:
  |  restoreregs_ret
  |
  |6:
  |  lw TMP1, L->maxstack
  |  slt AT, TMP2, RD
  |  bnez AT, >7			// Less results wanted?
  |  // More results wanted. Check stack size and fill up results with nil.
  |.  slt AT, BASE, TMP1
  |  beqz AT, >8
  |.  nop
  |  sw TISNIL, HI(BASE)
  |  addiu RD, RD, 8
  |  b <2
  |.  addiu BASE, BASE, 8
  |
  |7:  // Less results wanted.
  |  subu TMP0, RD, TMP2
  |  subu TMP0, BASE, TMP0		// Either keep top or shrink it.
  |  b <3
  |.  movn BASE, TMP0, TMP2		// LUA_MULTRET+1 case?
  |
  |8:  // Corner case: need to grow stack for filling up results.
  |  // This can happen if:
  |  // - A C function grows the stack (a lot).
  |  // - The GC shrinks the stack in between.
  |  // - A return back from a lua_call() with (high) nresults adjustment.
  |  load_got lj_state_growstack
  |   move MULTRES, RD
  |  srl CARG2, TMP2, 3
  |  call_intern lj_state_growstack	// (lua_State *L, int n)
  |.  move CARG1, L
  |    lw TMP2, SAVE_NRES
  |  lw BASE, L->top			// Need the (realloced) L->top in BASE.
  |   move RD, MULTRES
  |  b <2
  |.   sll TMP2, TMP2, 3
  |
  |->vm_unwind_c:			// Unwind C stack, return from vm_pcall.
  |  // (void *cframe, int errcode)
  |  move sp, CARG1
  |  move CRET1, CARG2
  |->vm_unwind_c_eh:			// Landing pad for external unwinder.
  |  lw L, SAVE_L
  |   li TMP0, ~LJ_VMST_C
  |  lw GL:TMP1, L->glref
  |  b ->vm_leave_unw
  |.  sw TMP0, GL:TMP1->vmstate
  |
  |->vm_unwind_ff:			// Unwind C stack, return from ff pcall.
  |  // (void *cframe)
  |  li AT, -4
  |  and sp, CARG1, AT
  |->vm_unwind_ff_eh:			// Landing pad for external unwinder.
  |  lw L, SAVE_L
  |     .FPU lui TMP3, 0x59c0		// TOBIT = 2^52 + 2^51 (float).
  |     li TISNUM, LJ_TISNUM		// Setup type comparison constants.
  |     li TISNIL, LJ_TNIL
  |  lw BASE, L->base
  |   lw DISPATCH, L->glref		// Setup pointer to dispatch table.
  |     .FPU mtc1 TMP3, TOBIT
  |  li TMP1, LJ_TFALSE
  |    li_vmstate INTERP
  |  lw PC, FRAME_PC(BASE)		// Fetch PC of previous frame.
  |     .FPU cvt.d.s TOBIT, TOBIT
  |  addiu RA, BASE, -8			// Results start at BASE-8.
  |   addiu DISPATCH, DISPATCH, GG_G2DISP
  |  sw TMP1, HI(RA)			// Prepend false to error message.
  |    st_vmstate
  |  b ->vm_returnc
  |.  li RD, 16				// 2 results: false + error message.
  |
  |//-----------------------------------------------------------------------
  |//-- Grow stack for calls -----------------------------------------------
  |//-----------------------------------------------------------------------
  |
  |->vm_growstack_c:			// Grow stack for C function.
  |  b >2
  |.  li CARG2, LUA_MINSTACK
  |
  |->vm_growstack_l:			// Grow stack for Lua function.
  |  // BASE = new base, RA = BASE+framesize*8, RC = nargs*8, PC = first PC
  |  addu RC, BASE, RC
  |   subu RA, RA, BASE
  |  sw BASE, L->base
  |   addiu PC, PC, 4			// Must point after first instruction.
  |  sw RC, L->top
  |   srl CARG2, RA, 3
  |2:
  |  // L->base = new base, L->top = top
  |  load_got lj_state_growstack
  |   sw PC, SAVE_PC
  |  call_intern lj_state_growstack	// (lua_State *L, int n)
  |.  move CARG1, L
  |  lw BASE, L->base
  |  lw RC, L->top
  |  lw LFUNC:RB, FRAME_FUNC(BASE)
  |  subu RC, RC, BASE
  |  // BASE = new base, RB = LFUNC/CFUNC, RC = nargs*8, FRAME_PC(BASE) = PC
  |  ins_callt				// Just retry the call.
  |
  |//-----------------------------------------------------------------------
  |//-- Entry points into the assembler VM ---------------------------------
  |//-----------------------------------------------------------------------
  |
  |->vm_resume:				// Setup C frame and resume thread.
  |  // (lua_State *L, TValue *base, int nres1 = 0, ptrdiff_t ef = 0)
  |  saveregs
  |  move L, CARG1
  |    lw DISPATCH, L->glref		// Setup pointer to dispatch table.
  |  move BASE, CARG2
  |    lbu TMP1, L->status
  |   sw L, SAVE_L
  |  li PC, FRAME_CP
  |  addiu TMP0, sp, CFRAME_RESUME
  |    addiu DISPATCH, DISPATCH, GG_G2DISP
  |   sw r0, SAVE_NRES
  |   sw r0, SAVE_ERRF
  |   sw CARG1, SAVE_PC		// Any value outside of bytecode is ok.
  |   sw r0, SAVE_CFRAME
  |    beqz TMP1, >3
  |. sw TMP0, L->cframe
  |
  |  // Resume after yield (like a return).
  |  sw L, DISPATCH_GL(cur_L)(DISPATCH)
  |  move RA, BASE
  |   lw BASE, L->base
  |     li TISNUM, LJ_TISNUM		// Setup type comparison constants.
  |   lw TMP1, L->top
  |  lw PC, FRAME_PC(BASE)
  |     .FPU  lui TMP3, 0x59c0		// TOBIT = 2^52 + 2^51 (float).
  |   subu RD, TMP1, BASE
  |     .FPU  mtc1 TMP3, TOBIT
  |    sb r0, L->status
  |     .FPU  cvt.d.s TOBIT, TOBIT
  |    li_vmstate INTERP
  |   addiu RD, RD, 8
  |    st_vmstate
  |   move MULTRES, RD
  |  andi TMP0, PC, FRAME_TYPE
  |  beqz TMP0, ->BC_RET_Z
  |.    li TISNIL, LJ_TNIL
  |  b ->vm_return
  |.  nop
  |
  |->vm_pcall:				// Setup protected C frame and enter VM.
  |  // (lua_State *L, TValue *base, int nres1, ptrdiff_t ef)
  |  saveregs
  |  sw CARG4, SAVE_ERRF
  |  b >1
  |.  li PC, FRAME_CP
  |
  |->vm_call:				// Setup C frame and enter VM.
  |  // (lua_State *L, TValue *base, int nres1)
  |  saveregs
  |  li PC, FRAME_C
  |
  |1:  // Entry point for vm_pcall above (PC = ftype).
  |  lw TMP1, L:CARG1->cframe
  |    move L, CARG1
  |   sw CARG3, SAVE_NRES
  |    lw DISPATCH, L->glref		// Setup pointer to dispatch table.
  |   sw CARG1, SAVE_L
  |     move BASE, CARG2
  |    addiu DISPATCH, DISPATCH, GG_G2DISP
  |   sw CARG1, SAVE_PC		// Any value outside of bytecode is ok.
  |  sw TMP1, SAVE_CFRAME
  |  sw sp, L->cframe			// Add our C frame to cframe chain.
  |
  |3:  // Entry point for vm_cpcall/vm_resume (BASE = base, PC = ftype).
  |  sw L, DISPATCH_GL(cur_L)(DISPATCH)
  |  lw TMP2, L->base			// TMP2 = old base (used in vmeta_call).
  |     li TISNUM, LJ_TISNUM		// Setup type comparison constants.
  |     .FPU lui TMP3, 0x59c0		// TOBIT = 2^52 + 2^51 (float).
  |   lw TMP1, L->top
  |     .FPU mtc1 TMP3, TOBIT
  |  addu PC, PC, BASE
  |   subu NARGS8:RC, TMP1, BASE
  |  subu PC, PC, TMP2			// PC = frame delta + frame type
  |     .FPU cvt.d.s TOBIT, TOBIT
  |    li_vmstate INTERP
  |     li TISNIL, LJ_TNIL
  |    st_vmstate
  |
  |->vm_call_dispatch:
  |  // TMP2 = old base, BASE = new base, RC = nargs*8, PC = caller PC
  |  lw TMP0, FRAME_PC(BASE)
  |  li AT, LJ_TFUNC
  |  bne TMP0, AT, ->vmeta_call
  |.  lw LFUNC:RB, FRAME_FUNC(BASE)
  |
  |->vm_call_dispatch_f:
  |  ins_call
  |  // BASE = new base, RB = func, RC = nargs*8, PC = caller PC
  |
  |->vm_cpcall:				// Setup protected C frame, call C.
  |  // (lua_State *L, lua_CFunction func, void *ud, lua_CPFunction cp)
  |  saveregs
  |  move L, CARG1
  |   lw TMP0, L:CARG1->stack
  |  sw CARG1, SAVE_L
  |   lw TMP1, L->top
  |     lw DISPATCH, L->glref		// Setup pointer to dispatch table.
  |  sw CARG1, SAVE_PC			// Any value outside of bytecode is ok.
  |   subu TMP0, TMP0, TMP1		// Compute -savestack(L, L->top).
  |    lw TMP1, L->cframe
  |     addiu DISPATCH, DISPATCH, GG_G2DISP
  |   sw TMP0, SAVE_NRES		// Neg. delta means cframe w/o frame.
  |  sw r0, SAVE_ERRF			// No error function.
  |    sw TMP1, SAVE_CFRAME
  |    sw sp, L->cframe			// Add our C frame to cframe chain.
  |     sw L, DISPATCH_GL(cur_L)(DISPATCH)
  |  jalr CARG4			// (lua_State *L, lua_CFunction func, void *ud)
  |.  move CFUNCADDR, CARG4
  |  move BASE, CRET1
  |  bnez CRET1, <3			// Else continue with the call.
  |.  li PC, FRAME_CP
  |  b ->vm_leave_cp			// No base? Just remove C frame.
  |.  nop
  |
  |//-----------------------------------------------------------------------
  |//-- Metamethod handling ------------------------------------------------
  |//-----------------------------------------------------------------------
  |
  |// The lj_meta_* functions (except for lj_meta_cat) don't reallocate the
  |// stack, so BASE doesn't need to be reloaded across these calls.
  |
  |//-- Continuation dispatch ----------------------------------------------
  |
  |->cont_dispatch:
  |  // BASE = meta base, RA = resultptr, RD = (nresults+1)*8
  |  lw TMP0, -16+LO(BASE)		// Continuation.
  |   move RB, BASE
  |   move BASE, TMP2			// Restore caller BASE.
  |    lw LFUNC:TMP1, FRAME_FUNC(TMP2)
  |.if FFI
  |  sltiu AT, TMP0, 2
  |.endif
  |     lw PC, -16+HI(RB)		// Restore PC from [cont|PC].
  |   addu TMP2, RA, RD
  |    lw TMP1, LFUNC:TMP1->pc
  |.if FFI
  |  bnez AT, >1
  |.endif
  |.  sw TISNIL, -8+HI(TMP2)		// Ensure one valid arg.
  |  // BASE = base, RA = resultptr, RB = meta base
  |  jr TMP0				// Jump to continuation.
  |.  lw KBASE, PC2PROTO(k)(TMP1)
  |
  |.if FFI
  |1:
  |  bnez TMP0, ->cont_ffi_callback	// cont = 1: return from FFI callback.
  |  // cont = 0: tailcall from C function.
  |.  addiu TMP1, RB, -16
  |  b ->vm_call_tail
  |.  subu RC, TMP1, BASE
  |.endif
  |
  |->cont_cat:				// RA = resultptr, RB = meta base
  |  lw INS, -4(PC)
  |   addiu CARG2, RB, -16
  |  lw SFRETHI, HI(RA)
  |    lw SFRETLO, LO(RA)
  |  decode_RB8a MULTRES, INS
  |   decode_RA8a RA, INS
  |  decode_RB8b MULTRES
  |   decode_RA8b RA
  |  addu TMP1, BASE, MULTRES
  |   sw BASE, L->base
  |   subu CARG3, CARG2, TMP1
  |  sw SFRETHI, HI(CARG2)
  |  bne TMP1, CARG2, ->BC_CAT_Z
  |.  sw SFRETLO, LO(CARG2)
  |  addu RA, BASE, RA
  |  sw SFRETHI, HI(RA)
  |  b ->cont_nop
  |.  sw SFRETLO, LO(RA)
  |
  |//-- Table indexing metamethods -----------------------------------------
  |
  |->vmeta_tgets1:
  |  addiu CARG3, DISPATCH, DISPATCH_GL(tmptv)
  |  li TMP0, LJ_TSTR
  |  sw STR:RC, LO(CARG3)
  |  b >1
  |.  sw TMP0, HI(CARG3)
  |
  |->vmeta_tgets:
  |  addiu CARG2, DISPATCH, DISPATCH_GL(tmptv)
  |  li TMP0, LJ_TTAB
  |  sw TAB:RB, LO(CARG2)
  |   addiu CARG3, DISPATCH, DISPATCH_GL(tmptv2)
  |  sw TMP0, HI(CARG2)
  |   li TMP1, LJ_TSTR
  |   sw STR:RC, LO(CARG3)
  |  b >1
  |.  sw TMP1, HI(CARG3)
  |
  |->vmeta_tgetb:			// TMP0 = index
  |  addiu CARG3, DISPATCH, DISPATCH_GL(tmptv)
  |  sw TMP0, LO(CARG3)
  |  sw TISNUM, HI(CARG3)
  |
  |->vmeta_tgetv:
  |1:
  |  load_got lj_meta_tget
  |  sw BASE, L->base
  |  sw PC, SAVE_PC
  |  call_intern lj_meta_tget		// (lua_State *L, TValue *o, TValue *k)
  |.  move CARG1, L
  |  // Returns TValue * (finished) or NULL (metamethod).
  |  beqz CRET1, >3
  |.  addiu TMP1, BASE, -FRAME_CONT
  |  lw SFARG1HI, HI(CRET1)
  |   lw SFARG2HI, LO(CRET1)
  |  ins_next1
  |  sw SFARG1HI, HI(RA)
  |   sw SFARG2HI, LO(RA)
  |  ins_next2
  |
  |3:  // Call __index metamethod.
  |  // BASE = base, L->top = new base, stack = cont/func/t/k
  |  lw BASE, L->top
  |  sw PC, -16+HI(BASE)		// [cont|PC]
  |   subu PC, BASE, TMP1
  |  lw LFUNC:RB, FRAME_FUNC(BASE)	// Guaranteed to be a function here.
  |  b ->vm_call_dispatch_f
  |.  li NARGS8:RC, 16			// 2 args for func(t, k).
  |
  |->vmeta_tgetr:
  |  load_got lj_tab_getinth
  |  call_intern lj_tab_getinth		// (GCtab *t, int32_t key)
  |.  nop
  |  // Returns cTValue * or NULL.
  |  beqz CRET1, ->BC_TGETR_Z
  |.  move SFARG2HI, TISNIL
  |  lw SFARG2HI, HI(CRET1)
  |  b ->BC_TGETR_Z
  |.  lw SFARG2LO, LO(CRET1)
  |
  |//-----------------------------------------------------------------------
  |
  |->vmeta_tsets1:
  |  addiu CARG3, DISPATCH, DISPATCH_GL(tmptv)
  |  li TMP0, LJ_TSTR
  |  sw STR:RC, LO(CARG3)
  |  b >1
  |.  sw TMP0, HI(CARG3)
  |
  |->vmeta_tsets:
  |  addiu CARG2, DISPATCH, DISPATCH_GL(tmptv)
  |  li TMP0, LJ_TTAB
  |  sw TAB:RB, LO(CARG2)
  |   addiu CARG3, DISPATCH, DISPATCH_GL(tmptv2)
  |  sw TMP0, HI(CARG2)
  |   li TMP1, LJ_TSTR
  |   sw STR:RC, LO(CARG3)
  |  b >1
  |.  sw TMP1, HI(CARG3)
  |
  |->vmeta_tsetb:			// TMP0 = index
  |  addiu CARG3, DISPATCH, DISPATCH_GL(tmptv)
  |  sw TMP0, LO(CARG3)
  |  sw TISNUM, HI(CARG3)
  |
  |->vmeta_tsetv:
  |1:
  |  load_got lj_meta_tset
  |  sw BASE, L->base
  |  sw PC, SAVE_PC
  |  call_intern lj_meta_tset		// (lua_State *L, TValue *o, TValue *k)
  |.  move CARG1, L
  |  // Returns TValue * (finished) or NULL (metamethod).
  |  lw SFARG1HI, HI(RA)
  |  beqz CRET1, >3
  |.  lw SFARG1LO, LO(RA)
  |  // NOBARRIER: lj_meta_tset ensures the table is not black.
  |  ins_next1
  |  sw SFARG1HI, HI(CRET1)
  |   sw SFARG1LO, LO(CRET1)
  |  ins_next2
  |
  |3:  // Call __newindex metamethod.
  |  // BASE = base, L->top = new base, stack = cont/func/t/k/(v)
  |  addiu TMP1, BASE, -FRAME_CONT
  |  lw BASE, L->top
  |  sw PC, -16+HI(BASE)		// [cont|PC]
  |   subu PC, BASE, TMP1
  |  lw LFUNC:RB, FRAME_FUNC(BASE)	// Guaranteed to be a function here.
  |  sw SFARG1HI, 16+HI(BASE)		// Copy value to third argument.
  |   sw SFARG1LO, 16+LO(BASE)
  |  b ->vm_call_dispatch_f
  |.  li NARGS8:RC, 24			// 3 args for func(t, k, v)
  |
  |->vmeta_tsetr:
  |  load_got lj_tab_setinth
  |  sw BASE, L->base
  |  sw PC, SAVE_PC
  |  call_intern lj_tab_setinth  // (lua_State *L, GCtab *t, int32_t key)
  |.  move CARG1, L
  |  // Returns TValue *.
  |  b ->BC_TSETR_Z
  |.  nop
  |
  |//-- Comparison metamethods ---------------------------------------------
  |
  |->vmeta_comp:
  |  // RA/RD point to o1/o2.
  |  move CARG2, RA
  |  move CARG3, RD
  |  load_got lj_meta_comp
  |  addiu PC, PC, -4
  |  sw BASE, L->base
  |  sw PC, SAVE_PC
  |  decode_OP1 CARG4, INS
  |  call_intern lj_meta_comp	// (lua_State *L, TValue *o1, *o2, int op)
  |.  move CARG1, L
  |  // Returns 0/1 or TValue * (metamethod).
  |3:
  |  sltiu AT, CRET1, 2
  |  beqz AT, ->vmeta_binop
  |   negu TMP2, CRET1
  |4:
  |  lhu RD, OFS_RD(PC)
  |   addiu PC, PC, 4
  |   lui TMP1, (-(BCBIAS_J*4 >> 16) & 65535)
  |  sll RD, RD, 2
  |  addu RD, RD, TMP1
  |  and RD, RD, TMP2
  |  addu PC, PC, RD
  |->cont_nop:
  |  ins_next
  |
  |->cont_ra:				// RA = resultptr
  |  lbu TMP1, -4+OFS_RA(PC)
  |   lw SFRETHI, HI(RA)
  |    lw SFRETLO, LO(RA)
  |  sll TMP1, TMP1, 3
  |  addu TMP1, BASE, TMP1
  |   sw SFRETHI, HI(TMP1)
  |  b ->cont_nop
  |.   sw SFRETLO, LO(TMP1)
  |
  |->cont_condt:			// RA = resultptr
  |  lw TMP0, HI(RA)
  |  sltiu AT, TMP0, LJ_TISTRUECOND
  |  b <4
  |.  negu TMP2, AT			// Branch if result is true.
  |
  |->cont_condf:			// RA = resultptr
  |  lw TMP0, HI(RA)
  |  sltiu AT, TMP0, LJ_TISTRUECOND
  |  b <4
  |.  addiu TMP2, AT, -1		// Branch if result is false.
  |
  |->vmeta_equal:
  |  // SFARG1LO/SFARG2LO point to o1/o2. TMP0 is set to 0/1.
  |  load_got lj_meta_equal
  |   move CARG2, SFARG1LO
  |   move CARG3, SFARG2LO
  |   move CARG4, TMP0
  |  addiu PC, PC, -4
  |   sw BASE, L->base
  |   sw PC, SAVE_PC
  |  call_intern lj_meta_equal  // (lua_State *L, GCobj *o1, *o2, int ne)
  |.  move CARG1, L
  |  // Returns 0/1 or TValue * (metamethod).
  |  b <3
  |.  nop
  |
  |->vmeta_equal_cd:
  |.if FFI
  |  load_got lj_meta_equal_cd
  |  move CARG2, INS
  |  addiu PC, PC, -4
  |   sw BASE, L->base
  |   sw PC, SAVE_PC
  |  call_intern lj_meta_equal_cd	// (lua_State *L, BCIns op)
  |.  move CARG1, L
  |  // Returns 0/1 or TValue * (metamethod).
  |  b <3
  |.  nop
  |.endif
  |
  |->vmeta_istype:
  |  load_got lj_meta_istype
  |  addiu PC, PC, -4
  |   sw BASE, L->base
  |   srl CARG2, RA, 3
  |   srl CARG3, RD, 3
  |  sw PC, SAVE_PC
  |  call_intern lj_meta_istype  // (lua_State *L, BCReg ra, BCReg tp)
  |.  move CARG1, L
  |  b ->cont_nop
  |.  nop
  |
  |//-- Arithmetic metamethods ---------------------------------------------
  |
  |->vmeta_unm:
  |  move RC, RB
  |
  |->vmeta_arith:
  |  load_got lj_meta_arith
  |  decode_OP1 TMP0, INS
  |   sw BASE, L->base
  |  move CARG2, RA
  |   sw PC, SAVE_PC
  |  move CARG3, RB
  |  move CARG4, RC
  |  sw TMP0, ARG5
  |  call_intern lj_meta_arith  // (lua_State *L, TValue *ra,*rb,*rc, BCReg op)
  |.  move CARG1, L
  |  // Returns NULL (finished) or TValue * (metamethod).
  |  beqz CRET1, ->cont_nop
  |.  nop
  |
  |  // Call metamethod for binary op.
  |->vmeta_binop:
  |  // BASE = old base, CRET1 = new base, stack = cont/func/o1/o2
  |  subu TMP1, CRET1, BASE
  |   sw PC, -16+HI(CRET1)		// [cont|PC]
  |   move TMP2, BASE
  |  addiu PC, TMP1, FRAME_CONT
  |   move BASE, CRET1
  |  b ->vm_call_dispatch
  |.  li NARGS8:RC, 16			// 2 args for func(o1, o2).
  |
  |->vmeta_len:
  |  // CARG2 already set by BC_LEN.
#if LJ_52
  |  move MULTRES, CARG1
#endif
  |  load_got lj_meta_len
  |   sw BASE, L->base
  |   sw PC, SAVE_PC
  |  call_intern lj_meta_len		// (lua_State *L, TValue *o)
  |.  move CARG1, L
  |  // Returns NULL (retry) or TValue * (metamethod base).
#if LJ_52
  |  bnez CRET1, ->vmeta_binop		// Binop call for compatibility.
  |.  nop
  |  b ->BC_LEN_Z
  |.  move CARG1, MULTRES
#else
  |  b ->vmeta_binop			// Binop call for compatibility.
  |.  nop
#endif
  |
  |//-- Call metamethod ----------------------------------------------------
  |
  |->vmeta_call:			// Resolve and call __call metamethod.
  |  // TMP2 = old base, BASE = new base, RC = nargs*8
  |  load_got lj_meta_call
  |   sw TMP2, L->base			// This is the callers base!
  |  addiu CARG2, BASE, -8
  |   sw PC, SAVE_PC
  |  addu CARG3, BASE, RC
  |   move MULTRES, NARGS8:RC
  |  call_intern lj_meta_call	// (lua_State *L, TValue *func, TValue *top)
  |.  move CARG1, L
  |  lw LFUNC:RB, FRAME_FUNC(BASE)	// Guaranteed to be a function here.
  |   addiu NARGS8:RC, MULTRES, 8	// Got one more argument now.
  |  ins_call
  |
  |->vmeta_callt:			// Resolve __call for BC_CALLT.
  |  // BASE = old base, RA = new base, RC = nargs*8
  |  load_got lj_meta_call
  |   sw BASE, L->base
  |  addiu CARG2, RA, -8
  |   sw PC, SAVE_PC
  |  addu CARG3, RA, RC
  |   move MULTRES, NARGS8:RC
  |  call_intern lj_meta_call	// (lua_State *L, TValue *func, TValue *top)
  |.  move CARG1, L
  |  lw TMP1, FRAME_PC(BASE)
  |   lw LFUNC:RB, FRAME_FUNC(RA)	// Guaranteed to be a function here.
  |  b ->BC_CALLT_Z
  |.  addiu NARGS8:RC, MULTRES, 8	// Got one more argument now.
  |
  |//-- Argument coercion for 'for' statement ------------------------------
  |
  |->vmeta_for:
  |  load_got lj_meta_for
  |   sw BASE, L->base
  |  move CARG2, RA
  |   sw PC, SAVE_PC
  |  move MULTRES, INS
  |  call_intern lj_meta_for	// (lua_State *L, TValue *base)
  |.  move CARG1, L
  |.if JIT
  |  decode_OP1 TMP0, MULTRES
  |  li AT, BC_JFORI
  |.endif
  |  decode_RA8a RA, MULTRES
  |   decode_RD8a RD, MULTRES
  |  decode_RA8b RA
  |.if JIT
  |  beq TMP0, AT, =>BC_JFORI
  |.  decode_RD8b RD
  |  b =>BC_FORI
  |.  nop
  |.else
  |  b =>BC_FORI
  |.  decode_RD8b RD
  |.endif
  |
  |//-----------------------------------------------------------------------
  |//-- Fast functions -----------------------------------------------------
  |//-----------------------------------------------------------------------
  |
  |.macro .ffunc, name
  |->ff_ .. name:
  |.endmacro
  |
  |.macro .ffunc_1, name
  |->ff_ .. name:
  |  lw SFARG1HI, HI(BASE)
  |  beqz NARGS8:RC, ->fff_fallback
  |.  lw SFARG1LO, LO(BASE)
  |.endmacro
  |
  |.macro .ffunc_2, name
  |->ff_ .. name:
  |  sltiu AT, NARGS8:RC, 16
  |   lw SFARG1HI, HI(BASE)
  |  bnez AT, ->fff_fallback
  |.   lw SFARG2HI, 8+HI(BASE)
  |   lw SFARG1LO, LO(BASE)
  |    lw SFARG2LO, 8+LO(BASE)
  |.endmacro
  |
  |.macro .ffunc_n, name	// Caveat: has delay slot!
  |->ff_ .. name:
  |  lw SFARG1HI, HI(BASE)
  |.if FPU
  |   ldc1 FARG1, 0(BASE)
  |.else
  |   lw SFARG1LO, LO(BASE)
  |.endif
  |  beqz NARGS8:RC, ->fff_fallback
  |.  sltiu AT, SFARG1HI, LJ_TISNUM
  |  beqz AT, ->fff_fallback
  |.endmacro
  |
  |.macro .ffunc_nn, name	// Caveat: has delay slot!
  |->ff_ .. name:
  |  sltiu AT, NARGS8:RC, 16
  |   lw SFARG1HI, HI(BASE)
  |  bnez AT, ->fff_fallback
  |.  lw SFARG2HI, 8+HI(BASE)
  |  sltiu TMP0, SFARG1HI, LJ_TISNUM
  |.if FPU
  |   ldc1 FARG1, 0(BASE)
  |.else
  |   lw SFARG1LO, LO(BASE)
  |.endif
  |  sltiu TMP1, SFARG2HI, LJ_TISNUM
  |.if FPU
  |   ldc1 FARG2, 8(BASE)
  |.else
  |   lw SFARG2LO, 8+LO(BASE)
  |.endif
  |  and TMP0, TMP0, TMP1
  |  beqz TMP0, ->fff_fallback
  |.endmacro
  |
  |// Inlined GC threshold check. Caveat: uses TMP0 and TMP1 and has delay slot!
  |.macro ffgccheck
  |  lw TMP0, DISPATCH_GL(gc.total)(DISPATCH)
  |  lw TMP1, DISPATCH_GL(gc.threshold)(DISPATCH)
  |  subu AT, TMP0, TMP1
  |  bgezal AT, ->fff_gcstep
  |.endmacro
  |
  |//-- Base library: checks -----------------------------------------------
  |
  |.ffunc_1 assert
  |  sltiu AT, SFARG1HI, LJ_TISTRUECOND
  |  beqz AT, ->fff_fallback
  |.  addiu RA, BASE, -8
  |  lw PC, FRAME_PC(BASE)
  |  addiu RD, NARGS8:RC, 8		// Compute (nresults+1)*8.
  |  addu TMP2, RA, NARGS8:RC
  |   sw SFARG1HI, HI(RA)
  |  addiu TMP1, BASE, 8
  |  beq BASE, TMP2, ->fff_res		// Done if exactly 1 argument.
  |.  sw SFARG1LO, LO(RA)
  |1:
  |  lw SFRETHI, HI(TMP1)
  |   lw SFRETLO, LO(TMP1)
  |  sw SFRETHI, -8+HI(TMP1)
  |   sw SFRETLO, -8+LO(TMP1)
  |  bne TMP1, TMP2, <1
  |.  addiu TMP1, TMP1, 8
  |  b ->fff_res
  |.  nop
  |
  |.ffunc type
  |  lw SFARG1HI, HI(BASE)
  |  beqz NARGS8:RC, ->fff_fallback
  |.  sltiu TMP0, SFARG1HI, LJ_TISNUM
  |  movn SFARG1HI, TISNUM, TMP0
  |  not TMP1, SFARG1HI
  |  sll TMP1, TMP1, 3
  |  addu TMP1, CFUNC:RB, TMP1
  |  lw SFARG1HI, CFUNC:TMP1->upvalue[0].u32.hi
  |  b ->fff_restv
  |.  lw SFARG1LO, CFUNC:TMP1->upvalue[0].u32.lo
  |
  |//-- Base library: getters and setters ---------------------------------
  |
  |.ffunc_1 getmetatable
  |  li AT, LJ_TTAB
  |  bne SFARG1HI, AT, >6
  |.  li AT, LJ_TUDATA
  |1:  // Field metatable must be at same offset for GCtab and GCudata!
  |  lw TAB:SFARG1LO, TAB:SFARG1LO->metatable
  |2:
  |  lw STR:RC, DISPATCH_GL(gcroot[GCROOT_MMNAME+MM_metatable])(DISPATCH)
  |  beqz TAB:SFARG1LO, ->fff_restv
  |.  li SFARG1HI, LJ_TNIL
  |  lw TMP0, TAB:SFARG1LO->hmask
  |   li SFARG1HI, LJ_TTAB		// Use metatable as default result.
  |  lw TMP1, STR:RC->hash
  |  lw NODE:TMP2, TAB:SFARG1LO->node
  |  and TMP1, TMP1, TMP0		// idx = str->hash & tab->hmask
  |  sll TMP0, TMP1, 5
  |  sll TMP1, TMP1, 3
  |  subu TMP1, TMP0, TMP1
  |  addu NODE:TMP2, NODE:TMP2, TMP1	// node = tab->node + (idx*32-idx*8)
  |  li AT, LJ_TSTR
  |3:  // Rearranged logic, because we expect _not_ to find the key.
  |  lw CARG4, offsetof(Node, key)+HI(NODE:TMP2)
  |   lw TMP0, offsetof(Node, key)+LO(NODE:TMP2)
  |    lw NODE:TMP3, NODE:TMP2->next
  |  bne CARG4, AT, >4
  |.    lw CARG3, offsetof(Node, val)+HI(NODE:TMP2)
  |  beq TMP0, STR:RC, >5
  |.    lw TMP1, offsetof(Node, val)+LO(NODE:TMP2)
  |4:
  |  beqz NODE:TMP3, ->fff_restv	// Not found, keep default result.
  |.  move NODE:TMP2, NODE:TMP3
  |  b <3
  |.  nop
  |5:
  |  beq CARG3, TISNIL, ->fff_restv	// Ditto for nil value.
  |.  nop
  |  move SFARG1HI, CARG3		// Return value of mt.__metatable.
  |  b ->fff_restv
  |.  move SFARG1LO, TMP1
  |
  |6:
  |  beq SFARG1HI, AT, <1
  |.  sltu AT, TISNUM, SFARG1HI
  |  movz SFARG1HI, TISNUM, AT
  |  not TMP1, SFARG1HI
  |  sll TMP1, TMP1, 2
  |  addu TMP1, DISPATCH, TMP1
  |  b <2
  |.  lw TAB:SFARG1LO, DISPATCH_GL(gcroot[GCROOT_BASEMT])(TMP1)
  |
  |.ffunc_2 setmetatable
  |  // Fast path: no mt for table yet and not clearing the mt.
  |  li AT, LJ_TTAB
  |  bne SFARG1HI, AT, ->fff_fallback
  |.  addiu SFARG2HI, SFARG2HI, -LJ_TTAB
  |  lw TAB:TMP1, TAB:SFARG1LO->metatable
  |   lbu TMP3, TAB:SFARG1LO->marked
  |  or AT, SFARG2HI, TAB:TMP1
  |  bnez AT, ->fff_fallback
  |.  andi AT, TMP3, LJ_GC_BLACK	// isblack(table)
  |  beqz AT, ->fff_restv
  |.  sw TAB:SFARG2LO, TAB:SFARG1LO->metatable
  |  barrierback TAB:SFARG1LO, TMP3, TMP0, ->fff_restv
  |
  |.ffunc rawget
  |  lw CARG4, HI(BASE)
  |   sltiu AT, NARGS8:RC, 16
  |    lw TAB:CARG2, LO(BASE)
  |  load_got lj_tab_get
  |  addiu CARG4, CARG4, -LJ_TTAB
  |  or AT, AT, CARG4
  |  bnez AT, ->fff_fallback
  |   addiu CARG3, BASE, 8
  |  call_intern lj_tab_get	// (lua_State *L, GCtab *t, cTValue *key)
  |.  move CARG1, L
  |  // Returns cTValue *.
  |  lw SFARG1HI, HI(CRET1)
  |  b ->fff_restv
  |.  lw SFARG1LO, LO(CRET1)
  |
  |//-- Base library: conversions ------------------------------------------
  |
  |.ffunc tonumber
  |  // Only handles the number case inline (without a base argument).
  |  lw CARG1, HI(BASE)
  |  xori AT, NARGS8:RC, 8		// Exactly one number argument.
  |  sltu TMP0, TISNUM, CARG1
  |  or AT, AT, TMP0
  |  bnez AT, ->fff_fallback
  |.  lw SFARG1HI, HI(BASE)
  |  b ->fff_restv
  |.  lw SFARG1LO, LO(BASE)
  |
  |.ffunc_1 tostring
  |  // Only handles the string or number case inline.
  |  li AT, LJ_TSTR
  |  // A __tostring method in the string base metatable is ignored.
  |  beq SFARG1HI, AT, ->fff_restv	// String key?
  |  // Handle numbers inline, unless a number base metatable is present.
  |.  lw TMP1, DISPATCH_GL(gcroot[GCROOT_BASEMT_NUM])(DISPATCH)
  |  sltu TMP0, TISNUM, SFARG1HI
  |  or TMP0, TMP0, TMP1
  |  bnez TMP0, ->fff_fallback
  |.  sw BASE, L->base			// Add frame since C call can throw.
  |  ffgccheck
  |.  sw PC, SAVE_PC			// Redundant (but a defined value).
  |  load_got lj_strfmt_number
  |  move CARG1, L
  |  call_intern lj_strfmt_number	// (lua_State *L, cTValue *o)
  |.  move CARG2, BASE
  |  // Returns GCstr *.
  |  li SFARG1HI, LJ_TSTR
  |  b ->fff_restv
  |.  move SFARG1LO, CRET1
  |
  |//-- Base library: iterators -------------------------------------------
  |
  |.ffunc next
  |  lw CARG1, HI(BASE)
  |   lw TAB:CARG2, LO(BASE)
  |  beqz NARGS8:RC, ->fff_fallback
  |.  addu TMP2, BASE, NARGS8:RC
  |  li AT, LJ_TTAB
  |   sw TISNIL, HI(TMP2)		// Set missing 2nd arg to nil.
  |  bne CARG1, AT, ->fff_fallback
  |.  lw PC, FRAME_PC(BASE)
  |  load_got lj_tab_next
  |   sw BASE, L->base			// Add frame since C call can throw.
  |   sw BASE, L->top			// Dummy frame length is ok.
  |  addiu CARG3, BASE, 8
  |   sw PC, SAVE_PC
  |  call_intern lj_tab_next		// (lua_State *L, GCtab *t, TValue *key)
  |.  move CARG1, L
  |  // Returns 0 at end of traversal.
  |  beqz CRET1, ->fff_restv		// End of traversal: return nil.
  |.  li SFARG1HI, LJ_TNIL
  |  lw TMP0, 8+HI(BASE)
  |   lw TMP1, 8+LO(BASE)
  |    addiu RA, BASE, -8
  |  lw TMP2, 16+HI(BASE)
  |   lw TMP3, 16+LO(BASE)
  |  sw TMP0, HI(RA)
  |   sw TMP1, LO(RA)
  |  sw TMP2, 8+HI(RA)
  |   sw TMP3, 8+LO(RA)
  |  b ->fff_res
  |.  li RD, (2+1)*8
  |
  |.ffunc_1 pairs
  |  li AT, LJ_TTAB
  |  bne SFARG1HI, AT, ->fff_fallback
  |.  lw PC, FRAME_PC(BASE)
#if LJ_52
  |  lw TAB:TMP2, TAB:SFARG1LO->metatable
  |  lw TMP0, CFUNC:RB->upvalue[0].u32.hi
  |   lw TMP1, CFUNC:RB->upvalue[0].u32.lo
  |  bnez TAB:TMP2, ->fff_fallback
#else
  |  lw TMP0, CFUNC:RB->upvalue[0].u32.hi
  |   lw TMP1, CFUNC:RB->upvalue[0].u32.lo
#endif
  |.  addiu RA, BASE, -8
  |   sw TISNIL, 8+HI(BASE)
  |  sw TMP0, HI(RA)
  |   sw TMP1, LO(RA)
  |  b ->fff_res
  |.  li RD, (3+1)*8
  |
  |.ffunc ipairs_aux
  |  sltiu AT, NARGS8:RC, 16
  |   lw CARG3, HI(BASE)
  |    lw TAB:CARG1, LO(BASE)
  |   lw CARG4, 8+HI(BASE)
  |  bnez AT, ->fff_fallback
  |.  addiu CARG3, CARG3, -LJ_TTAB
  |  xor CARG4, CARG4, TISNUM
  |  and AT, CARG3, CARG4
  |  bnez AT, ->fff_fallback
  |.  lw PC, FRAME_PC(BASE)
  |  lw TMP2, 8+LO(BASE)
  |   lw TMP0, TAB:CARG1->asize
  |   lw TMP1, TAB:CARG1->array
  |  addiu TMP2, TMP2, 1
  |  sw TISNUM, -8+HI(BASE)
  |  sltu AT, TMP2, TMP0
  |   sw TMP2, -8+LO(BASE)
  |  beqz AT, >2			// Not in array part?
  |.  addiu RA, BASE, -8
  |   sll TMP3, TMP2, 3
  |   addu TMP3, TMP1, TMP3
  |  lw TMP1, HI(TMP3)
  |   lw TMP2, LO(TMP3)
  |1:
  |  beq TMP1, TISNIL, ->fff_res	// End of iteration, return 0 results.
  |.  li RD, (0+1)*8
  |  sw TMP1, 8+HI(RA)
  |   sw TMP2, 8+LO(RA)
  |  b ->fff_res
  |.  li RD, (2+1)*8
  |
  |2:  // Check for empty hash part first. Otherwise call C function.
  |  lw TMP0, TAB:CARG1->hmask
  |  load_got lj_tab_getinth
  |  beqz TMP0, ->fff_res
  |.  li RD, (0+1)*8
  |  call_intern lj_tab_getinth		// (GCtab *t, int32_t key)
  |.  move CARG2, TMP2
  |  // Returns cTValue * or NULL.
  |  beqz CRET1, ->fff_res
  |.  li RD, (0+1)*8
  |  lw TMP1, HI(CRET1)
  |  b <1
  |.  lw TMP2, LO(CRET1)
  |
  |.ffunc_1 ipairs
  |  li AT, LJ_TTAB
  |  bne SFARG1HI, AT, ->fff_fallback
  |.  lw PC, FRAME_PC(BASE)
#if LJ_52
  |  lw TAB:TMP2, TAB:SFARG1LO->metatable
  |  lw TMP0, CFUNC:RB->upvalue[0].u32.hi
  |   lw TMP1, CFUNC:RB->upvalue[0].u32.lo
  |  bnez TAB:TMP2, ->fff_fallback
#else
  |  lw TMP0, CFUNC:RB->upvalue[0].u32.hi
  |   lw TMP1, CFUNC:RB->upvalue[0].u32.lo
#endif
  |.  addiu RA, BASE, -8
  |   sw TISNUM, 8+HI(BASE)
  |   sw r0, 8+LO(BASE)
  |  sw TMP0, HI(RA)
  |   sw TMP1, LO(RA)
  |  b ->fff_res
  |.  li RD, (3+1)*8
  |
  |//-- Base library: catch errors ----------------------------------------
  |
  |.ffunc pcall
  |  lbu TMP3, DISPATCH_GL(hookmask)(DISPATCH)
  |  beqz NARGS8:RC, ->fff_fallback
  |   move TMP2, BASE
  |   addiu BASE, BASE, 8
  |  // Remember active hook before pcall.
  |  srl TMP3, TMP3, HOOK_ACTIVE_SHIFT
  |  andi TMP3, TMP3, 1
  |  addiu PC, TMP3, 8+FRAME_PCALL
  |  b ->vm_call_dispatch
  |.  addiu NARGS8:RC, NARGS8:RC, -8
  |
  |.ffunc xpcall
  |    sltiu AT, NARGS8:RC, 16
  |  lw CARG4, 8+HI(BASE)
  |    bnez AT, ->fff_fallback
  |.  lw CARG3, 8+LO(BASE)
  |   lw CARG1, LO(BASE)
  |    lw CARG2, HI(BASE)
  |    lbu TMP1, DISPATCH_GL(hookmask)(DISPATCH)
  |  li AT, LJ_TFUNC
  |   move TMP2, BASE
  |  bne CARG4, AT, ->fff_fallback  // Traceback must be a function.
  |   addiu BASE, BASE, 16
  |  // Remember active hook before pcall.
  |  srl TMP3, TMP3, HOOK_ACTIVE_SHIFT
  |   sw CARG3, LO(TMP2)	// Swap function and traceback.
  |   sw CARG4, HI(TMP2)
  |  andi TMP3, TMP3, 1
  |   sw CARG1, 8+LO(TMP2)
  |    sw CARG2, 8+HI(TMP2)
  |  addiu PC, TMP3, 16+FRAME_PCALL
  |  b ->vm_call_dispatch
  |.  addiu NARGS8:RC, NARGS8:RC, -16
  |
  |//-- Coroutine library --------------------------------------------------
  |
  |.macro coroutine_resume_wrap, resume
  |.if resume
  |.ffunc coroutine_resume
  |  lw CARG3, HI(BASE)
  |  beqz NARGS8:RC, ->fff_fallback
  |.  lw CARG1, LO(BASE)
  |  li AT, LJ_TTHREAD
  |  bne CARG3, AT, ->fff_fallback
  |.else
  |.ffunc coroutine_wrap_aux
  |  lw L:CARG1, CFUNC:RB->upvalue[0].gcr
  |.endif
  |  lbu TMP0, L:CARG1->status
  |   lw TMP1, L:CARG1->cframe
  |    lw CARG2, L:CARG1->top
  |    lw TMP2, L:CARG1->base
  |  addiu TMP3, TMP0, -LUA_YIELD
  |  bgtz TMP3, ->fff_fallback		// st > LUA_YIELD?
  |.   xor TMP2, TMP2, CARG2
  |  bnez TMP1, ->fff_fallback		// cframe != 0?
  |.  or AT, TMP2, TMP0
  |  lw TMP0, L:CARG1->maxstack
  |  beqz AT, ->fff_fallback		// base == top && st == 0?
  |.  lw PC, FRAME_PC(BASE)
  |  addu TMP2, CARG2, NARGS8:RC
  |  sltu AT, TMP0, TMP2
  |  bnez AT, ->fff_fallback		// Stack overflow?
  |.  sw PC, SAVE_PC
  |   sw BASE, L->base
  |1:
  |.if resume
  |  addiu BASE, BASE, 8		// Keep resumed thread in stack for GC.
  |  addiu NARGS8:RC, NARGS8:RC, -8
  |  addiu TMP2, TMP2, -8
  |.endif
  |  sw TMP2, L:CARG1->top
  |  addu TMP1, BASE, NARGS8:RC
  |  move CARG3, CARG2
  |  sw BASE, L->top
  |2:  // Move args to coroutine.
  |   lw SFRETHI, HI(BASE)
  |    lw SFRETLO, LO(BASE)
  |  sltu AT, BASE, TMP1
  |  beqz AT, >3
  |.  addiu BASE, BASE, 8
  |   sw SFRETHI, HI(CARG3)
  |    sw SFRETLO, LO(CARG3)
  |  b <2
  |.  addiu CARG3, CARG3, 8
  |3:
  |  bal ->vm_resume			// (lua_State *L, TValue *base, 0, 0)
  |.  move L:RA, L:CARG1
  |  // Returns thread status.
  |4:
  |  lw TMP2, L:RA->base
  |   sltiu AT, CRET1, LUA_YIELD+1
  |  lw TMP3, L:RA->top
  |    li_vmstate INTERP
  |  lw BASE, L->base
  |    sw L, DISPATCH_GL(cur_L)(DISPATCH)
  |    st_vmstate
  |   beqz AT, >8
  |. subu RD, TMP3, TMP2
  |   lw TMP0, L->maxstack
  |  beqz RD, >6			// No results?
  |.  addu TMP1, BASE, RD
  |  sltu AT, TMP0, TMP1
  |  bnez AT, >9			// Need to grow stack?
  |.  addu TMP3, TMP2, RD
  |  sw TMP2, L:RA->top			// Clear coroutine stack.
  |  move TMP1, BASE
  |5:  // Move results from coroutine.
  |   lw SFRETHI, HI(TMP2)
  |    lw SFRETLO, LO(TMP2)
  |  addiu TMP2, TMP2, 8
  |  sltu AT, TMP2, TMP3
  |   sw SFRETHI, HI(TMP1)
  |    sw SFRETLO, LO(TMP1)
  |  bnez AT, <5
  |.  addiu TMP1, TMP1, 8
  |6:
  |  andi TMP0, PC, FRAME_TYPE
  |.if resume
  |  li TMP1, LJ_TTRUE
  |   addiu RA, BASE, -8
  |  sw TMP1, -8+HI(BASE)		// Prepend true to results.
  |  addiu RD, RD, 16
  |.else
  |  move RA, BASE
  |  addiu RD, RD, 8
  |.endif
  |7:
  |  sw PC, SAVE_PC
  |  beqz TMP0, ->BC_RET_Z
  |.  move MULTRES, RD
  |  b ->vm_return
  |.  nop
  |
  |8:  // Coroutine returned with error (at co->top-1).
  |.if resume
  |  addiu TMP3, TMP3, -8
  |   li TMP1, LJ_TFALSE
  |  lw SFRETHI, HI(TMP3)
  |   lw SFRETLO, LO(TMP3)
  |   sw TMP3, L:RA->top		// Remove error from coroutine stack.
  |    li RD, (2+1)*8
  |   sw TMP1, -8+HI(BASE)		// Prepend false to results.
  |    addiu RA, BASE, -8
  |  sw SFRETHI, HI(BASE)		// Copy error message.
  |   sw SFRETLO, LO(BASE)
  |  b <7
  |.  andi TMP0, PC, FRAME_TYPE
  |.else
  |  load_got lj_ffh_coroutine_wrap_err
  |  move CARG2, L:RA
  |  call_intern lj_ffh_coroutine_wrap_err  // (lua_State *L, lua_State *co)
  |.  move CARG1, L
  |.endif
  |
  |9:  // Handle stack expansion on return from yield.
  |  load_got lj_state_growstack
  |  srl CARG2, RD, 3
  |  call_intern lj_state_growstack	// (lua_State *L, int n)
  |.  move CARG1, L
  |  b <4
  |.  li CRET1, 0
  |.endmacro
  |
  |  coroutine_resume_wrap 1		// coroutine.resume
  |  coroutine_resume_wrap 0		// coroutine.wrap
  |
  |.ffunc coroutine_yield
  |  lw TMP0, L->cframe
  |   addu TMP1, BASE, NARGS8:RC
  |   sw BASE, L->base
  |  andi TMP0, TMP0, CFRAME_RESUME
  |   sw TMP1, L->top
  |  beqz TMP0, ->fff_fallback
  |.   li CRET1, LUA_YIELD
  |  sw r0, L->cframe
  |  b ->vm_leave_unw
  |.   sb CRET1, L->status
  |
  |//-- Math library -------------------------------------------------------
  |
  |.ffunc_1 math_abs
  |  bne SFARG1HI, TISNUM, >1
  |.  sra TMP0, SFARG1LO, 31
  |  xor TMP1, SFARG1LO, TMP0
  |  subu SFARG1LO, TMP1, TMP0
  |  bgez SFARG1LO, ->fff_restv
  |.  nop
  |  lui SFARG1HI, 0x41e0		// 2^31 as a double.
  |  b ->fff_restv
  |.  li SFARG1LO, 0
  |1:
  |  sltiu AT, SFARG1HI, LJ_TISNUM
  |  beqz AT, ->fff_fallback
  |.  sll SFARG1HI, SFARG1HI, 1
  |  srl SFARG1HI, SFARG1HI, 1
  |// fallthrough
  |
  |->fff_restv:
  |  // SFARG1LO/SFARG1HI = TValue result.
  |  lw PC, FRAME_PC(BASE)
  |   sw SFARG1HI, -8+HI(BASE)
  |  addiu RA, BASE, -8
  |   sw SFARG1LO, -8+LO(BASE)
  |->fff_res1:
  |  // RA = results, PC = return.
  |  li RD, (1+1)*8
  |->fff_res:
  |  // RA = results, RD = (nresults+1)*8, PC = return.
  |  andi TMP0, PC, FRAME_TYPE
  |  bnez TMP0, ->vm_return
  |.  move MULTRES, RD
  |  lw INS, -4(PC)
  |  decode_RB8a RB, INS
  |  decode_RB8b RB
  |5:
  |  sltu AT, RD, RB
  |  bnez AT, >6			// More results expected?
  |.  decode_RA8a TMP0, INS
  |  decode_RA8b TMP0
  |  ins_next1
  |  // Adjust BASE. KBASE is assumed to be set for the calling frame.
  |   subu BASE, RA, TMP0
  |  ins_next2
  |
  |6:  // Fill up results with nil.
  |  addu TMP1, RA, RD
  |   addiu RD, RD, 8
  |  b <5
  |.  sw TISNIL, -8+HI(TMP1)
  |
  |.macro math_extern, func
  |  .ffunc math_ .. func
  |  lw SFARG1HI, HI(BASE)
  |  beqz NARGS8:RC, ->fff_fallback
  |.  load_got func
  |  sltiu AT, SFARG1HI, LJ_TISNUM
  |  beqz AT, ->fff_fallback
  |.if FPU
  |.  ldc1 FARG1, 0(BASE)
  |.else
  |.  lw SFARG1LO, LO(BASE)
  |.endif
  |  call_extern
  |.  nop
  |  b ->fff_resn
  |.  nop
  |.endmacro
  |
  |.macro math_extern2, func
  |  .ffunc_nn math_ .. func
  |.  load_got func
  |  call_extern
  |.  nop
  |  b ->fff_resn
  |.  nop
  |.endmacro
  |
  |// TODO: Return integer type if result is integer (own sf implementation).
  |.macro math_round, func
  |->ff_math_ .. func:
  |  lw SFARG1HI, HI(BASE)
  |  beqz NARGS8:RC, ->fff_fallback
  |.  lw SFARG1LO, LO(BASE)
  |  beq SFARG1HI, TISNUM, ->fff_restv
  |.  sltu AT, SFARG1HI, TISNUM
  |  beqz AT, ->fff_fallback
  |.if FPU
  |.  ldc1 FARG1, 0(BASE)
  |  bal ->vm_ .. func
  |.else
  |.  load_got func
  |  call_extern
  |.endif
  |.  nop
  |  b ->fff_resn
  |.  nop
  |.endmacro
  |
  |  math_round floor
  |  math_round ceil
  |
  |.ffunc math_log
  |  li AT, 8
  |  bne NARGS8:RC, AT, ->fff_fallback	// Exactly 1 argument.
  |.  lw SFARG1HI, HI(BASE)
  |  sltiu AT, SFARG1HI, LJ_TISNUM
  |  beqz AT, ->fff_fallback
  |.  load_got log
  |.if FPU
  |  call_extern
  |.  ldc1 FARG1, 0(BASE)
  |.else
  |  call_extern
  |.  lw SFARG1LO, LO(BASE)
  |.endif
  |  b ->fff_resn
  |.  nop
  |
  |  math_extern log10
  |  math_extern exp
  |  math_extern sin
  |  math_extern cos
  |  math_extern tan
  |  math_extern asin
  |  math_extern acos
  |  math_extern atan
  |  math_extern sinh
  |  math_extern cosh
  |  math_extern tanh
  |  math_extern2 pow
  |  math_extern2 atan2
  |  math_extern2 fmod
  |
  |.if FPU
  |.ffunc_n math_sqrt
  |.  sqrt.d FRET1, FARG1
  |// fallthrough to ->fff_resn
  |.else
  |  math_extern sqrt
  |.endif
  |
  |->fff_resn:
  |  lw PC, FRAME_PC(BASE)
  |  addiu RA, BASE, -8
  |.if FPU
  |  b ->fff_res1
  |.  sdc1 FRET1, -8(BASE)
  |.else
  |  sw SFRETHI, -8+HI(BASE)
  |  b ->fff_res1
  |.  sw SFRETLO, -8+LO(BASE)
  |.endif
  |
  |
  |.ffunc math_ldexp
  |  sltiu AT, NARGS8:RC, 16
  |   lw SFARG1HI, HI(BASE)
  |  bnez AT, ->fff_fallback
  |.   lw CARG4, 8+HI(BASE)
  |  bne CARG4, TISNUM, ->fff_fallback
  |  load_got ldexp
  |.  sltu AT, SFARG1HI, TISNUM
  |  beqz AT, ->fff_fallback
  |.if FPU
  |.  ldc1 FARG1, 0(BASE)
  |.else
  |.  lw SFARG1LO, LO(BASE)
  |.endif
  |  call_extern
  |.  lw CARG3, 8+LO(BASE)
  |  b ->fff_resn
  |.  nop
  |
  |.ffunc_n math_frexp
  |  load_got frexp
  |   lw PC, FRAME_PC(BASE)
  |  call_extern
  |.  addiu CARG3, DISPATCH, DISPATCH_GL(tmptv)
  |   lw TMP1, DISPATCH_GL(tmptv)(DISPATCH)
  |  addiu RA, BASE, -8
  |.if FPU
  |   mtc1 TMP1, FARG2
  |  sdc1 FRET1, 0(RA)
  |   cvt.d.w FARG2, FARG2
  |   sdc1 FARG2, 8(RA)
  |.else
  |  sw SFRETLO, LO(RA)
  |  sw SFRETHI, HI(RA)
  |  sw TMP1, 8+LO(RA)
  |  sw TISNUM, 8+HI(RA)
  |.endif
  |  b ->fff_res
  |.  li RD, (2+1)*8
  |
  |.ffunc_n math_modf
  |  load_got modf
  |   lw PC, FRAME_PC(BASE)
  |  call_extern
  |.  addiu CARG3, BASE, -8
  |  addiu RA, BASE, -8
  |.if FPU
  |  sdc1 FRET1, 0(BASE)
  |.else
  |  sw SFRETLO, LO(BASE)
  |  sw SFRETHI, HI(BASE)
  |.endif
  |  b ->fff_res
  |.  li RD, (2+1)*8
  |
  |.macro math_minmax, name, intins, fpins
  |  .ffunc_1 name
  |  addu TMP3, BASE, NARGS8:RC
  |  bne SFARG1HI, TISNUM, >5
  |.  addiu TMP2, BASE, 8
  |1:  // Handle integers.
  |.  lw SFARG2HI, HI(TMP2)
  |  beq TMP2, TMP3, ->fff_restv
  |.  lw SFARG2LO, LO(TMP2)
  |  bne SFARG2HI, TISNUM, >3
  |.  slt AT, SFARG1LO, SFARG2LO
  |  intins SFARG1LO, SFARG2LO, AT
  |  b <1
  |.  addiu TMP2, TMP2, 8
  |
  |3:  // Convert intermediate result to number and continue with number loop.
  |  sltiu AT, SFARG2HI, LJ_TISNUM
  |  beqz AT, ->fff_fallback
  |.if FPU
  |.  mtc1 SFARG1LO, FRET1
  |  cvt.d.w FRET1, FRET1
  |  b >7
  |.  ldc1 FARG1, 0(TMP2)
  |.else
  |.  nop
  |  bal ->vm_sfi2d_1
  |.  nop
  |  b >7
  |.  nop
  |.endif
  |
  |5:
  |.  sltiu AT, SFARG1HI, LJ_TISNUM
  |  beqz AT, ->fff_fallback
  |.if FPU
  |.  ldc1 FRET1, 0(BASE)
  |.endif
  |
  |6:  // Handle numbers.
  |.  lw SFARG2HI, HI(TMP2)
  |.if FPU
  |  beq TMP2, TMP3, ->fff_resn
  |.else
  |  beq TMP2, TMP3, ->fff_restv
  |.endif
  |.  sltiu AT, SFARG2HI, LJ_TISNUM
  |  beqz AT, >8
  |.if FPU
  |.  ldc1 FARG1, 0(TMP2)
  |.else
  |.  lw SFARG2LO, LO(TMP2)
  |.endif
  |7:
  |.if FPU
  |  c.olt.d FRET1, FARG1
  |  fpins FRET1, FARG1
  |.else
  |  bal ->vm_sfcmpolt
  |.  nop
  |  intins SFARG1LO, SFARG2LO, CRET1
  |  intins SFARG1HI, SFARG2HI, CRET1
  |.endif
  |  b <6
  |.  addiu TMP2, TMP2, 8
  |
  |8:  // Convert integer to number and continue with number loop.
  |  bne SFARG2HI, TISNUM, ->fff_fallback
  |.if FPU
  |.  lwc1 FARG1, LO(TMP2)
  |  b <7
  |.  cvt.d.w FARG1, FARG1
  |.else
  |.  nop
  |  bal ->vm_sfi2d_2
  |.  nop
  |  b <7
  |.  nop
  |.endif
  |
  |.endmacro
  |
  |  math_minmax math_min, movz, movf.d
  |  math_minmax math_max, movn, movt.d
  |
  |//-- String library -----------------------------------------------------
  |
  |.ffunc string_byte			// Only handle the 1-arg case here.
  |  lw CARG3, HI(BASE)
  |   lw STR:CARG1, LO(BASE)
  |  xori AT, NARGS8:RC, 8
  |  addiu CARG3, CARG3, -LJ_TSTR
  |  or AT, AT, CARG3
  |  bnez AT, ->fff_fallback		// Need exactly 1 string argument.
  |.  nop
  |  lw TMP0, STR:CARG1->len
  |    addiu RA, BASE, -8
  |    lw PC, FRAME_PC(BASE)
  |  sltu RD, r0, TMP0
  |   lbu TMP1, STR:CARG1[1]		// Access is always ok (NUL at end).
  |  addiu RD, RD, 1
  |  sll RD, RD, 3			// RD = ((str->len != 0)+1)*8
  |  sw TISNUM, HI(RA)
  |  b ->fff_res
  |.  sw TMP1, LO(RA)
  |
  |.ffunc string_char			// Only handle the 1-arg case here.
  |  ffgccheck
  |.  nop
  |  lw CARG3, HI(BASE)
  |   lw CARG1, LO(BASE)
  |  li TMP1, 255
  |  xori AT, NARGS8:RC, 8		// Exactly 1 argument.
  |  xor TMP0, CARG3, TISNUM		// Integer.
  |   sltu TMP1, TMP1, CARG1		// !(255 < n).
  |  or AT, AT, TMP0
  |   or AT, AT, TMP1
  |  bnez AT, ->fff_fallback
  |.  li CARG3, 1
  |  addiu CARG2, sp, ARG5_OFS
  |  sb CARG1, ARG5
  |->fff_newstr:
  |  load_got lj_str_new
  |   sw BASE, L->base
  |   sw PC, SAVE_PC
  |  call_intern lj_str_new		// (lua_State *L, char *str, size_t l)
  |.  move CARG1, L
  |  // Returns GCstr *.
  |  lw BASE, L->base
  |->fff_resstr:
  |  move SFARG1LO, CRET1
  |  b ->fff_restv
  |.  li SFARG1HI, LJ_TSTR
  |
  |.ffunc string_sub
  |  ffgccheck
  |.  nop
  |  addiu AT, NARGS8:RC, -16
  |   lw CARG3, 16+HI(BASE)
  |   lw TMP0, HI(BASE)
  |    lw STR:CARG1, LO(BASE)
  |  bltz AT, ->fff_fallback
  |.  lw CARG2, 8+HI(BASE)
  |  beqz AT, >1
  |.  li CARG4, -1
  |  bne CARG3, TISNUM, ->fff_fallback
  |.  lw CARG4, 16+LO(BASE)
  |1:
  |  bne CARG2, TISNUM, ->fff_fallback
  |.  li AT, LJ_TSTR
  |  bne TMP0, AT, ->fff_fallback
  |.  lw CARG3, 8+LO(BASE)
  |  lw CARG2, STR:CARG1->len
  |  // STR:CARG1 = str, CARG2 = str->len, CARG3 = start, CARG4 = end
  |  slt AT, CARG4, r0
  |  addiu TMP0, CARG2, 1
  |  addu TMP1, CARG4, TMP0
  |   slt TMP3, CARG3, r0
  |  movn CARG4, TMP1, AT		// if (end < 0) end += len+1
  |   addu TMP1, CARG3, TMP0
  |   movn CARG3, TMP1, TMP3		// if (start < 0) start += len+1
  |   li TMP2, 1
  |  slt AT, CARG4, r0
  |   slt TMP3, r0, CARG3
  |  movn CARG4, r0, AT			// if (end < 0) end = 0
  |   movz CARG3, TMP2, TMP3		// if (start < 1) start = 1
  |  slt AT, CARG2, CARG4
  |  movn CARG4, CARG2, AT		// if (end > len) end = len
  |   addu CARG2, STR:CARG1, CARG3
  |  subu CARG3, CARG4, CARG3		// len = end - start
  |   addiu CARG2, CARG2, sizeof(GCstr)-1
  |  bgez CARG3, ->fff_newstr
  |.  addiu CARG3, CARG3, 1		// len++
  |->fff_emptystr:  // Return empty string.
  |  addiu STR:SFARG1LO, DISPATCH, DISPATCH_GL(strempty)
  |  b ->fff_restv
  |.  li SFARG1HI, LJ_TSTR
  |
  |.macro ffstring_op, name
  |  .ffunc string_ .. name
  |  ffgccheck
  |.  nop
  |  lw CARG3, HI(BASE)
  |   lw STR:CARG2, LO(BASE)
  |  beqz NARGS8:RC, ->fff_fallback
  |.  li AT, LJ_TSTR
  |  bne CARG3, AT, ->fff_fallback
  |.  addiu SBUF:CARG1, DISPATCH, DISPATCH_GL(tmpbuf)
  |  load_got lj_buf_putstr_ .. name
  |  lw TMP0, SBUF:CARG1->b
  |   sw L, SBUF:CARG1->L
  |   sw BASE, L->base
  |  sw TMP0, SBUF:CARG1->p
  |  call_intern extern lj_buf_putstr_ .. name
  |.  sw PC, SAVE_PC
  |  load_got lj_buf_tostr
  |  call_intern lj_buf_tostr
  |.  move SBUF:CARG1, SBUF:CRET1
  |  b ->fff_resstr
  |.  lw BASE, L->base
  |.endmacro
  |
  |ffstring_op reverse
  |ffstring_op lower
  |ffstring_op upper
  |
  |//-- Bit library --------------------------------------------------------
  |
  |->vm_tobit_fb:
  |  beqz TMP1, ->fff_fallback
  |.if FPU
  |.  ldc1 FARG1, 0(BASE)
  |  add.d FARG1, FARG1, TOBIT
  |  jr ra
  |.  mfc1 CRET1, FARG1
  |.else
  |// FP number to bit conversion for soft-float.
  |->vm_tobit:
  |  sll TMP0, SFARG1HI, 1
  |  lui AT, 0x0020
  |  addu TMP0, TMP0, AT
  |  slt AT, TMP0, r0
  |  movz SFARG1LO, r0, AT
  |  beqz AT, >2
  |.  li TMP1, 0x3e0
  |  not TMP1, TMP1
  |  sra TMP0, TMP0, 21
  |  subu TMP0, TMP1, TMP0
  |  slt AT, TMP0, r0
  |  bnez AT, >1
  |.  sll TMP1, SFARG1HI, 11
  |  lui AT, 0x8000
  |  or TMP1, TMP1, AT
  |  srl AT, SFARG1LO, 21
  |  or TMP1, TMP1, AT
  |  slt AT, SFARG1HI, r0
  |  beqz AT, >2
  |.  srlv SFARG1LO, TMP1, TMP0
  |  subu SFARG1LO, r0, SFARG1LO
  |2:
  |  jr ra
  |.  move CRET1, SFARG1LO
  |1:
  |  addiu TMP0, TMP0, 21
  |  srlv TMP1, SFARG1LO, TMP0
  |  li AT, 20
  |  subu TMP0, AT, TMP0
  |  sll SFARG1LO, SFARG1HI, 12
  |  sllv AT, SFARG1LO, TMP0
  |  or SFARG1LO, TMP1, AT
  |  slt AT, SFARG1HI, r0
  |  beqz AT, <2
  |.  nop
  |  jr ra
  |.  subu CRET1, r0, SFARG1LO
  |.endif
  |
  |.macro .ffunc_bit, name
  |  .ffunc_1 bit_..name
  |  beq SFARG1HI, TISNUM, >6
  |.  move CRET1, SFARG1LO
  |  bal ->vm_tobit_fb
  |.  sltu TMP1, SFARG1HI, TISNUM
  |6:
  |.endmacro
  |
  |.macro .ffunc_bit_op, name, ins
  |  .ffunc_bit name
  |  addiu TMP2, BASE, 8
  |  addu TMP3, BASE, NARGS8:RC
  |1:
  |  lw SFARG1HI, HI(TMP2)
  |  beq TMP2, TMP3, ->fff_resi
  |.  lw SFARG1LO, LO(TMP2)
  |.if FPU
  |  bne SFARG1HI, TISNUM, >2
  |.  addiu TMP2, TMP2, 8
  |  b <1
  |.  ins CRET1, CRET1, SFARG1LO
  |2:
  |   ldc1 FARG1, -8(TMP2)
  |  sltu TMP1, SFARG1HI, TISNUM
  |  beqz TMP1, ->fff_fallback
  |.  add.d FARG1, FARG1, TOBIT
  |  mfc1 SFARG1LO, FARG1
  |  b <1
  |.  ins CRET1, CRET1, SFARG1LO
  |.else
  |  beq SFARG1HI, TISNUM, >2
  |.  move CRET2, CRET1
  |  bal ->vm_tobit_fb
  |.  sltu TMP1, SFARG1HI, TISNUM
  |  move SFARG1LO, CRET2
  |2:
  |  ins CRET1, CRET1, SFARG1LO
  |  b <1
  |.  addiu TMP2, TMP2, 8
  |.endif
  |.endmacro
  |
  |.ffunc_bit_op band, and
  |.ffunc_bit_op bor, or
  |.ffunc_bit_op bxor, xor
  |
  |.ffunc_bit bswap
  |  srl TMP0, CRET1, 24
  |   srl TMP2, CRET1, 8
  |  sll TMP1, CRET1, 24
  |   andi TMP2, TMP2, 0xff00
  |  or TMP0, TMP0, TMP1
  |   andi CRET1, CRET1, 0xff00
  |  or TMP0, TMP0, TMP2
  |   sll CRET1, CRET1, 8
  |  b ->fff_resi
  |.  or CRET1, TMP0, CRET1
  |
  |.ffunc_bit bnot
  |  b ->fff_resi
  |.  not CRET1, CRET1
  |
  |.macro .ffunc_bit_sh, name, ins, shmod
  |  .ffunc_2 bit_..name
  |  beq SFARG1HI, TISNUM, >1
  |.  nop
  |  bal ->vm_tobit_fb
  |.  sltu TMP1, SFARG1HI, TISNUM
  |  move SFARG1LO, CRET1
  |1:
  |  bne SFARG2HI, TISNUM, ->fff_fallback
  |.  nop
  |.if shmod == 1
  |  li AT, 32
  |  subu TMP0, AT, SFARG2LO
  |  sllv SFARG2LO, SFARG1LO, SFARG2LO
  |  srlv SFARG1LO, SFARG1LO, TMP0
  |.elif shmod == 2
  |  li AT, 32
  |  subu TMP0, AT, SFARG2LO
  |  srlv SFARG2LO, SFARG1LO, SFARG2LO
  |  sllv SFARG1LO, SFARG1LO, TMP0
  |.endif
  |  b ->fff_resi
  |.  ins CRET1, SFARG1LO, SFARG2LO
  |.endmacro
  |
  |.ffunc_bit_sh lshift, sllv, 0
  |.ffunc_bit_sh rshift, srlv, 0
  |.ffunc_bit_sh arshift, srav, 0
  |// Can't use rotrv, since it's only in MIPS32R2.
  |.ffunc_bit_sh rol, or, 1
  |.ffunc_bit_sh ror, or, 2
  |
  |.ffunc_bit tobit
  |->fff_resi:
  |  lw PC, FRAME_PC(BASE)
  |  addiu RA, BASE, -8
  |  sw TISNUM, -8+HI(BASE)
  |  b ->fff_res1
  |.  sw CRET1, -8+LO(BASE)
  |
  |//-----------------------------------------------------------------------
  |
  |->fff_fallback:			// Call fast function fallback handler.
  |  // BASE = new base, RB = CFUNC, RC = nargs*8
  |  lw TMP3, CFUNC:RB->f
  |    addu TMP1, BASE, NARGS8:RC
  |   lw PC, FRAME_PC(BASE)		// Fallback may overwrite PC.
  |    addiu TMP0, TMP1, 8*LUA_MINSTACK
  |     lw TMP2, L->maxstack
  |   sw PC, SAVE_PC			// Redundant (but a defined value).
  |  sltu AT, TMP2, TMP0
  |     sw BASE, L->base
  |    sw TMP1, L->top
  |  bnez AT, >5			// Need to grow stack.
  |.  move CFUNCADDR, TMP3
  |  jalr TMP3				// (lua_State *L)
  |.  move CARG1, L
  |  // Either throws an error, or recovers and returns -1, 0 or nresults+1.
  |  lw BASE, L->base
  |   sll RD, CRET1, 3
  |  bgtz CRET1, ->fff_res		// Returned nresults+1?
  |.  addiu RA, BASE, -8
  |1:  // Returned 0 or -1: retry fast path.
  |  lw TMP0, L->top
  |   lw LFUNC:RB, FRAME_FUNC(BASE)
  |  bnez CRET1, ->vm_call_tail		// Returned -1?
  |.  subu NARGS8:RC, TMP0, BASE
  |  ins_callt				// Returned 0: retry fast path.
  |
  |// Reconstruct previous base for vmeta_call during tailcall.
  |->vm_call_tail:
  |  andi TMP0, PC, FRAME_TYPE
  |   li AT, -4
  |  bnez TMP0, >3
  |.  and TMP1, PC, AT
  |  lbu TMP1, OFS_RA(PC)
  |  sll TMP1, TMP1, 3
  |  addiu TMP1, TMP1, 8
  |3:
  |  b ->vm_call_dispatch		// Resolve again for tailcall.
  |.  subu TMP2, BASE, TMP1
  |
  |5:  // Grow stack for fallback handler.
  |  load_got lj_state_growstack
  |  li CARG2, LUA_MINSTACK
  |  call_intern lj_state_growstack	// (lua_State *L, int n)
  |.  move CARG1, L
  |  lw BASE, L->base
  |  b <1
  |.  li CRET1, 0			// Force retry.
  |
  |->fff_gcstep:			// Call GC step function.
  |  // BASE = new base, RC = nargs*8
  |  move MULTRES, ra
  |  load_got lj_gc_step
  |   sw BASE, L->base
  |  addu TMP0, BASE, NARGS8:RC
  |   sw PC, SAVE_PC			// Redundant (but a defined value).
  |  sw TMP0, L->top
  |  call_intern lj_gc_step		// (lua_State *L)
  |.  move CARG1, L
  |   lw BASE, L->base
  |  move ra, MULTRES
  |    lw TMP0, L->top
  |  lw CFUNC:RB, FRAME_FUNC(BASE)
  |  jr ra
  |.  subu NARGS8:RC, TMP0, BASE
  |
  |//-----------------------------------------------------------------------
  |//-- Special dispatch targets -------------------------------------------
  |//-----------------------------------------------------------------------
  |
  |->vm_record:				// Dispatch target for recording phase.
  |.if JIT
  |  lbu TMP3, DISPATCH_GL(hookmask)(DISPATCH)
  |  andi AT, TMP3, HOOK_VMEVENT	// No recording while in vmevent.
  |  bnez AT, >5
  |  // Decrement the hookcount for consistency, but always do the call.
  |.  lw TMP2, DISPATCH_GL(hookcount)(DISPATCH)
  |  andi AT, TMP3, HOOK_ACTIVE
  |  bnez AT, >1
  |.  addiu TMP2, TMP2, -1
  |  andi AT, TMP3, LUA_MASKLINE|LUA_MASKCOUNT
  |  beqz AT, >1
  |.  nop
  |  b >1
  |.  sw TMP2, DISPATCH_GL(hookcount)(DISPATCH)
  |.endif
  |
  |->vm_rethook:			// Dispatch target for return hooks.
  |  lbu TMP3, DISPATCH_GL(hookmask)(DISPATCH)
  |  andi AT, TMP3, HOOK_ACTIVE		// Hook already active?
  |  beqz AT, >1
  |5:  // Re-dispatch to static ins.
  |.  lw AT, GG_DISP2STATIC(TMP0)	// Assumes TMP0 holds DISPATCH+OP*4.
  |  jr AT
  |.  nop
  |
  |->vm_inshook:			// Dispatch target for instr/line hooks.
  |  lbu TMP3, DISPATCH_GL(hookmask)(DISPATCH)
  |  lw TMP2, DISPATCH_GL(hookcount)(DISPATCH)
  |  andi AT, TMP3, HOOK_ACTIVE		// Hook already active?
  |  bnez AT, <5
  |.  andi AT, TMP3, LUA_MASKLINE|LUA_MASKCOUNT
  |  beqz AT, <5
  |.  addiu TMP2, TMP2, -1
  |  beqz TMP2, >1
  |.  sw TMP2, DISPATCH_GL(hookcount)(DISPATCH)
  |  andi AT, TMP3, LUA_MASKLINE
  |  beqz AT, <5
  |1:
  |.  load_got lj_dispatch_ins
  |   sw MULTRES, SAVE_MULTRES
  |  move CARG2, PC
  |   sw BASE, L->base
  |  // SAVE_PC must hold the _previous_ PC. The callee updates it with PC.
  |  call_intern lj_dispatch_ins	// (lua_State *L, const BCIns *pc)
  |.  move CARG1, L
  |3:
  |  lw BASE, L->base
  |4:  // Re-dispatch to static ins.
  |  lw INS, -4(PC)
  |  decode_OP4a TMP1, INS
  |  decode_OP4b TMP1
  |  addu TMP0, DISPATCH, TMP1
  |   decode_RD8a RD, INS
  |  lw AT, GG_DISP2STATIC(TMP0)
  |   decode_RA8a RA, INS
  |   decode_RD8b RD
  |  jr AT
  |   decode_RA8b RA
  |
  |->cont_hook:				// Continue from hook yield.
  |  addiu PC, PC, 4
  |  b <4
  |.  lw MULTRES, -24+LO(RB)		// Restore MULTRES for *M ins.
  |
  |->vm_hotloop:			// Hot loop counter underflow.
  |.if JIT
  |  lw LFUNC:TMP1, FRAME_FUNC(BASE)
  |   addiu CARG1, DISPATCH, GG_DISP2J
  |   sw PC, SAVE_PC
  |  lw TMP1, LFUNC:TMP1->pc
  |   move CARG2, PC
  |   sw L, DISPATCH_J(L)(DISPATCH)
  |  lbu TMP1, PC2PROTO(framesize)(TMP1)
  |  load_got lj_trace_hot
  |   sw BASE, L->base
  |  sll TMP1, TMP1, 3
  |  addu TMP1, BASE, TMP1
  |  call_intern lj_trace_hot		// (jit_State *J, const BCIns *pc)
  |.  sw TMP1, L->top
  |  b <3
  |.  nop
  |.endif
  |
  |->vm_callhook:			// Dispatch target for call hooks.
  |.if JIT
  |  b >1
  |.endif
  |.  move CARG2, PC
  |
  |->vm_hotcall:			// Hot call counter underflow.
  |.if JIT
  |  ori CARG2, PC, 1
  |1:
  |.endif
  |  load_got lj_dispatch_call
  |  addu TMP0, BASE, RC
  |   sw PC, SAVE_PC
  |   sw BASE, L->base
  |  subu RA, RA, BASE
  |   sw TMP0, L->top
  |  call_intern lj_dispatch_call	// (lua_State *L, const BCIns *pc)
  |.  move CARG1, L
  |  // Returns ASMFunction.
  |  lw BASE, L->base
  |   lw TMP0, L->top
  |   sw r0, SAVE_PC			// Invalidate for subsequent line hook.
  |  subu NARGS8:RC, TMP0, BASE
  |  addu RA, BASE, RA
  |  lw LFUNC:RB, FRAME_FUNC(BASE)
  |  jr CRET1
  |.  lw INS, -4(PC)
  |
  |->cont_stitch:			// Trace stitching.
  |.if JIT
  |  // RA = resultptr, RB = meta base
  |  lw INS, -4(PC)
  |    lw TMP2, -24+LO(RB)		// Save previous trace.
  |  decode_RA8a RC, INS
  |   addiu AT, MULTRES, -8
  |  decode_RA8b RC
  |   beqz AT, >2
  |. addu RC, BASE, RC			// Call base.
  |1:  // Move results down.
  |  lw SFRETHI, HI(RA)
  |   lw SFRETLO, LO(RA)
  |   addiu AT, AT, -8
  |    addiu RA, RA, 8
  |  sw SFRETHI, HI(RC)
  |   sw SFRETLO, LO(RC)
  |   bnez AT, <1
  |.   addiu RC, RC, 8
  |2:
  |   decode_RA8a RA, INS
  |    decode_RB8a RB, INS
  |   decode_RA8b RA
  |    decode_RB8b RB
  |   addu RA, RA, RB
  |   addu RA, BASE, RA
  |3:
  |   sltu AT, RC, RA
  |   bnez AT, >9			// More results wanted?
  |.   nop
  |
  |  lhu TMP3, TRACE:TMP2->traceno
  |  lhu RD, TRACE:TMP2->link
  |  beq RD, TMP3, ->cont_nop		// Blacklisted.
  |.  load_got lj_dispatch_stitch
  |  bnez RD, =>BC_JLOOP		// Jump to stitched trace.
  |.  sll RD, RD, 3
  |
  |  // Stitch a new trace to the previous trace.
  |  sw TMP3, DISPATCH_J(exitno)(DISPATCH)
  |  sw L, DISPATCH_J(L)(DISPATCH)
  |  sw BASE, L->base
  |  addiu CARG1, DISPATCH, GG_DISP2J
  |  call_intern lj_dispatch_stitch	// (jit_State *J, const BCIns *pc)
  |.  move CARG2, PC
  |  b ->cont_nop
  |.  lw BASE, L->base
  |
  |9:
  |  sw TISNIL, HI(RC)
  |  b <3
  |.  addiu RC, RC, 8
  |.endif
  |
  |->vm_profhook:			// Dispatch target for profiler hook.
#if LJ_HASPROFILE
  |  load_got lj_dispatch_profile
  |   sw MULTRES, SAVE_MULTRES
  |  move CARG2, PC
  |   sw BASE, L->base
  |  call_intern lj_dispatch_profile	// (lua_State *L, const BCIns *pc)
  |.  move CARG1, L
  |  // HOOK_PROFILE is off again, so re-dispatch to dynamic instruction.
  |  addiu PC, PC, -4
  |  b ->cont_nop
  |.  lw BASE, L->base
#endif
  |
  |//-----------------------------------------------------------------------
  |//-- Trace exit handler -------------------------------------------------
  |//-----------------------------------------------------------------------
  |
  |.macro savex_, a, b
  |.if FPU
  |  sdc1 f..a, 16+a*8(sp)
  |  sw r..a, 16+32*8+a*4(sp)
  |  sw r..b, 16+32*8+b*4(sp)
  |.else
  |  sw r..a, 16+a*4(sp)
  |  sw r..b, 16+b*4(sp)
  |.endif
  |.endmacro
  |
  |->vm_exit_handler:
  |.if JIT
  |.if FPU
  |  addiu sp, sp, -(16+32*8+32*4)
  |.else
  |  addiu sp, sp, -(16+32*4)
  |.endif
  |  savex_ 0, 1
  |  savex_ 2, 3
  |  savex_ 4, 5
  |  savex_ 6, 7
  |  savex_ 8, 9
  |  savex_ 10, 11
  |  savex_ 12, 13
  |  savex_ 14, 15
  |  savex_ 16, 17
  |  savex_ 18, 19
  |  savex_ 20, 21
  |  savex_ 22, 23
  |  savex_ 24, 25
  |  savex_ 26, 27
  |.if FPU
  |  sdc1 f28, 16+28*8(sp)
  |  sdc1 f30, 16+30*8(sp)
  |  sw r28, 16+32*8+28*4(sp)
  |  sw r30, 16+32*8+30*4(sp)
  |  sw r0, 16+32*8+31*4(sp)		// Clear RID_TMP.
  |  addiu TMP2, sp, 16+32*8+32*4	// Recompute original value of sp.
  |  sw TMP2, 16+32*8+29*4(sp)		// Store sp in RID_SP
  |.else
  |  sw r28, 16+28*4(sp)
  |  sw r30, 16+30*4(sp)
  |  sw r0, 16+31*4(sp)			// Clear RID_TMP.
  |  addiu TMP2, sp, 16+32*4		// Recompute original value of sp.
  |  sw TMP2, 16+29*4(sp)		// Store sp in RID_SP
  |.endif
  |  li_vmstate EXIT
  |  addiu DISPATCH, JGL, -GG_DISP2G-32768
  |  lw TMP1, 0(TMP2)			// Load exit number.
  |  st_vmstate
  |  lw L, DISPATCH_GL(cur_L)(DISPATCH)
  |   lw BASE, DISPATCH_GL(jit_base)(DISPATCH)
  |  load_got lj_trace_exit
  |  sw L, DISPATCH_J(L)(DISPATCH)
  |  sw ra, DISPATCH_J(parent)(DISPATCH)  // Store trace number.
  |   sw BASE, L->base
  |  sw TMP1, DISPATCH_J(exitno)(DISPATCH)  // Store exit number.
  |  addiu CARG1, DISPATCH, GG_DISP2J
  |   sw r0, DISPATCH_GL(jit_base)(DISPATCH)
  |  call_intern lj_trace_exit		// (jit_State *J, ExitState *ex)
  |.  addiu CARG2, sp, 16
  |  // Returns MULTRES (unscaled) or negated error code.
  |  lw TMP1, L->cframe
  |  li AT, -4
  |   lw BASE, L->base
  |  and sp, TMP1, AT
  |   lw PC, SAVE_PC			// Get SAVE_PC.
  |  b >1
  |.  sw L, SAVE_L			// Set SAVE_L (on-trace resume/yield).
  |.endif
  |->vm_exit_interp:
  |.if JIT
  |  // CRET1 = MULTRES or negated error code, BASE, PC and JGL set.
  |  lw L, SAVE_L
  |   addiu DISPATCH, JGL, -GG_DISP2G-32768
  |  sw BASE, L->base
  |1:
  |  bltz CRET1, >9			// Check for error from exit.
  |.  lw LFUNC:RB, FRAME_FUNC(BASE)
  |    .FPU lui TMP3, 0x59c0			// TOBIT = 2^52 + 2^51 (float).
  |  sll MULTRES, CRET1, 3
  |    li TISNIL, LJ_TNIL
  |     li TISNUM, LJ_TISNUM		// Setup type comparison constants.
  |  sw MULTRES, SAVE_MULTRES
  |    .FPU mtc1 TMP3, TOBIT
  |  lw TMP1, LFUNC:RB->pc
  |   sw r0, DISPATCH_GL(jit_base)(DISPATCH)
  |  lw KBASE, PC2PROTO(k)(TMP1)
  |    .FPU cvt.d.s TOBIT, TOBIT
  |  // Modified copy of ins_next which handles function header dispatch, too.
  |  lw INS, 0(PC)
  |   addiu PC, PC, 4
  |    // Assumes TISNIL == ~LJ_VMST_INTERP == -1
  |    sw TISNIL, DISPATCH_GL(vmstate)(DISPATCH)
  |  decode_OP4a TMP1, INS
  |  decode_OP4b TMP1
  |    sltiu TMP2, TMP1, BC_FUNCF*4
  |  addu TMP0, DISPATCH, TMP1
  |   decode_RD8a RD, INS
  |  lw AT, 0(TMP0)
  |   decode_RA8a RA, INS
  |    beqz TMP2, >2
  |.  decode_RA8b RA
  |  jr AT
  |.  decode_RD8b RD
  |2:
  |  sltiu TMP2, TMP1, (BC_FUNCC+2)*4	// Fast function?
  |  bnez TMP2, >3
  |.  lw TMP1, FRAME_PC(BASE)
  |  // Check frame below fast function.
  |  andi TMP0, TMP1, FRAME_TYPE
  |  bnez TMP0, >3			// Trace stitching continuation?
  |.  nop
  |  // Otherwise set KBASE for Lua function below fast function.
  |  lw TMP2, -4(TMP1)
  |  decode_RA8a TMP0, TMP2
  |  decode_RA8b TMP0
  |  subu TMP1, BASE, TMP0
  |  lw LFUNC:TMP2, -8+FRAME_FUNC(TMP1)
  |  lw TMP1, LFUNC:TMP2->pc
  |  lw KBASE, PC2PROTO(k)(TMP1)
  |3:
  |  addiu RC, MULTRES, -8
  |  jr AT
  |.  addu RA, RA, BASE
  |
  |9:  // Rethrow error from the right C frame.
  |  load_got lj_err_throw
  |  negu CARG2, CRET1
  |  call_intern lj_err_throw		// (lua_State *L, int errcode)
  |.  move CARG1, L
  |.endif
  |
  |//-----------------------------------------------------------------------
  |//-- Math helper functions ----------------------------------------------
  |//-----------------------------------------------------------------------
  |
  |// Hard-float round to integer.
  |// Modifies AT, TMP0, FRET1, FRET2, f4. Keeps all others incl. FARG1.
  |.macro vm_round_hf, func
  |  lui TMP0, 0x4330			// Hiword of 2^52 (double).
  |  mtc1 r0, f4
  |  mtc1 TMP0, f5
  |  abs.d FRET2, FARG1			// |x|
  |    mfc1 AT, f13
  |  c.olt.d 0, FRET2, f4
  |   add.d FRET1, FRET2, f4		// (|x| + 2^52) - 2^52
  |  bc1f 0, >1				// Truncate only if |x| < 2^52.
  |.  sub.d FRET1, FRET1, f4
  |    slt AT, AT, r0
  |.if "func" == "ceil"
  |   lui TMP0, 0xbff0			// Hiword of -1 (double). Preserves -0.
  |.else
  |   lui TMP0, 0x3ff0			// Hiword of +1 (double).
  |.endif
  |.if "func" == "trunc"
  |   mtc1 TMP0, f5
  |  c.olt.d 0, FRET2, FRET1		// |x| < result?
  |   sub.d FRET2, FRET1, f4
  |  movt.d FRET1, FRET2, 0		// If yes, subtract +1.
  |  neg.d FRET2, FRET1
  |  jr ra
  |.  movn.d FRET1, FRET2, AT		// Merge sign bit back in.
  |.else
  |  neg.d FRET2, FRET1
  |   mtc1 TMP0, f5
  |  movn.d FRET1, FRET2, AT		// Merge sign bit back in.
  |.if "func" == "ceil"
  |  c.olt.d 0, FRET1, FARG1		// x > result?
  |.else
  |  c.olt.d 0, FARG1, FRET1		// x < result?
  |.endif
  |   sub.d FRET2, FRET1, f4		// If yes, subtract +-1.
  |  jr ra
  |.  movt.d FRET1, FRET2, 0
  |.endif
  |1:
  |  jr ra
  |.  mov.d FRET1, FARG1
  |.endmacro
  |
  |.macro vm_round, func
  |.if FPU
  |  vm_round_hf, func
  |.endif
  |.endmacro
  |
  |->vm_floor:
  |  vm_round floor
  |->vm_ceil:
  |  vm_round ceil
  |->vm_trunc:
  |.if JIT
  |  vm_round trunc
  |.endif
  |
  |// Soft-float integer to number conversion.
  |.macro sfi2d, AHI, ALO
  |.if not FPU
  |  beqz ALO, >9			// Handle zero first.
  |.  sra TMP0, ALO, 31
  |  xor TMP1, ALO, TMP0
  |  subu TMP1, TMP1, TMP0		// Absolute value in TMP1.
  |  clz AHI, TMP1
  |    andi TMP0, TMP0, 0x800		// Mask sign bit.
  |  li AT, 0x3ff+31-1
  |   sllv TMP1, TMP1, AHI		// Align mantissa left with leading 1.
  |  subu AHI, AT, AHI			// Exponent - 1 in AHI.
  |   sll ALO, TMP1, 21
  |  or AHI, AHI, TMP0			// Sign | Exponent.
  |   srl TMP1, TMP1, 11
  |  sll AHI, AHI, 20			// Align left.
  |  jr ra
  |.  addu AHI, AHI, TMP1		// Add mantissa, increment exponent.
  |9:
  |  jr ra
  |.  li AHI, 0
  |.endif
  |.endmacro
  |
  |// Input SFARG1LO. Output: SFARG1*. Temporaries: AT, TMP0, TMP1.
  |->vm_sfi2d_1:
  |  sfi2d SFARG1HI, SFARG1LO
  |
  |// Input SFARG2LO. Output: SFARG2*. Temporaries: AT, TMP0, TMP1.
  |->vm_sfi2d_2:
  |  sfi2d SFARG2HI, SFARG2LO
  |
  |// Soft-float comparison. Equivalent to c.eq.d.
  |// Input: SFARG*. Output: CRET1. Temporaries: AT, TMP0, TMP1.
  |->vm_sfcmpeq:
  |.if not FPU
  |  sll AT, SFARG1HI, 1
  |  sll TMP0, SFARG2HI, 1
  |  or CRET1, SFARG1LO, SFARG2LO
  |  or TMP1, AT, TMP0
  |  or TMP1, TMP1, CRET1
  |  beqz TMP1, >8			// Both args +-0: return 1.
  |.  sltu CRET1, r0, SFARG1LO
  |  lui TMP1, 0xffe0
  |  addu AT, AT, CRET1
  |   sltu CRET1, r0, SFARG2LO
  |  sltu AT, TMP1, AT
  |   addu TMP0, TMP0, CRET1
  |   sltu TMP0, TMP1, TMP0
  |  or TMP1, AT, TMP0
  |  bnez TMP1, >9			// Either arg is NaN: return 0;
  |.  xor TMP0, SFARG1HI, SFARG2HI
  |  xor TMP1, SFARG1LO, SFARG2LO
  |  or AT, TMP0, TMP1
  |  jr ra
  |.  sltiu CRET1, AT, 1		// Same values: return 1.
  |8:
  |  jr ra
  |.  li CRET1, 1
  |9:
  |  jr ra
  |.  li CRET1, 0
  |.endif
  |
  |// Soft-float comparison. Equivalent to c.ult.d and c.olt.d.
  |// Input: SFARG*. Output: CRET1. Temporaries: AT, TMP0, TMP1, CRET2.
  |->vm_sfcmpult:
  |.if not FPU
  |  b >1
  |.  li CRET2, 1
  |.endif
  |
  |->vm_sfcmpolt:
  |.if not FPU
  |  li CRET2, 0
  |1:
  |  sll AT, SFARG1HI, 1
  |  sll TMP0, SFARG2HI, 1
  |  or CRET1, SFARG1LO, SFARG2LO
  |  or TMP1, AT, TMP0
  |  or TMP1, TMP1, CRET1
  |  beqz TMP1, >8			// Both args +-0: return 0.
  |.  sltu CRET1, r0, SFARG1LO
  |  lui TMP1, 0xffe0
  |  addu AT, AT, CRET1
  |   sltu CRET1, r0, SFARG2LO
  |  sltu AT, TMP1, AT
  |   addu TMP0, TMP0, CRET1
  |   sltu TMP0, TMP1, TMP0
  |  or TMP1, AT, TMP0
  |  bnez TMP1, >9			// Either arg is NaN: return 0 or 1;
  |.  and AT, SFARG1HI, SFARG2HI
  |  bltz AT, >5			// Both args negative?
  |.  nop
  |  beq SFARG1HI, SFARG2HI, >8
  |.  sltu CRET1, SFARG1LO, SFARG2LO
  |  jr ra
  |.  slt CRET1, SFARG1HI, SFARG2HI
  |5:  // Swap conditions if both operands are negative.
  |  beq SFARG1HI, SFARG2HI, >8
  |.  sltu CRET1, SFARG2LO, SFARG1LO
  |  jr ra
  |.  slt CRET1, SFARG2HI, SFARG1HI
  |8:
  |  jr ra
  |.  nop
  |9:
  |  jr ra
  |.  move CRET1, CRET2
  |.endif
  |
  |// Soft-float comparison. Equivalent to c.ole.d a, b or c.ole.d b, a.
  |// Input: SFARG*, TMP3. Output: CRET1. Temporaries: AT, TMP0, TMP1.
  |->vm_sfcmpolex:
  |.if not FPU
  |  sll AT, SFARG1HI, 1
  |  sll TMP0, SFARG2HI, 1
  |  or CRET1, SFARG1LO, SFARG2LO
  |  or TMP1, AT, TMP0
  |  or TMP1, TMP1, CRET1
  |  beqz TMP1, >8			// Both args +-0: return 1.
  |.  sltu CRET1, r0, SFARG1LO
  |  lui TMP1, 0xffe0
  |  addu AT, AT, CRET1
  |   sltu CRET1, r0, SFARG2LO
  |  sltu AT, TMP1, AT
  |   addu TMP0, TMP0, CRET1
  |   sltu TMP0, TMP1, TMP0
  |  or TMP1, AT, TMP0
  |  bnez TMP1, >9			// Either arg is NaN: return 0;
  |.  and AT, SFARG1HI, SFARG2HI
  |  xor AT, AT, TMP3
  |  bltz AT, >5			// Both args negative?
  |.  nop
  |  beq SFARG1HI, SFARG2HI, >6
  |.  sltu CRET1, SFARG2LO, SFARG1LO
  |  jr ra
  |.  slt CRET1, SFARG2HI, SFARG1HI
  |5:  // Swap conditions if both operands are negative.
  |  beq SFARG1HI, SFARG2HI, >6
  |.  sltu CRET1, SFARG1LO, SFARG2LO
  |  slt CRET1, SFARG1HI, SFARG2HI
  |6:
  |  jr ra
  |.  nop
  |8:
  |  jr ra
  |.  li CRET1, 1
  |9:
  |  jr ra
  |.  li CRET1, 0
  |.endif
  |
  |.macro sfmin_max, name, intins
  |->vm_sf .. name:
  |.if JIT and not FPU
  |  move TMP2, ra
  |  bal ->vm_sfcmpolt
  |.  nop
  |  move TMP0, CRET1
  |  move SFRETHI, SFARG1HI
  |   move SFRETLO, SFARG1LO
  |  move ra, TMP2
  |  intins SFRETHI, SFARG2HI, TMP0
  |  jr ra
  |.  intins SFRETLO, SFARG2LO, TMP0
  |.endif
  |.endmacro
  |
  |  sfmin_max min, movz
  |  sfmin_max max, movn
  |
  |//-----------------------------------------------------------------------
  |//-- Miscellaneous functions --------------------------------------------
  |//-----------------------------------------------------------------------
  |
  |//-----------------------------------------------------------------------
  |//-- FFI helper functions -----------------------------------------------
  |//-----------------------------------------------------------------------
  |
  |// Handler for callback functions. Callback slot number in r1, g in r2.
  |->vm_ffi_callback:
  |.if FFI
  |.type CTSTATE, CTState, PC
  |  saveregs
  |  lw CTSTATE, GL:r2->ctype_state
  |   addiu DISPATCH, r2, GG_G2DISP
  |  load_got lj_ccallback_enter
  |  sw r1, CTSTATE->cb.slot
  |  sw CARG1, CTSTATE->cb.gpr[0]
  |  sw CARG2, CTSTATE->cb.gpr[1]
  |   .FPU sdc1 FARG1, CTSTATE->cb.fpr[0]
  |  sw CARG3, CTSTATE->cb.gpr[2]
  |  sw CARG4, CTSTATE->cb.gpr[3]
  |   .FPU sdc1 FARG2, CTSTATE->cb.fpr[1]
  |  addiu TMP0, sp, CFRAME_SPACE+16
  |  sw TMP0, CTSTATE->cb.stack
  |  sw r0, SAVE_PC			// Any value outside of bytecode is ok.
  |   move CARG2, sp
  |  call_intern lj_ccallback_enter	// (CTState *cts, void *cf)
  |.  move CARG1, CTSTATE
  |  // Returns lua_State *.
  |  lw BASE, L:CRET1->base
  |  lw RC, L:CRET1->top
  |     li TISNUM, LJ_TISNUM		// Setup type comparison constants.
  |   move L, CRET1
  |     .FPU lui TMP3, 0x59c0		// TOBIT = 2^52 + 2^51 (float).
  |  lw LFUNC:RB, FRAME_FUNC(BASE)
  |     .FPU mtc1 TMP3, TOBIT
  |    li_vmstate INTERP
  |     li TISNIL, LJ_TNIL
  |  subu RC, RC, BASE
  |    st_vmstate
  |     .FPU cvt.d.s TOBIT, TOBIT
  |  ins_callt
  |.endif
  |
  |->cont_ffi_callback:			// Return from FFI callback.
  |.if FFI
  |  load_got lj_ccallback_leave
  |  lw CTSTATE, DISPATCH_GL(ctype_state)(DISPATCH)
  |   sw BASE, L->base
  |   sw RB, L->top
  |  sw L, CTSTATE->L
  |  move CARG2, RA
  |  call_intern lj_ccallback_leave	// (CTState *cts, TValue *o)
  |.  move CARG1, CTSTATE
  |   .FPU ldc1 FRET1, CTSTATE->cb.fpr[0]
  |  lw CRET1, CTSTATE->cb.gpr[0]
  |   .FPU ldc1 FRET2, CTSTATE->cb.fpr[1]
  |  b ->vm_leave_unw
  |.  lw CRET2, CTSTATE->cb.gpr[1]
  |.endif
  |
  |->vm_ffi_call:			// Call C function via FFI.
  |  // Caveat: needs special frame unwinding, see below.
  |.if FFI
  |  .type CCSTATE, CCallState, CARG1
  |  lw TMP1, CCSTATE->spadj
  |   lbu CARG2, CCSTATE->nsp
  |  move TMP2, sp
  |  subu sp, sp, TMP1
  |  sw ra, -4(TMP2)
  |   sll CARG2, CARG2, 2
  |  sw r16, -8(TMP2)
  |  sw CCSTATE, -12(TMP2)
  |  move r16, TMP2
  |  addiu TMP1, CCSTATE, offsetof(CCallState, stack)
  |  addiu TMP2, sp, 16
  |  beqz CARG2, >2
  |.  addu TMP3, TMP1, CARG2
  |1:
  |   lw TMP0, 0(TMP1)
  |  addiu TMP1, TMP1, 4
  |  sltu AT, TMP1, TMP3
  |   sw TMP0, 0(TMP2)
  |  bnez AT, <1
  |.  addiu TMP2, TMP2, 4
  |2:
  |  lw CFUNCADDR, CCSTATE->func
  |  lw CARG2, CCSTATE->gpr[1]
  |  lw CARG3, CCSTATE->gpr[2]
  |  lw CARG4, CCSTATE->gpr[3]
  |  .FPU ldc1 FARG1, CCSTATE->fpr[0]
  |  .FPU ldc1 FARG2, CCSTATE->fpr[1]
  |  jalr CFUNCADDR
  |.  lw CARG1, CCSTATE->gpr[0]		// Do this last, since CCSTATE is CARG1.
  |  lw CCSTATE:TMP1, -12(r16)
  |  lw TMP2, -8(r16)
  |  lw ra, -4(r16)
  |  sw CRET1, CCSTATE:TMP1->gpr[0]
  |  sw CRET2, CCSTATE:TMP1->gpr[1]
  |.if FPU
  |  sdc1 FRET1, CCSTATE:TMP1->fpr[0]
  |  sdc1 FRET2, CCSTATE:TMP1->fpr[1]
  |.else
  |  sw CARG1, CCSTATE:TMP1->gpr[2]	// Soft-float: complex double .im part.
  |  sw CARG2, CCSTATE:TMP1->gpr[3]
  |.endif
  |  move sp, r16
  |  jr ra
  |.  move r16, TMP2
  |.endif
  |// Note: vm_ffi_call must be the last function in this object file!
  |
  |//-----------------------------------------------------------------------
}

/* Generate the code for a single instruction. */
static void build_ins(BuildCtx *ctx, BCOp op, int defop)
{
  int vk = 0;
  |=>defop:

  switch (op) {

  /* -- Comparison ops ---------------------------------------------------- */

  /* Remember: all ops branch for a true comparison, fall through otherwise. */

  case BC_ISLT: case BC_ISGE: case BC_ISLE: case BC_ISGT:
    |  // RA = src1*8, RD = src2*8, JMP with RD = target
    |.macro bc_comp, FRA, FRD, RAHI, RALO, RDHI, RDLO, movop, fmovop, fcomp, sfcomp
    |  addu RA, BASE, RA
    |   addu RD, BASE, RD
    |  lw RAHI, HI(RA)
    |   lw RDHI, HI(RD)
    |    lhu TMP2, OFS_RD(PC)
    |    addiu PC, PC, 4
    |  bne RAHI, TISNUM, >2
    |.  lw RALO, LO(RA)
    |    lui TMP3, (-(BCBIAS_J*4 >> 16) & 65535)
    |  lw RDLO, LO(RD)
    |  bne RDHI, TISNUM, >5
    |.   decode_RD4b TMP2
    |  slt AT, SFARG1LO, SFARG2LO
    |    addu TMP2, TMP2, TMP3
    |  movop TMP2, r0, AT
    |1:
    |  addu PC, PC, TMP2
    |  ins_next
    |
    |2:  // RA is not an integer.
    |  sltiu AT, RAHI, LJ_TISNUM
    |  beqz AT, ->vmeta_comp
    |.   lui TMP3, (-(BCBIAS_J*4 >> 16) & 65535)
    |  sltiu AT, RDHI, LJ_TISNUM
    |.if FPU
    |  ldc1 FRA, 0(RA)
    |   ldc1 FRD, 0(RD)
    |.else
    |   lw RDLO, LO(RD)
    |.endif
    |  beqz AT, >4
    |.   decode_RD4b TMP2
    |3:  // RA and RD are both numbers.
    |.if FPU
    |  fcomp f20, f22
    |   addu TMP2, TMP2, TMP3
    |  b <1
    |.  fmovop TMP2, r0
    |.else
    |  bal sfcomp
    |.   addu TMP2, TMP2, TMP3
    |  b <1
    |.  movop TMP2, r0, CRET1
    |.endif
    |
    |4:  // RA is a number, RD is not a number.
    |  bne RDHI, TISNUM, ->vmeta_comp
    |  // RA is a number, RD is an integer. Convert RD to a number.
    |.if FPU
    |.  lwc1 FRD, LO(RD)
    |  b <3
    |.  cvt.d.w FRD, FRD
    |.else
    |.  nop
    |.if "RDHI" == "SFARG1HI"
    |  bal ->vm_sfi2d_1
    |.else
    |  bal ->vm_sfi2d_2
    |.endif
    |.  nop
    |  b <3
    |.  nop
    |.endif
    |
    |5:  // RA is an integer, RD is not an integer
    |  sltiu AT, RDHI, LJ_TISNUM
    |  beqz AT, ->vmeta_comp
    |  // RA is an integer, RD is a number. Convert RA to a number.
    |.if FPU
    |.  mtc1 RALO, FRA
    |   ldc1 FRD, 0(RD)
    |  b <3
    |   cvt.d.w FRA, FRA
    |.else
    |.  nop
    |.if "RAHI" == "SFARG1HI"
    |  bal ->vm_sfi2d_1
    |.else
    |  bal ->vm_sfi2d_2
    |.endif
    |.  nop
    |  b <3
    |.  nop
    |.endif
    |.endmacro
    |
    if (op == BC_ISLT) {
      |  bc_comp f20, f22, SFARG1HI, SFARG1LO, SFARG2HI, SFARG2LO, movz, movf, c.olt.d, ->vm_sfcmpolt
    } else if (op == BC_ISGE) {
      |  bc_comp f20, f22, SFARG1HI, SFARG1LO, SFARG2HI, SFARG2LO, movn, movt, c.olt.d, ->vm_sfcmpolt
    } else if (op == BC_ISLE) {
      |  bc_comp f22, f20, SFARG2HI, SFARG2LO, SFARG1HI, SFARG1LO, movn, movt, c.ult.d, ->vm_sfcmpult
    } else {
      |  bc_comp f22, f20, SFARG2HI, SFARG2LO, SFARG1HI, SFARG1LO, movz, movf, c.ult.d, ->vm_sfcmpult
    }
    break;

  case BC_ISEQV: case BC_ISNEV:
    vk = op == BC_ISEQV;
    |  // RA = src1*8, RD = src2*8, JMP with RD = target
    |  addu RA, BASE, RA
    |    addiu PC, PC, 4
    |  addu RD, BASE, RD
    |  lw SFARG1HI, HI(RA)
    |    lhu TMP2, -4+OFS_RD(PC)
    |  lw SFARG2HI, HI(RD)
    |    lui TMP3, (-(BCBIAS_J*4 >> 16) & 65535)
    |  sltu AT, TISNUM, SFARG1HI
    |  sltu TMP0, TISNUM, SFARG2HI
    |  or AT, AT, TMP0
    if (vk) {
      |  beqz AT, ->BC_ISEQN_Z
    } else {
      |  beqz AT, ->BC_ISNEN_Z
    }
    |.   decode_RD4b TMP2
    |  // Either or both types are not numbers.
    |  lw SFARG1LO, LO(RA)
    |  lw SFARG2LO, LO(RD)
    |  addu TMP2, TMP2, TMP3
    |.if FFI
    |  li TMP3, LJ_TCDATA
    |  beq SFARG1HI, TMP3, ->vmeta_equal_cd
    |.endif
    |.  sltiu AT, SFARG1HI, LJ_TISPRI		// Not a primitive?
    |.if FFI
    |  beq SFARG2HI, TMP3, ->vmeta_equal_cd
    |.endif
    |.  xor TMP3, SFARG1LO, SFARG2LO		// Same tv?
    |  xor SFARG2HI, SFARG2HI, SFARG1HI		// Same type?
    |  sltiu TMP0, SFARG1HI, LJ_TISTABUD+1	// Table or userdata?
    |  movz TMP3, r0, AT			// Ignore tv if primitive.
    |  movn TMP0, r0, SFARG2HI			// Tab/ud and same type?
    |  or AT, SFARG2HI, TMP3			// Same type && (pri||same tv).
    |  movz TMP0, r0, AT
    |  beqz TMP0, >1	// Done if not tab/ud or not same type or same tv.
    if (vk) {
      |.  movn TMP2, r0, AT
    } else {
      |.  movz TMP2, r0, AT
    }
    |  // Different tables or userdatas. Need to check __eq metamethod.
    |  // Field metatable must be at same offset for GCtab and GCudata!
    |  lw TAB:TMP1, TAB:SFARG1LO->metatable
    |  beqz TAB:TMP1, >1		// No metatable?
    |.  nop
    |  lbu TMP1, TAB:TMP1->nomm
    |  andi TMP1, TMP1, 1<<MM_eq
    |  bnez TMP1, >1			// Or 'no __eq' flag set?
    |.  nop
    |  b ->vmeta_equal			// Handle __eq metamethod.
    |.  li TMP0, 1-vk			// ne = 0 or 1.
    |1:
    |  addu PC, PC, TMP2
    |  ins_next
    break;

  case BC_ISEQS: case BC_ISNES:
    vk = op == BC_ISEQS;
    |  // RA = src*8, RD = str_const*8 (~), JMP with RD = target
    |  addu RA, BASE, RA
    |   addiu PC, PC, 4
    |  lw TMP0, HI(RA)
    |   srl RD, RD, 1
    |  lw STR:TMP3, LO(RA)
    |   subu RD, KBASE, RD
    |    lhu TMP2, -4+OFS_RD(PC)
    |.if FFI
    |  li AT, LJ_TCDATA
    |  beq TMP0, AT, ->vmeta_equal_cd
    |.endif
    |.  lw STR:TMP1, -4(RD)		// KBASE-4-str_const*4
    |  addiu TMP0, TMP0, -LJ_TSTR
    |   decode_RD4b TMP2
    |  xor TMP1, STR:TMP1, STR:TMP3
    |  or TMP0, TMP0, TMP1
    |   lui TMP3, (-(BCBIAS_J*4 >> 16) & 65535)
    |   addu TMP2, TMP2, TMP3
    if (vk) {
      |  movn TMP2, r0, TMP0
    } else {
      |  movz TMP2, r0, TMP0
    }
    |  addu PC, PC, TMP2
    |  ins_next
    break;

  case BC_ISEQN: case BC_ISNEN:
    vk = op == BC_ISEQN;
    |  // RA = src*8, RD = num_const*8, JMP with RD = target
    |  addu RA, BASE, RA
    |   addu RD, KBASE, RD
    |  lw SFARG1HI, HI(RA)
    |   lw SFARG2HI, HI(RD)
    |    lhu TMP2, OFS_RD(PC)
    |    addiu PC, PC, 4
    |    lui TMP3, (-(BCBIAS_J*4 >> 16) & 65535)
    |    decode_RD4b TMP2
    if (vk) {
      |->BC_ISEQN_Z:
    } else {
      |->BC_ISNEN_Z:
    }
    |  bne SFARG1HI, TISNUM, >3
    |.  lw SFARG1LO, LO(RA)
    |  lw SFARG2LO, LO(RD)
    |    addu TMP2, TMP2, TMP3
    |  bne SFARG2HI, TISNUM, >6
    |.  xor AT, SFARG1LO, SFARG2LO
    if (vk) {
      |  movn TMP2, r0, AT
      |1:
      |  addu PC, PC, TMP2
      |2:
    } else {
      |  movz TMP2, r0, AT
      |1:
      |2:
      |  addu PC, PC, TMP2
    }
    |  ins_next
    |
    |3:  // RA is not an integer.
    |  sltiu AT, SFARG1HI, LJ_TISNUM
    |.if FFI
    |  beqz AT, >8
    |.else
    |  beqz AT, <2
    |.endif
    |.   addu TMP2, TMP2, TMP3
    |  sltiu AT, SFARG2HI, LJ_TISNUM
    |.if FPU
    |  ldc1 f20, 0(RA)
    |   ldc1 f22, 0(RD)
    |.endif
    |  beqz AT, >5
    |.  lw SFARG2LO, LO(RD)
    |4:  // RA and RD are both numbers.
    |.if FPU
    |  c.eq.d f20, f22
    |  b <1
    if (vk) {
      |.  movf TMP2, r0
    } else {
      |.  movt TMP2, r0
    }
    |.else
    |  bal ->vm_sfcmpeq
    |.  nop
    |  b <1
    if (vk) {
      |.  movz TMP2, r0, CRET1
    } else {
      |.  movn TMP2, r0, CRET1
    }
    |.endif
    |
    |5:  // RA is a number, RD is not a number.
    |.if FFI
    |  bne SFARG2HI, TISNUM, >9
    |.else
    |  bne SFARG2HI, TISNUM, <2
    |.endif
    |  // RA is a number, RD is an integer. Convert RD to a number.
    |.if FPU
    |.  lwc1 f22, LO(RD)
    |  b <4
    |.  cvt.d.w f22, f22
    |.else
    |.  nop
    |  bal ->vm_sfi2d_2
    |.  nop
    |  b <4
    |.  nop
    |.endif
    |
    |6:  // RA is an integer, RD is not an integer
    |  sltiu AT, SFARG2HI, LJ_TISNUM
    |.if FFI
    |  beqz AT, >9
    |.else
    |  beqz AT, <2
    |.endif
    |  // RA is an integer, RD is a number. Convert RA to a number.
    |.if FPU
    |.  mtc1 SFARG1LO, f20
    |   ldc1 f22, 0(RD)
    |  b <4
    |   cvt.d.w f20, f20
    |.else
    |.  nop
    |  bal ->vm_sfi2d_1
    |.  nop
    |  b <4
    |.  nop
    |.endif
    |
    |.if FFI
    |8:
    |  li AT, LJ_TCDATA
    |  bne SFARG1HI, AT, <2
    |.  nop
    |  b ->vmeta_equal_cd
    |.  nop
    |9:
    |  li AT, LJ_TCDATA
    |  bne SFARG2HI, AT, <2
    |.  nop
    |  b ->vmeta_equal_cd
    |.  nop
    |.endif
    break;

  case BC_ISEQP: case BC_ISNEP:
    vk = op == BC_ISEQP;
    |  // RA = src*8, RD = primitive_type*8 (~), JMP with RD = target
    |  addu RA, BASE, RA
    |   srl TMP1, RD, 3
    |  lw TMP0, HI(RA)
    |    lhu TMP2, OFS_RD(PC)
    |   not TMP1, TMP1
    |    addiu PC, PC, 4
    |.if FFI
    |  li AT, LJ_TCDATA
    |  beq TMP0, AT, ->vmeta_equal_cd
    |.endif
    |.  xor TMP0, TMP0, TMP1
    |  decode_RD4b TMP2
    |  lui TMP3, (-(BCBIAS_J*4 >> 16) & 65535)
    |  addu TMP2, TMP2, TMP3
    if (vk) {
      |  movn TMP2, r0, TMP0
    } else {
      |  movz TMP2, r0, TMP0
    }
    |  addu PC, PC, TMP2
    |  ins_next
    break;

  /* -- Unary test and copy ops ------------------------------------------- */

  case BC_ISTC: case BC_ISFC: case BC_IST: case BC_ISF:
    |  // RA = dst*8 or unused, RD = src*8, JMP with RD = target
    |  addu RD, BASE, RD
    |   lhu TMP2, OFS_RD(PC)
    |  lw TMP0, HI(RD)
    |   addiu PC, PC, 4
    if (op == BC_IST || op == BC_ISF) {
      |  sltiu TMP0, TMP0, LJ_TISTRUECOND
      |   decode_RD4b TMP2
      |   lui TMP3, (-(BCBIAS_J*4 >> 16) & 65535)
      |   addu TMP2, TMP2, TMP3
      if (op == BC_IST) {
	|  movz TMP2, r0, TMP0
      } else {
	|  movn TMP2, r0, TMP0
      }
      |  addu PC, PC, TMP2
    } else {
      |  sltiu TMP0, TMP0, LJ_TISTRUECOND
      |  lw SFRETHI, HI(RD)
      |   lw SFRETLO, LO(RD)
      if (op == BC_ISTC) {
	|  beqz TMP0, >1
      } else {
	|  bnez TMP0, >1
      }
      |.  addu RA, BASE, RA
      |   decode_RD4b TMP2
      |   lui TMP3, (-(BCBIAS_J*4 >> 16) & 65535)
      |   addu TMP2, TMP2, TMP3
      |  sw SFRETHI, HI(RA)
      |   sw SFRETLO, LO(RA)
      |   addu PC, PC, TMP2
      |1:
    }
    |  ins_next
    break;

  case BC_ISTYPE:
    |  // RA = src*8, RD = -type*8
    |  addu TMP2, BASE, RA
    |  srl TMP1, RD, 3
    |  lw TMP0, HI(TMP2)
    |  ins_next1
    |  addu AT, TMP0, TMP1
    |  bnez AT, ->vmeta_istype
    |.  ins_next2
    break;
  case BC_ISNUM:
    |  // RA = src*8, RD = -(TISNUM-1)*8
    |  addu TMP2, BASE, RA
    |  lw TMP0, HI(TMP2)
    |  ins_next1
    |  sltiu AT, TMP0, LJ_TISNUM
    |  beqz AT, ->vmeta_istype
    |.  ins_next2
    break;

  /* -- Unary ops --------------------------------------------------------- */

  case BC_MOV:
    |  // RA = dst*8, RD = src*8
    |  addu RD, BASE, RD
    |   addu RA, BASE, RA
    |  lw SFRETHI, HI(RD)
    |   lw SFRETLO, LO(RD)
    |  ins_next1
    |  sw SFRETHI, HI(RA)
    |   sw SFRETLO, LO(RA)
    |  ins_next2
    break;
  case BC_NOT:
    |  // RA = dst*8, RD = src*8
    |  addu RD, BASE, RD
    |   addu RA, BASE, RA
    |  lw TMP0, HI(RD)
    |   li TMP1, LJ_TFALSE
    |  sltiu TMP0, TMP0, LJ_TISTRUECOND
    |  addiu TMP1, TMP0, LJ_TTRUE
    |  ins_next1
    |  sw TMP1, HI(RA)
    |  ins_next2
    break;
  case BC_UNM:
    |  // RA = dst*8, RD = src*8
    |  addu RB, BASE, RD
    |  lw SFARG1HI, HI(RB)
    |   addu RA, BASE, RA
    |  bne SFARG1HI, TISNUM, >2
    |.  lw SFARG1LO, LO(RB)
    |  lui TMP1, 0x8000
    |  beq SFARG1LO, TMP1, ->vmeta_unm	// Meta handler deals with -2^31.
    |.  negu SFARG1LO, SFARG1LO
    |1:
    |  ins_next1
    |  sw SFARG1HI, HI(RA)
    |   sw SFARG1LO, LO(RA)
    |  ins_next2
    |2:
    |  sltiu AT, SFARG1HI, LJ_TISNUM
    |  beqz AT, ->vmeta_unm
    |.  lui TMP1, 0x8000
    |  b <1
    |.  xor SFARG1HI, SFARG1HI, TMP1
    break;
  case BC_LEN:
    |  // RA = dst*8, RD = src*8
    |  addu CARG2, BASE, RD
    |   addu RA, BASE, RA
    |  lw TMP0, HI(CARG2)
    |   lw CARG1, LO(CARG2)
    |  li AT, LJ_TSTR
    |  bne TMP0, AT, >2
    |.  li AT, LJ_TTAB
    |   lw CRET1, STR:CARG1->len
    |1:
    |  ins_next1
    |  sw TISNUM, HI(RA)
    |   sw CRET1, LO(RA)
    |  ins_next2
    |2:
    |  bne TMP0, AT, ->vmeta_len
    |.  nop
#if LJ_52
    |  lw TAB:TMP2, TAB:CARG1->metatable
    |  bnez TAB:TMP2, >9
    |.  nop
    |3:
#endif
    |->BC_LEN_Z:
    |  load_got lj_tab_len
    |  call_intern lj_tab_len		// (GCtab *t)
    |.  nop
    |  // Returns uint32_t (but less than 2^31).
    |  b <1
    |.  nop
#if LJ_52
    |9:
    |  lbu TMP0, TAB:TMP2->nomm
    |  andi TMP0, TMP0, 1<<MM_len
    |  bnez TMP0, <3			// 'no __len' flag set: done.
    |.  nop
    |  b ->vmeta_len
    |.  nop
#endif
    break;

  /* -- Binary ops -------------------------------------------------------- */

    |.macro fpmod, a, b, c
    |  bal ->vm_floor     // floor(b/c)
    |.  div.d FARG1, b, c
    |  mul.d a, FRET1, c
    |  sub.d a, b, a      // b - floor(b/c)*c
    |.endmacro

    |.macro sfpmod
    |  addiu sp, sp, -16
    |
    |  load_got __divdf3
    |  sw SFARG1HI, HI(sp)
    |   sw SFARG1LO, LO(sp)
    |  sw SFARG2HI, 8+HI(sp)
    |  call_extern
    |.  sw SFARG2LO, 8+LO(sp)
    |
    |  load_got floor
    |  move SFARG1HI, SFRETHI
    |  call_extern
    |.  move SFARG1LO, SFRETLO
    |
    |  load_got __muldf3
    |  move SFARG1HI, SFRETHI
    |   move SFARG1LO, SFRETLO
    |  lw SFARG2HI, 8+HI(sp)
    |  call_extern
    |.  lw SFARG2LO, 8+LO(sp)
    |
    |  load_got __subdf3
    |  lw SFARG1HI, HI(sp)
    |   lw SFARG1LO, LO(sp)
    |  move SFARG2HI, SFRETHI
    |  call_extern
    |.  move SFARG2LO, SFRETLO
    |
    |  addiu sp, sp, 16
    |.endmacro

    |.macro ins_arithpre, label
    ||vk = ((int)op - BC_ADDVN) / (BC_ADDNV-BC_ADDVN);
    |  // RA = dst*8, RB = src1*8, RC = src2*8 | num_const*8
    ||switch (vk) {
    ||case 0:
    |   decode_RB8a RB, INS
    |   decode_RB8b RB
    |    decode_RDtoRC8 RC, RD
    |   // RA = dst*8, RB = src1*8, RC = num_const*8
    |   addu RB, BASE, RB
    |.if "label" ~= "none"
    |   b label
    |.endif
    |.   addu RC, KBASE, RC
    ||  break;
    ||case 1:
    |   decode_RB8a RC, INS
    |   decode_RB8b RC
    |    decode_RDtoRC8 RB, RD
    |   // RA = dst*8, RB = num_const*8, RC = src1*8
    |   addu RC, BASE, RC
    |.if "label" ~= "none"
    |   b label
    |.endif
    |.   addu RB, KBASE, RB
    ||  break;
    ||default:
    |   decode_RB8a RB, INS
    |   decode_RB8b RB
    |    decode_RDtoRC8 RC, RD
    |   // RA = dst*8, RB = src1*8, RC = src2*8
    |   addu RB, BASE, RB
    |.if "label" ~= "none"
    |   b label
    |.endif
    |.   addu RC, BASE, RC
    ||  break;
    ||}
    |.endmacro
    |
    |.macro ins_arith, intins, fpins, fpcall, label
    |  ins_arithpre none
    |
    |.if "label" ~= "none"
    |label:
    |.endif
    |
    |  lw SFARG1HI, HI(RB)
    |   lw SFARG2HI, HI(RC)
    |
    |.if "intins" ~= "div"
    |
    |  // Check for two integers.
    |  lw SFARG1LO, LO(RB)
    |  bne SFARG1HI, TISNUM, >5
    |.  lw SFARG2LO, LO(RC)
    |  bne SFARG2HI, TISNUM, >5
    |
    |.if "intins" == "addu"
    |.  intins CRET1, SFARG1LO, SFARG2LO
    |  xor TMP1, CRET1, SFARG1LO	// ((y^a) & (y^b)) < 0: overflow.
    |  xor TMP2, CRET1, SFARG2LO
    |  and TMP1, TMP1, TMP2
    |  bltz TMP1, ->vmeta_arith
    |.  addu RA, BASE, RA
    |.elif "intins" == "subu"
    |.  intins CRET1, SFARG1LO, SFARG2LO
    |  xor TMP1, CRET1, SFARG1LO	// ((y^a) & (a^b)) < 0: overflow.
    |  xor TMP2, SFARG1LO, SFARG2LO
    |  and TMP1, TMP1, TMP2
    |  bltz TMP1, ->vmeta_arith
    |.  addu RA, BASE, RA
    |.elif "intins" == "mult"
    |.  intins SFARG1LO, SFARG2LO
    |  mflo CRET1
    |  mfhi TMP2
    |  sra TMP1, CRET1, 31
    |  bne TMP1, TMP2, ->vmeta_arith
    |.  addu RA, BASE, RA
    |.else
    |.  load_got lj_vm_modi
    |  beqz SFARG2LO, ->vmeta_arith
    |.  addu RA, BASE, RA
    |.if ENDIAN_BE
    |  move CARG1, SFARG1LO
    |.endif
    |  call_extern
    |.  move CARG2, SFARG2LO
    |.endif
    |
    |  ins_next1
    |  sw TISNUM, HI(RA)
    |   sw CRET1, LO(RA)
    |3:
    |  ins_next2
    |
    |.elif not FPU
    |
    |  lw SFARG1LO, LO(RB)
    |   lw SFARG2LO, LO(RC)
    |
    |.endif
    |
    |5:  // Check for two numbers.
    |  .FPU ldc1 f20, 0(RB)
    |  sltiu AT, SFARG1HI, LJ_TISNUM
    |   sltiu TMP0, SFARG2HI, LJ_TISNUM
    |  .FPU ldc1 f22, 0(RC)
    |   and AT, AT, TMP0
    |   beqz AT, ->vmeta_arith
    |.   addu RA, BASE, RA
    |
    |.if FPU
    |  fpins FRET1, f20, f22
    |.elif "fpcall" == "sfpmod"
    |  sfpmod
    |.else
    |  load_got fpcall
    |  call_extern
    |.  nop
    |.endif
    |
    |  ins_next1
    |.if not FPU
    |  sw SFRETHI, HI(RA)
    |.endif
    |.if "intins" ~= "div"
    |  b <3
    |.endif
    |.if FPU
    |.  sdc1 FRET1, 0(RA)
    |.else
    |.  sw SFRETLO, LO(RA)
    |.endif
    |.if "intins" == "div"
    |  ins_next2
    |.endif
    |
    |.endmacro

  case BC_ADDVN: case BC_ADDNV: case BC_ADDVV:
    |  ins_arith addu, add.d, __adddf3, none
    break;
  case BC_SUBVN: case BC_SUBNV: case BC_SUBVV:
    |  ins_arith subu, sub.d, __subdf3, none
    break;
  case BC_MULVN: case BC_MULNV: case BC_MULVV:
    |  ins_arith mult, mul.d, __muldf3, none
    break;
  case BC_DIVVN:
    |  ins_arith div, div.d, __divdf3, ->BC_DIVVN_Z
    break;
  case BC_DIVNV: case BC_DIVVV:
    |  ins_arithpre ->BC_DIVVN_Z
    break;
  case BC_MODVN:
    |  ins_arith modi, fpmod, sfpmod, ->BC_MODVN_Z
    break;
  case BC_MODNV: case BC_MODVV:
    |  ins_arithpre ->BC_MODVN_Z
    break;
  case BC_POW:
    |  ins_arithpre none
    |  lw SFARG1HI, HI(RB)
    |   lw SFARG2HI, HI(RC)
    |  sltiu AT, SFARG1HI, LJ_TISNUM
    |  sltiu TMP0, SFARG2HI, LJ_TISNUM
    |  and AT, AT, TMP0
    |  load_got pow
    |  beqz AT, ->vmeta_arith
    |.  addu RA, BASE, RA
    |.if FPU
    |  ldc1 FARG1, 0(RB)
    |  ldc1 FARG2, 0(RC)
    |.else
    |  lw SFARG1LO, LO(RB)
    |   lw SFARG2LO, LO(RC)
    |.endif
    |  call_extern
    |.  nop
    |  ins_next1
    |.if FPU
    |  sdc1 FRET1, 0(RA)
    |.else
    |  sw SFRETHI, HI(RA)
    |   sw SFRETLO, LO(RA)
    |.endif
    |  ins_next2
    break;

  case BC_CAT:
    |  // RA = dst*8, RB = src_start*8, RC = src_end*8
    |  decode_RB8a RB, INS
    |  decode_RB8b RB
    |   decode_RDtoRC8 RC, RD
    |  subu CARG3, RC, RB
    |   sw BASE, L->base
    |  addu CARG2, BASE, RC
    |  move MULTRES, RB
    |->BC_CAT_Z:
    |  load_got lj_meta_cat
    |  srl CARG3, CARG3, 3
    |   sw PC, SAVE_PC
    |  call_intern lj_meta_cat		// (lua_State *L, TValue *top, int left)
    |.  move CARG1, L
    |  // Returns NULL (finished) or TValue * (metamethod).
    |  bnez CRET1, ->vmeta_binop
    |.  lw BASE, L->base
    |  addu RB, BASE, MULTRES
    |  lw SFRETHI, HI(RB)
    |   lw SFRETLO, LO(RB)
    |   addu RA, BASE, RA
    |  ins_next1
    |  sw SFRETHI, HI(RA)
    |   sw SFRETLO, LO(RA)
    |  ins_next2
    break;

  /* -- Constant ops ------------------------------------------------------ */

  case BC_KSTR:
    |  // RA = dst*8, RD = str_const*8 (~)
    |  srl TMP1, RD, 1
    |  subu TMP1, KBASE, TMP1
    |  ins_next1
    |  lw TMP0, -4(TMP1)		// KBASE-4-str_const*4
    |  addu RA, BASE, RA
    |   li TMP2, LJ_TSTR
    |  sw TMP0, LO(RA)
    |   sw TMP2, HI(RA)
    |  ins_next2
    break;
  case BC_KCDATA:
    |.if FFI
    |  // RA = dst*8, RD = cdata_const*8 (~)
    |  srl TMP1, RD, 1
    |  subu TMP1, KBASE, TMP1
    |  ins_next1
    |  lw TMP0, -4(TMP1)		// KBASE-4-cdata_const*4
    |  addu RA, BASE, RA
    |   li TMP2, LJ_TCDATA
    |  sw TMP0, LO(RA)
    |   sw TMP2, HI(RA)
    |  ins_next2
    |.endif
    break;
  case BC_KSHORT:
    |  // RA = dst*8, RD = int16_literal*8
    |  sra RD, INS, 16
    |  addu RA, BASE, RA
    |  ins_next1
    |  sw TISNUM, HI(RA)
    |   sw RD, LO(RA)
    |  ins_next2
    break;
  case BC_KNUM:
    |  // RA = dst*8, RD = num_const*8
    |  addu RD, KBASE, RD
    |   addu RA, BASE, RA
    |  lw SFRETHI, HI(RD)
    |   lw SFRETLO, LO(RD)
    |  ins_next1
    |  sw SFRETHI, HI(RA)
    |   sw SFRETLO, LO(RA)
    |  ins_next2
    break;
  case BC_KPRI:
    |  // RA = dst*8, RD = primitive_type*8 (~)
    |  srl TMP1, RD, 3
    |   addu RA, BASE, RA
    |  not TMP0, TMP1
    |  ins_next1
    |   sw TMP0, HI(RA)
    |  ins_next2
    break;
  case BC_KNIL:
    |  // RA = base*8, RD = end*8
    |  addu RA, BASE, RA
    |  sw TISNIL, HI(RA)
    |   addiu RA, RA, 8
    |  addu RD, BASE, RD
    |1:
    |  sw TISNIL, HI(RA)
    |  slt AT, RA, RD
    |  bnez AT, <1
    |.  addiu RA, RA, 8
    |  ins_next_
    break;

  /* -- Upvalue and function ops ------------------------------------------ */

  case BC_UGET:
    |  // RA = dst*8, RD = uvnum*8
    |  lw LFUNC:RB, FRAME_FUNC(BASE)
    |   srl RD, RD, 1
    |   addu RD, RD, LFUNC:RB
    |  lw UPVAL:RB, LFUNC:RD->uvptr
    |  ins_next1
    |  lw TMP1, UPVAL:RB->v
    |  lw SFRETHI, HI(TMP1)
    |   lw SFRETLO, LO(TMP1)
    |  addu RA, BASE, RA
    |  sw SFRETHI, HI(RA)
    |   sw SFRETLO, LO(RA)
    |  ins_next2
    break;
  case BC_USETV:
    |  // RA = uvnum*8, RD = src*8
    |  lw LFUNC:RB, FRAME_FUNC(BASE)
    |    srl RA, RA, 1
    |   addu RD, BASE, RD
    |    addu RA, RA, LFUNC:RB
    |  lw UPVAL:RB, LFUNC:RA->uvptr
    |   lw SFRETHI, HI(RD)
    |    lw SFRETLO, LO(RD)
    |  lbu TMP3, UPVAL:RB->marked
    |   lw CARG2, UPVAL:RB->v
    |  andi TMP3, TMP3, LJ_GC_BLACK	// isblack(uv)
    |  lbu TMP0, UPVAL:RB->closed
    |   sw SFRETHI, HI(CARG2)
    |    sw SFRETLO, LO(CARG2)
    |  li AT, LJ_GC_BLACK|1
    |  or TMP3, TMP3, TMP0
    |  beq TMP3, AT, >2			// Upvalue is closed and black?
    |.  addiu TMP2, SFRETHI, -(LJ_TNUMX+1)
    |1:
    |  ins_next
    |
    |2:  // Check if new value is collectable.
    |  sltiu AT, TMP2, LJ_TISGCV - (LJ_TNUMX+1)
    |  beqz AT, <1			// tvisgcv(v)
    |.  nop
    |  lbu TMP3, GCOBJ:SFRETLO->gch.marked
    |  andi TMP3, TMP3, LJ_GC_WHITES	// iswhite(v)
    |  beqz TMP3, <1
    |.  load_got lj_gc_barrieruv
    |  // Crossed a write barrier. Move the barrier forward.
    |  call_intern lj_gc_barrieruv	// (global_State *g, TValue *tv)
    |.  addiu CARG1, DISPATCH, GG_DISP2G
    |  b <1
    |.  nop
    break;
  case BC_USETS:
    |  // RA = uvnum*8, RD = str_const*8 (~)
    |  lw LFUNC:RB, FRAME_FUNC(BASE)
    |    srl RA, RA, 1
    |   srl TMP1, RD, 1
    |    addu RA, RA, LFUNC:RB
    |   subu TMP1, KBASE, TMP1
    |  lw UPVAL:RB, LFUNC:RA->uvptr
    |   lw STR:TMP1, -4(TMP1)		// KBASE-4-str_const*4
    |  lbu TMP2, UPVAL:RB->marked
    |   lw CARG2, UPVAL:RB->v
    |   lbu TMP3, STR:TMP1->marked
    |  andi AT, TMP2, LJ_GC_BLACK	// isblack(uv)
    |   lbu TMP2, UPVAL:RB->closed
    |   li TMP0, LJ_TSTR
    |   sw STR:TMP1, LO(CARG2)
    |  bnez AT, >2
    |.  sw TMP0, HI(CARG2)
    |1:
    |  ins_next
    |
    |2:  // Check if string is white and ensure upvalue is closed.
    |  beqz TMP2, <1
    |.  andi AT, TMP3, LJ_GC_WHITES	// iswhite(str)
    |  beqz AT, <1
    |.  load_got lj_gc_barrieruv
    |  // Crossed a write barrier. Move the barrier forward.
    |  call_intern lj_gc_barrieruv	// (global_State *g, TValue *tv)
    |.  addiu CARG1, DISPATCH, GG_DISP2G
    |  b <1
    |.  nop
    break;
  case BC_USETN:
    |  // RA = uvnum*8, RD = num_const*8
    |  lw LFUNC:RB, FRAME_FUNC(BASE)
    |   srl RA, RA, 1
    |    addu RD, KBASE, RD
    |   addu RA, RA, LFUNC:RB
    |   lw UPVAL:RB, LFUNC:RA->uvptr
    |    lw SFRETHI, HI(RD)
    |     lw SFRETLO, LO(RD)
    |   lw TMP1, UPVAL:RB->v
    |  ins_next1
    |    sw SFRETHI, HI(TMP1)
    |     sw SFRETLO, LO(TMP1)
    |  ins_next2
    break;
  case BC_USETP:
    |  // RA = uvnum*8, RD = primitive_type*8 (~)
    |  lw LFUNC:RB, FRAME_FUNC(BASE)
    |   srl RA, RA, 1
    |    srl TMP0, RD, 3
    |   addu RA, RA, LFUNC:RB
    |    not TMP0, TMP0
    |   lw UPVAL:RB, LFUNC:RA->uvptr
    |  ins_next1
    |   lw TMP1, UPVAL:RB->v
    |   sw TMP0, HI(TMP1)
    |  ins_next2
    break;

  case BC_UCLO:
    |  // RA = level*8, RD = target
    |  lw TMP2, L->openupval
    |  branch_RD			// Do this first since RD is not saved.
    |  load_got lj_func_closeuv
    |   sw BASE, L->base
    |  beqz TMP2, >1
    |.  move CARG1, L
    |  call_intern lj_func_closeuv	// (lua_State *L, TValue *level)
    |.  addu CARG2, BASE, RA
    |  lw BASE, L->base
    |1:
    |  ins_next
    break;

  case BC_FNEW:
    |  // RA = dst*8, RD = proto_const*8 (~) (holding function prototype)
    |  srl TMP1, RD, 1
    |  load_got lj_func_newL_gc
    |  subu TMP1, KBASE, TMP1
    |  lw CARG3, FRAME_FUNC(BASE)
    |  lw CARG2, -4(TMP1)		// KBASE-4-tab_const*4
    |   sw BASE, L->base
    |   sw PC, SAVE_PC
    |  // (lua_State *L, GCproto *pt, GCfuncL *parent)
    |  call_intern lj_func_newL_gc
    |.  move CARG1, L
    |  // Returns GCfuncL *.
    |  lw BASE, L->base
    |   li TMP0, LJ_TFUNC
    |  ins_next1
    |  addu RA, BASE, RA
    |  sw LFUNC:CRET1, LO(RA)
    |   sw TMP0, HI(RA)
    |  ins_next2
    break;

  /* -- Table ops --------------------------------------------------------- */

  case BC_TNEW:
  case BC_TDUP:
    |  // RA = dst*8, RD = (hbits|asize)*8 | tab_const*8 (~)
    |  lw TMP0, DISPATCH_GL(gc.total)(DISPATCH)
    |  lw TMP1, DISPATCH_GL(gc.threshold)(DISPATCH)
    |   sw BASE, L->base
    |   sw PC, SAVE_PC
    |  sltu AT, TMP0, TMP1
    |  beqz AT, >5
    |1:
    if (op == BC_TNEW) {
      |  load_got lj_tab_new
      |  srl CARG2, RD, 3
      |  andi CARG2, CARG2, 0x7ff
      |  li TMP0, 0x801
      |  addiu AT, CARG2, -0x7ff
      |   srl CARG3, RD, 14
      |  movz CARG2, TMP0, AT
      |  // (lua_State *L, int32_t asize, uint32_t hbits)
      |  call_intern lj_tab_new
      |.  move CARG1, L
      |  // Returns Table *.
    } else {
      |  load_got lj_tab_dup
      |  srl TMP1, RD, 1
      |  subu TMP1, KBASE, TMP1
      |  move CARG1, L
      |  call_intern lj_tab_dup		// (lua_State *L, Table *kt)
      |.  lw CARG2, -4(TMP1)		// KBASE-4-str_const*4
      |  // Returns Table *.
    }
    |  lw BASE, L->base
    |  ins_next1
    |  addu RA, BASE, RA
    |   li TMP0, LJ_TTAB
    |  sw TAB:CRET1, LO(RA)
    |   sw TMP0, HI(RA)
    |  ins_next2
    |5:
    |  load_got lj_gc_step_fixtop
    |  move MULTRES, RD
    |  call_intern lj_gc_step_fixtop	// (lua_State *L)
    |.  move CARG1, L
    |  b <1
    |.  move RD, MULTRES
    break;

  case BC_GGET:
    |  // RA = dst*8, RD = str_const*8 (~)
  case BC_GSET:
    |  // RA = src*8, RD = str_const*8 (~)
    |  lw LFUNC:TMP2, FRAME_FUNC(BASE)
    |   srl TMP1, RD, 1
    |   subu TMP1, KBASE, TMP1
    |  lw TAB:RB, LFUNC:TMP2->env
    |  lw STR:RC, -4(TMP1)		// KBASE-4-str_const*4
    if (op == BC_GGET) {
      |  b ->BC_TGETS_Z
    } else {
      |  b ->BC_TSETS_Z
    }
    |.  addu RA, BASE, RA
    break;

  case BC_TGETV:
    |  // RA = dst*8, RB = table*8, RC = key*8
    |  decode_RB8a RB, INS
    |  decode_RB8b RB
    |   decode_RDtoRC8 RC, RD
    |  addu CARG2, BASE, RB
    |   addu CARG3, BASE, RC
    |  lw TMP1, HI(CARG2)
    |   lw TMP2, HI(CARG3)
    |    lw TAB:RB, LO(CARG2)
    |  li AT, LJ_TTAB
    |  bne TMP1, AT, ->vmeta_tgetv
    |.  addu RA, BASE, RA
    |  bne TMP2, TISNUM, >5
    |.  lw RC, LO(CARG3)
    |  lw TMP0, TAB:RB->asize
    |   lw TMP1, TAB:RB->array
    |  sltu AT, RC, TMP0
    |   sll TMP2, RC, 3
    |  beqz AT, ->vmeta_tgetv		// Integer key and in array part?
    |.  addu TMP2, TMP1, TMP2
    |  lw SFRETHI, HI(TMP2)
    |  beq SFRETHI, TISNIL, >2
    |.  lw SFRETLO, LO(TMP2)
    |1:
    |  ins_next1
    |  sw SFRETHI, HI(RA)
    |   sw SFRETLO, LO(RA)
    |  ins_next2
    |
    |2:  // Check for __index if table value is nil.
    |  lw TAB:TMP2, TAB:RB->metatable
    |  beqz TAB:TMP2, <1		// No metatable: done.
    |.  nop
    |  lbu TMP0, TAB:TMP2->nomm
    |  andi TMP0, TMP0, 1<<MM_index
    |  bnez TMP0, <1			// 'no __index' flag set: done.
    |.  nop
    |  b ->vmeta_tgetv
    |.  nop
    |
    |5:
    |  li AT, LJ_TSTR
    |  bne TMP2, AT, ->vmeta_tgetv
    |.  nop
    |  b ->BC_TGETS_Z			// String key?
    |.  nop
    break;
  case BC_TGETS:
    |  // RA = dst*8, RB = table*8, RC = str_const*4 (~)
    |  decode_RB8a RB, INS
    |  decode_RB8b RB
    |  addu CARG2, BASE, RB
    |   decode_RC4a RC, INS
    |  lw TMP0, HI(CARG2)
    |   decode_RC4b RC
    |  li AT, LJ_TTAB
    |   lw TAB:RB, LO(CARG2)
    |   subu CARG3, KBASE, RC
    |   lw STR:RC, -4(CARG3)		// KBASE-4-str_const*4
    |  bne TMP0, AT, ->vmeta_tgets1
    |.  addu RA, BASE, RA
    |->BC_TGETS_Z:
    |  // TAB:RB = GCtab *, STR:RC = GCstr *, RA = dst*8
    |  lw TMP0, TAB:RB->hmask
    |  lw TMP1, STR:RC->hash
    |  lw NODE:TMP2, TAB:RB->node
    |  and TMP1, TMP1, TMP0		// idx = str->hash & tab->hmask
    |  sll TMP0, TMP1, 5
    |  sll TMP1, TMP1, 3
    |  subu TMP1, TMP0, TMP1
    |  addu NODE:TMP2, NODE:TMP2, TMP1	// node = tab->node + (idx*32-idx*8)
    |1:
    |  lw CARG1, offsetof(Node, key)+HI(NODE:TMP2)
    |   lw TMP0, offsetof(Node, key)+LO(NODE:TMP2)
    |    lw NODE:TMP1, NODE:TMP2->next
    |    lw SFRETHI, offsetof(Node, val)+HI(NODE:TMP2)
    |  addiu CARG1, CARG1, -LJ_TSTR
    |   xor TMP0, TMP0, STR:RC
    |  or AT, CARG1, TMP0
    |  bnez AT, >4
    |.  lw TAB:TMP3, TAB:RB->metatable
    |    beq SFRETHI, TISNIL, >5	// Key found, but nil value?
    |.    lw SFRETLO, offsetof(Node, val)+LO(NODE:TMP2)
    |3:
    |  ins_next1
    |    sw SFRETHI, HI(RA)
    |     sw SFRETLO, LO(RA)
    |  ins_next2
    |
    |4:  // Follow hash chain.
    |  bnez NODE:TMP1, <1
    |.  move NODE:TMP2, NODE:TMP1
    |  // End of hash chain: key not found, nil result.
    |
    |5:  // Check for __index if table value is nil.
    |  beqz TAB:TMP3, <3		// No metatable: done.
    |.  li SFRETHI, LJ_TNIL
    |  lbu TMP0, TAB:TMP3->nomm
    |  andi TMP0, TMP0, 1<<MM_index
    |  bnez TMP0, <3			// 'no __index' flag set: done.
    |.  nop
    |  b ->vmeta_tgets
    |.  nop
    break;
  case BC_TGETB:
    |  // RA = dst*8, RB = table*8, RC = index*8
    |  decode_RB8a RB, INS
    |  decode_RB8b RB
    |  addu CARG2, BASE, RB
    |   decode_RDtoRC8 RC, RD
    |  lw CARG1, HI(CARG2)
    |  li AT, LJ_TTAB
    |   lw TAB:RB, LO(CARG2)
    |   addu RA, BASE, RA
    |  bne CARG1, AT, ->vmeta_tgetb
    |.  srl TMP0, RC, 3
    |  lw TMP1, TAB:RB->asize
    |   lw TMP2, TAB:RB->array
    |  sltu AT, TMP0, TMP1
    |  beqz AT, ->vmeta_tgetb
    |.  addu RC, TMP2, RC
    |  lw SFRETHI, HI(RC)
    |  beq SFRETHI, TISNIL, >5
    |.  lw SFRETLO, LO(RC)
    |1:
    |  ins_next1
    |  sw SFRETHI, HI(RA)
    |   sw SFRETLO, LO(RA)
    |  ins_next2
    |
    |5:  // Check for __index if table value is nil.
    |  lw TAB:TMP2, TAB:RB->metatable
    |  beqz TAB:TMP2, <1		// No metatable: done.
    |.  nop
    |  lbu TMP1, TAB:TMP2->nomm
    |  andi TMP1, TMP1, 1<<MM_index
    |  bnez TMP1, <1			// 'no __index' flag set: done.
    |.  nop
    |  b ->vmeta_tgetb			// Caveat: preserve TMP0 and CARG2!
    |.  nop
    break;
  case BC_TGETR:
    |  // RA = dst*8, RB = table*8, RC = key*8
    |  decode_RB8a RB, INS
    |  decode_RB8b RB
    |   decode_RDtoRC8 RC, RD
    |  addu RB, BASE, RB
    |   addu RC, BASE, RC
    |  lw TAB:CARG1, LO(RB)
    |   lw CARG2, LO(RC)
    |    addu RA, BASE, RA
    |  lw TMP0, TAB:CARG1->asize
    |   lw TMP1, TAB:CARG1->array
    |  sltu AT, CARG2, TMP0
    |   sll TMP2, CARG2, 3
    |  beqz AT, ->vmeta_tgetr		// In array part?
    |.  addu CRET1, TMP1, TMP2
    |  lw SFARG2HI, HI(CRET1)
    |   lw SFARG2LO, LO(CRET1)
    |->BC_TGETR_Z:
    |  ins_next1
    |  sw SFARG2HI, HI(RA)
    |   sw SFARG2LO, LO(RA)
    |  ins_next2
    break;

  case BC_TSETV:
    |  // RA = src*8, RB = table*8, RC = key*8
    |  decode_RB8a RB, INS
    |  decode_RB8b RB
    |   decode_RDtoRC8 RC, RD
    |  addu CARG2, BASE, RB
    |   addu CARG3, BASE, RC
    |  lw TMP1, HI(CARG2)
    |   lw TMP2, HI(CARG3)
    |    lw TAB:RB, LO(CARG2)
    |  li AT, LJ_TTAB
    |  bne TMP1, AT, ->vmeta_tsetv
    |.  addu RA, BASE, RA
    |  bne TMP2, TISNUM, >5
    |.  lw RC, LO(CARG3)
    |  lw TMP0, TAB:RB->asize
    |   lw TMP1, TAB:RB->array
    |  sltu AT, RC, TMP0
    |   sll TMP2, RC, 3
    |  beqz AT, ->vmeta_tsetv		// Integer key and in array part?
    |.  addu TMP1, TMP1, TMP2
    |  lw TMP0, HI(TMP1)
    |   lbu TMP3, TAB:RB->marked
    |  lw SFRETHI, HI(RA)
    |  beq TMP0, TISNIL, >3
    |.  lw SFRETLO, LO(RA)
    |1:
    |   andi AT, TMP3, LJ_GC_BLACK  // isblack(table)
    |  sw SFRETHI, HI(TMP1)
    |  bnez AT, >7
    |.  sw SFRETLO, LO(TMP1)
    |2:
    |  ins_next
    |
    |3:  // Check for __newindex if previous value is nil.
    |  lw TAB:TMP2, TAB:RB->metatable
    |  beqz TAB:TMP2, <1		// No metatable: done.
    |.  nop
    |  lbu TMP2, TAB:TMP2->nomm
    |  andi TMP2, TMP2, 1<<MM_newindex
    |  bnez TMP2, <1			// 'no __newindex' flag set: done.
    |.  nop
    |  b ->vmeta_tsetv
    |.  nop
    |
    |5:
    |  li AT, LJ_TSTR
    |  bne TMP2, AT, ->vmeta_tsetv
    |.  nop
    |  b ->BC_TSETS_Z			// String key?
    |.  nop
    |
    |7:  // Possible table write barrier for the value. Skip valiswhite check.
    |  barrierback TAB:RB, TMP3, TMP0, <2
    break;
  case BC_TSETS:
    |  // RA = src*8, RB = table*8, RC = str_const*8 (~)
    |  decode_RB8a RB, INS
    |  decode_RB8b RB
    |  addu CARG2, BASE, RB
    |   decode_RC4a RC, INS
    |  lw TMP0, HI(CARG2)
    |   decode_RC4b RC
    |  li AT, LJ_TTAB
    |   subu CARG3, KBASE, RC
    |    lw TAB:RB, LO(CARG2)
    |   lw STR:RC, -4(CARG3)		// KBASE-4-str_const*4
    |  bne TMP0, AT, ->vmeta_tsets1
    |.  addu RA, BASE, RA
    |->BC_TSETS_Z:
    |  // TAB:RB = GCtab *, STR:RC = GCstr *, RA = BASE+src*8
    |  lw TMP0, TAB:RB->hmask
    |  lw TMP1, STR:RC->hash
    |  lw NODE:TMP2, TAB:RB->node
    |   sb r0, TAB:RB->nomm		// Clear metamethod cache.
    |  and TMP1, TMP1, TMP0		// idx = str->hash & tab->hmask
    |  sll TMP0, TMP1, 5
    |  sll TMP1, TMP1, 3
    |  subu TMP1, TMP0, TMP1
    |  addu NODE:TMP2, NODE:TMP2, TMP1	// node = tab->node + (idx*32-idx*8)
    |.if FPU
    |   ldc1 f20, 0(RA)
    |.else
    |   lw SFRETHI, HI(RA)
    |    lw SFRETLO, LO(RA)
    |.endif
    |1:
    |  lw CARG1, offsetof(Node, key)+HI(NODE:TMP2)
    |   lw TMP0, offsetof(Node, key)+LO(NODE:TMP2)
    |  li AT, LJ_TSTR
    |    lw NODE:TMP1, NODE:TMP2->next
    |  bne CARG1, AT, >5
    |.   lw CARG2, offsetof(Node, val)+HI(NODE:TMP2)
    |   bne TMP0, STR:RC, >5
    |.    lbu TMP3, TAB:RB->marked
    |    beq CARG2, TISNIL, >4		// Key found, but nil value?
    |.    lw TAB:TMP0, TAB:RB->metatable
    |2:
    |  andi AT, TMP3, LJ_GC_BLACK	// isblack(table)
    |.if FPU
    |  bnez AT, >7
    |.  sdc1 f20, NODE:TMP2->val
    |.else
    |   sw SFRETHI, NODE:TMP2->val.u32.hi
    |  bnez AT, >7
    |.   sw SFRETLO, NODE:TMP2->val.u32.lo
    |.endif
    |3:
    |  ins_next
    |
    |4:  // Check for __newindex if previous value is nil.
    |  beqz TAB:TMP0, <2		// No metatable: done.
    |.  nop
    |  lbu TMP0, TAB:TMP0->nomm
    |  andi TMP0, TMP0, 1<<MM_newindex
    |  bnez TMP0, <2			// 'no __newindex' flag set: done.
    |.  nop
    |  b ->vmeta_tsets
    |.  nop
    |
    |5:  // Follow hash chain.
    |  bnez NODE:TMP1, <1
    |.  move NODE:TMP2, NODE:TMP1
    |  // End of hash chain: key not found, add a new one
    |
    |  // But check for __newindex first.
    |  lw TAB:TMP2, TAB:RB->metatable
    |  beqz TAB:TMP2, >6		// No metatable: continue.
    |.  addiu CARG3, DISPATCH, DISPATCH_GL(tmptv)
    |  lbu TMP0, TAB:TMP2->nomm
    |  andi TMP0, TMP0, 1<<MM_newindex
    |  beqz TMP0, ->vmeta_tsets		// 'no __newindex' flag NOT set: check.
    |.  li AT, LJ_TSTR
    |6:
    |  load_got lj_tab_newkey
    |  sw STR:RC, LO(CARG3)
    |  sw AT, HI(CARG3)
    |   sw BASE, L->base
    |  move CARG2, TAB:RB
    |   sw PC, SAVE_PC
    |  call_intern lj_tab_newkey	// (lua_State *L, GCtab *t, TValue *k
    |.  move CARG1, L
    |  // Returns TValue *.
    |  lw BASE, L->base
    |.if FPU
    |  b <3				// No 2nd write barrier needed.
    |.  sdc1 f20, 0(CRET1)
    |.else
    |  lw SFARG1HI, HI(RA)
    |   lw SFARG1LO, LO(RA)
    |  sw SFARG1HI, HI(CRET1)
    |  b <3				// No 2nd write barrier needed.
    |.  sw SFARG1LO, LO(CRET1)
    |.endif
    |
    |7:  // Possible table write barrier for the value. Skip valiswhite check.
    |  barrierback TAB:RB, TMP3, TMP0, <3
    break;
  case BC_TSETB:
    |  // RA = src*8, RB = table*8, RC = index*8
    |  decode_RB8a RB, INS
    |  decode_RB8b RB
    |  addu CARG2, BASE, RB
    |   decode_RDtoRC8 RC, RD
    |  lw CARG1, HI(CARG2)
    |  li AT, LJ_TTAB
    |   lw TAB:RB, LO(CARG2)
    |   addu RA, BASE, RA
    |  bne CARG1, AT, ->vmeta_tsetb
    |.  srl TMP0, RC, 3
    |  lw TMP1, TAB:RB->asize
    |   lw TMP2, TAB:RB->array
    |  sltu AT, TMP0, TMP1
    |  beqz AT, ->vmeta_tsetb
    |.  addu RC, TMP2, RC
    |  lw TMP1, HI(RC)
    |   lbu TMP3, TAB:RB->marked
    |  beq TMP1, TISNIL, >5
    |1:
    |.  lw SFRETHI, HI(RA)
    |    lw SFRETLO, LO(RA)
    |  andi AT, TMP3, LJ_GC_BLACK	// isblack(table)
    |   sw SFRETHI, HI(RC)
    |  bnez AT, >7
    |.   sw SFRETLO, LO(RC)
    |2:
    |  ins_next
    |
    |5:  // Check for __newindex if previous value is nil.
    |  lw TAB:TMP2, TAB:RB->metatable
    |  beqz TAB:TMP2, <1		// No metatable: done.
    |.  nop
    |  lbu TMP1, TAB:TMP2->nomm
    |  andi TMP1, TMP1, 1<<MM_newindex
    |  bnez TMP1, <1			// 'no __newindex' flag set: done.
    |.  nop
    |  b ->vmeta_tsetb			// Caveat: preserve TMP0 and CARG2!
    |.  nop
    |
    |7:  // Possible table write barrier for the value. Skip valiswhite check.
    |  barrierback TAB:RB, TMP3, TMP0, <2
    break;
  case BC_TSETR:
    |  // RA = dst*8, RB = table*8, RC = key*8
    |  decode_RB8a RB, INS
    |  decode_RB8b RB
    |   decode_RDtoRC8 RC, RD
    |  addu CARG1, BASE, RB
    |   addu CARG3, BASE, RC
    |  lw TAB:CARG2, LO(CARG1)
    |   lw CARG3, LO(CARG3)
    |  lbu TMP3, TAB:CARG2->marked
    |   lw TMP0, TAB:CARG2->asize
    |    lw TMP1, TAB:CARG2->array
    |  andi AT, TMP3, LJ_GC_BLACK	// isblack(table)
    |  bnez AT, >7
    |.  addu RA, BASE, RA
    |2:
    |  sltu AT, CARG3, TMP0
    |   sll TMP2, CARG3, 3
    |  beqz AT, ->vmeta_tsetr		// In array part?
    |.  addu CRET1, TMP1, TMP2
    |->BC_TSETR_Z:
    |  lw SFARG1HI, HI(RA)
    |   lw SFARG1LO, LO(RA)
    |  ins_next1
    |  sw SFARG1HI, HI(CRET1)
    |   sw SFARG1LO, LO(CRET1)
    |  ins_next2
    |
    |7:  // Possible table write barrier for the value. Skip valiswhite check.
    |  barrierback TAB:CARG2, TMP3, TMP0, <2
    break;

  case BC_TSETM:
    |  // RA = base*8 (table at base-1), RD = num_const*8 (start index)
    |  addu RA, BASE, RA
    |1:
    |   addu TMP3, KBASE, RD
    |  lw TAB:CARG2, -8+LO(RA)		// Guaranteed to be a table.
    |    addiu TMP0, MULTRES, -8
    |   lw TMP3, LO(TMP3)		// Integer constant is in lo-word.
    |    beqz TMP0, >4			// Nothing to copy?
    |.    srl CARG3, TMP0, 3
    |  addu CARG3, CARG3, TMP3
    |  lw TMP2, TAB:CARG2->asize
    |   sll TMP1, TMP3, 3
    |    lbu TMP3, TAB:CARG2->marked
    |   lw CARG1, TAB:CARG2->array
    |  sltu AT, TMP2, CARG3
    |  bnez AT, >5
    |.  addu TMP2, RA, TMP0
    |   addu TMP1, TMP1, CARG1
    |  andi TMP0, TMP3, LJ_GC_BLACK	// isblack(table)
    |3:  // Copy result slots to table.
    |   lw SFRETHI, HI(RA)
    |    lw SFRETLO, LO(RA)
    |    addiu RA, RA, 8
    |  sltu AT, RA, TMP2
    |   sw SFRETHI, HI(TMP1)
    |    sw SFRETLO, LO(TMP1)
    |  bnez AT, <3
    |.   addiu TMP1, TMP1, 8
    |  bnez TMP0, >7
    |. nop
    |4:
    |  ins_next
    |
    |5:  // Need to resize array part.
    |  load_got lj_tab_reasize
    |   sw BASE, L->base
    |   sw PC, SAVE_PC
    |  move BASE, RD
    |  call_intern lj_tab_reasize	// (lua_State *L, GCtab *t, int nasize)
    |.  move CARG1, L
    |  // Must not reallocate the stack.
    |  move RD, BASE
    |  b <1
    |.  lw BASE, L->base	// Reload BASE for lack of a saved register.
    |
    |7:  // Possible table write barrier for any value. Skip valiswhite check.
    |  barrierback TAB:CARG2, TMP3, TMP0, <4
    break;

  /* -- Calls and vararg handling ----------------------------------------- */

  case BC_CALLM:
    |  // RA = base*8, (RB = (nresults+1)*8,) RC = extra_nargs*8
    |  decode_RDtoRC8 NARGS8:RC, RD
    |  b ->BC_CALL_Z
    |.  addu NARGS8:RC, NARGS8:RC, MULTRES
    break;
  case BC_CALL:
    |  // RA = base*8, (RB = (nresults+1)*8,) RC = (nargs+1)*8
    |  decode_RDtoRC8 NARGS8:RC, RD
    |->BC_CALL_Z:
    |  move TMP2, BASE
    |  addu BASE, BASE, RA
    |   li AT, LJ_TFUNC
    |  lw TMP0, HI(BASE)
    |   lw LFUNC:RB, LO(BASE)
    |   addiu BASE, BASE, 8
    |  bne TMP0, AT, ->vmeta_call
    |.  addiu NARGS8:RC, NARGS8:RC, -8
    |  ins_call
    break;

  case BC_CALLMT:
    |  // RA = base*8, (RB = 0,) RC = extra_nargs*8
    |  addu NARGS8:RD, NARGS8:RD, MULTRES	// BC_CALLT gets RC from RD.
    |  // Fall through. Assumes BC_CALLT follows.
    break;
  case BC_CALLT:
    |  // RA = base*8, (RB = 0,) RC = (nargs+1)*8
    |  addu RA, BASE, RA
    |   li AT, LJ_TFUNC
    |  lw TMP0, HI(RA)
    |   lw LFUNC:RB, LO(RA)
    |   move NARGS8:RC, RD
    |    lw TMP1, FRAME_PC(BASE)
    |   addiu RA, RA, 8
    |  bne TMP0, AT, ->vmeta_callt
    |.  addiu NARGS8:RC, NARGS8:RC, -8
    |->BC_CALLT_Z:
    |  andi TMP0, TMP1, FRAME_TYPE	// Caveat: preserve TMP0 until the 'or'.
    |   lbu TMP3, LFUNC:RB->ffid
    |  bnez TMP0, >7
    |.  xori TMP2, TMP1, FRAME_VARG
    |1:
    |  sw LFUNC:RB, FRAME_FUNC(BASE)	// Copy function down, but keep PC.
    |  sltiu AT, TMP3, 2		// (> FF_C) Calling a fast function?
    |  move TMP2, BASE
    |  beqz NARGS8:RC, >3
    |.  move TMP3, NARGS8:RC
    |2:
    |   lw SFRETHI, HI(RA)
    |    lw SFRETLO, LO(RA)
    |    addiu RA, RA, 8
    |  addiu TMP3, TMP3, -8
    |   sw SFRETHI, HI(TMP2)
    |    sw SFRETLO, LO(TMP2)
    |  bnez TMP3, <2
    |.   addiu TMP2, TMP2, 8
    |3:
    |  or TMP0, TMP0, AT
    |  beqz TMP0, >5
    |.  nop
    |4:
    |  ins_callt
    |
    |5:  // Tailcall to a fast function with a Lua frame below.
    |  lw INS, -4(TMP1)
    |  decode_RA8a RA, INS
    |  decode_RA8b RA
    |  subu TMP1, BASE, RA
    |  lw LFUNC:TMP1, -8+FRAME_FUNC(TMP1)
    |  lw TMP1, LFUNC:TMP1->pc
    |  b <4
    |.  lw KBASE, PC2PROTO(k)(TMP1)	// Need to prepare KBASE.
    |
    |7:  // Tailcall from a vararg function.
    |  andi AT, TMP2, FRAME_TYPEP
    |  bnez AT, <1			// Vararg frame below?
    |.  subu TMP2, BASE, TMP2		// Relocate BASE down.
    |  move BASE, TMP2
    |  lw TMP1, FRAME_PC(TMP2)
    |  b <1
    |.  andi TMP0, TMP1, FRAME_TYPE
    break;

  case BC_ITERC:
    |  // RA = base*8, (RB = (nresults+1)*8, RC = (nargs+1)*8 ((2+1)*8))
    |  move TMP2, BASE
    |  addu BASE, BASE, RA
    |   li AT, LJ_TFUNC
    |  lw TMP1, -24+HI(BASE)
    |   lw LFUNC:RB, -24+LO(BASE)
    |    lw SFARG1HI, -16+HI(BASE)
    |     lw SFARG1LO, -16+LO(BASE)
    |    lw SFARG2HI, -8+HI(BASE)
    |     lw SFARG2LO, -8+LO(BASE)
    |  sw TMP1, HI(BASE)		// Copy callable.
    |   sw LFUNC:RB, LO(BASE)
    |    sw SFARG1HI, 8+HI(BASE)	// Copy state.
    |     sw SFARG1LO, 8+LO(BASE)
    |    sw SFARG2HI, 16+HI(BASE)	// Copy control var.
    |     sw SFARG2LO, 16+LO(BASE)
    |   addiu BASE, BASE, 8
    |  bne TMP1, AT, ->vmeta_call
    |.  li NARGS8:RC, 16		// Iterators get 2 arguments.
    |  ins_call
    break;

  case BC_ITERN:
    |  // RA = base*8, (RB = (nresults+1)*8, RC = (nargs+1)*8 (2+1)*8)
    |.if JIT
    |  // NYI: add hotloop, record BC_ITERN.
    |.endif
    |  addu RA, BASE, RA
    |  lw TAB:RB, -16+LO(RA)
    |  lw RC, -8+LO(RA)			// Get index from control var.
    |  lw TMP0, TAB:RB->asize
    |  lw TMP1, TAB:RB->array
    |   addiu PC, PC, 4
    |1:  // Traverse array part.
    |  sltu AT, RC, TMP0
    |  beqz AT, >5			// Index points after array part?
    |.  sll TMP3, RC, 3
    |  addu TMP3, TMP1, TMP3
    |  lw SFARG1HI, HI(TMP3)
    |   lw SFARG1LO, LO(TMP3)
    |     lhu RD, -4+OFS_RD(PC)
    |  sw TISNUM, HI(RA)
    |   sw RC, LO(RA)
    |  beq SFARG1HI, TISNIL, <1		// Skip holes in array part.
    |.  addiu RC, RC, 1
    |  sw SFARG1HI, 8+HI(RA)
    |   sw SFARG1LO, 8+LO(RA)
    |     lui TMP3, (-(BCBIAS_J*4 >> 16) & 65535)
    |     decode_RD4b RD
    |     addu RD, RD, TMP3
    |   sw RC, -8+LO(RA)		// Update control var.
    |     addu PC, PC, RD
    |3:
    |  ins_next
    |
    |5:  // Traverse hash part.
    |  lw TMP1, TAB:RB->hmask
    |  subu RC, RC, TMP0
    |   lw TMP2, TAB:RB->node
    |6:
    |  sltu AT, TMP1, RC		// End of iteration? Branch to ITERL+1.
    |  bnez AT, <3
    |.  sll TMP3, RC, 5
    |   sll RB, RC, 3
    |   subu TMP3, TMP3, RB
    |  addu NODE:TMP3, TMP3, TMP2
    |  lw SFARG1HI, NODE:TMP3->val.u32.hi
    |   lw SFARG1LO, NODE:TMP3->val.u32.lo
    |     lhu RD, -4+OFS_RD(PC)
    |  beq SFARG1HI, TISNIL, <6		// Skip holes in hash part.
    |.  addiu RC, RC, 1
    |  lw SFARG2HI, NODE:TMP3->key.u32.hi
    |   lw SFARG2LO, NODE:TMP3->key.u32.lo
    |     lui TMP3, (-(BCBIAS_J*4 >> 16) & 65535)
    |  sw SFARG1HI, 8+HI(RA)
    |   sw SFARG1LO, 8+LO(RA)
    |    addu RC, RC, TMP0
    |     decode_RD4b RD
    |     addu RD, RD, TMP3
    |  sw SFARG2HI, HI(RA)
    |   sw SFARG2LO, LO(RA)
    |     addu PC, PC, RD
    |  b <3
    |.  sw RC, -8+LO(RA)		// Update control var.
    break;

  case BC_ISNEXT:
    |  // RA = base*8, RD = target (points to ITERN)
    |  addu RA, BASE, RA
    |    srl TMP0, RD, 1
    |  lw CARG1, -24+HI(RA)
    |  lw CFUNC:CARG2, -24+LO(RA)
    |    addu TMP0, PC, TMP0
    |   lw CARG3, -16+HI(RA)
    |   lw CARG4, -8+HI(RA)
    |  li AT, LJ_TFUNC
    |  bne CARG1, AT, >5
    |.   lui TMP2, (-(BCBIAS_J*4 >> 16) & 65535)
    |  lbu CARG2, CFUNC:CARG2->ffid
    |   addiu CARG3, CARG3, -LJ_TTAB
    |   addiu CARG4, CARG4, -LJ_TNIL
    |   or CARG3, CARG3, CARG4
    |  addiu CARG2, CARG2, -FF_next_N
    |  or CARG2, CARG2, CARG3
    |  bnez CARG2, >5
    |.  lui TMP1, 0xfffe
    |  addu PC, TMP0, TMP2
    |  ori TMP1, TMP1, 0x7fff
    |  sw r0, -8+LO(RA)			// Initialize control var.
    |  sw TMP1, -8+HI(RA)
    |1:
    |  ins_next
    |5:  // Despecialize bytecode if any of the checks fail.
    |  li TMP3, BC_JMP
    |   li TMP1, BC_ITERC
    |  sb TMP3, -4+OFS_OP(PC)
    |    addu PC, TMP0, TMP2
    |  b <1
    |.  sb TMP1, OFS_OP(PC)
    break;

  case BC_VARG:
    |  // RA = base*8, RB = (nresults+1)*8, RC = numparams*8
    |  lw TMP0, FRAME_PC(BASE)
    |  decode_RDtoRC8 RC, RD
    |   decode_RB8a RB, INS
    |  addu RC, BASE, RC
    |   decode_RB8b RB
    |   addu RA, BASE, RA
    |  addiu RC, RC, FRAME_VARG
    |   addu TMP2, RA, RB
    |  addiu TMP3, BASE, -8		// TMP3 = vtop
    |  subu RC, RC, TMP0		// RC = vbase
    |  // Note: RC may now be even _above_ BASE if nargs was < numparams.
    |  beqz RB, >5			// Copy all varargs?
    |.  subu TMP1, TMP3, RC
    |  addiu TMP2, TMP2, -16
    |1:  // Copy vararg slots to destination slots.
    |  lw CARG1, HI(RC)
    |  sltu AT, RC, TMP3
    |   lw CARG2, LO(RC)
    |    addiu RC, RC, 8
    |  movz CARG1, TISNIL, AT
    |  sw CARG1, HI(RA)
    |   sw CARG2, LO(RA)
    |  sltu AT, RA, TMP2
    |  bnez AT, <1
    |.   addiu RA, RA, 8
    |3:
    |  ins_next
    |
    |5:  // Copy all varargs.
    |  lw TMP0, L->maxstack
    |  blez TMP1, <3			// No vararg slots?
    |.  li MULTRES, 8			// MULTRES = (0+1)*8
    |  addu TMP2, RA, TMP1
    |  sltu AT, TMP0, TMP2
    |  bnez AT, >7
    |.  addiu MULTRES, TMP1, 8
    |6:
    |  lw SFRETHI, HI(RC)
    |   lw SFRETLO, LO(RC)
    |   addiu RC, RC, 8
    |  sw SFRETHI, HI(RA)
    |   sw SFRETLO, LO(RA)
    |  sltu AT, RC, TMP3
    |  bnez AT, <6			// More vararg slots?
    |.  addiu RA, RA, 8
    |  b <3
    |.  nop
    |
    |7:  // Grow stack for varargs.
    |  load_got lj_state_growstack
    |   sw RA, L->top
    |  subu RA, RA, BASE
    |   sw BASE, L->base
    |  subu BASE, RC, BASE		// Need delta, because BASE may change.
    |   sw PC, SAVE_PC
    |  srl CARG2, TMP1, 3
    |  call_intern lj_state_growstack	// (lua_State *L, int n)
    |.  move CARG1, L
    |  move RC, BASE
    |  lw BASE, L->base
    |  addu RA, BASE, RA
    |  addu RC, BASE, RC
    |  b <6
    |.  addiu TMP3, BASE, -8
    break;

  /* -- Returns ----------------------------------------------------------- */

  case BC_RETM:
    |  // RA = results*8, RD = extra_nresults*8
    |  addu RD, RD, MULTRES		// MULTRES >= 8, so RD >= 8.
    |  // Fall through. Assumes BC_RET follows.
    break;

  case BC_RET:
    |  // RA = results*8, RD = (nresults+1)*8
    |  lw PC, FRAME_PC(BASE)
    |   addu RA, BASE, RA
    |    move MULTRES, RD
    |1:
    |  andi TMP0, PC, FRAME_TYPE
    |  bnez TMP0, ->BC_RETV_Z
    |.  xori TMP1, PC, FRAME_VARG
    |
    |->BC_RET_Z:
    |  // BASE = base, RA = resultptr, RD = (nresults+1)*8, PC = return
    |   lw INS, -4(PC)
    |    addiu TMP2, BASE, -8
    |    addiu RC, RD, -8
    |  decode_RA8a TMP0, INS
    |   decode_RB8a RB, INS
    |  decode_RA8b TMP0
    |   decode_RB8b RB
    |   addu TMP3, TMP2, RB
    |  beqz RC, >3
    |.  subu BASE, TMP2, TMP0
    |2:
    |   lw SFRETHI, HI(RA)
    |    lw SFRETLO, LO(RA)
    |    addiu RA, RA, 8
    |  addiu RC, RC, -8
    |   sw SFRETHI, HI(TMP2)
    |    sw SFRETLO, LO(TMP2)
    |  bnez RC, <2
    |.   addiu TMP2, TMP2, 8
    |3:
    |  addiu TMP3, TMP3, -8
    |5:
    |  sltu AT, TMP2, TMP3
    |  bnez AT, >6
    |.  lw LFUNC:TMP1, FRAME_FUNC(BASE)
    |  ins_next1
    |  lw TMP1, LFUNC:TMP1->pc
    |  lw KBASE, PC2PROTO(k)(TMP1)
    |  ins_next2
    |
    |6:  // Fill up results with nil.
    |  sw TISNIL, HI(TMP2)
    |  b <5
    |.  addiu TMP2, TMP2, 8
    |
    |->BC_RETV_Z:  // Non-standard return case.
    |  andi TMP2, TMP1, FRAME_TYPEP
    |  bnez TMP2, ->vm_return
    |.  nop
    |  // Return from vararg function: relocate BASE down.
    |  subu BASE, BASE, TMP1
    |  b <1
    |.  lw PC, FRAME_PC(BASE)
    break;

  case BC_RET0: case BC_RET1:
    |  // RA = results*8, RD = (nresults+1)*8
    |  lw PC, FRAME_PC(BASE)
    |   addu RA, BASE, RA
    |    move MULTRES, RD
    |  andi TMP0, PC, FRAME_TYPE
    |  bnez TMP0, ->BC_RETV_Z
    |.  xori TMP1, PC, FRAME_VARG
    |
    |  lw INS, -4(PC)
    |   addiu TMP2, BASE, -8
    if (op == BC_RET1) {
      |  lw SFRETHI, HI(RA)
      |   lw SFRETLO, LO(RA)
    }
    |  decode_RB8a RB, INS
    |   decode_RA8a RA, INS
    |  decode_RB8b RB
    |   decode_RA8b RA
    if (op == BC_RET1) {
      |  sw SFRETHI, HI(TMP2)
      |   sw SFRETLO, LO(TMP2)
    }
    |   subu BASE, TMP2, RA
    |5:
    |  sltu AT, RD, RB
    |  bnez AT, >6
    |.  lw LFUNC:TMP1, FRAME_FUNC(BASE)
    |  ins_next1
    |  lw TMP1, LFUNC:TMP1->pc
    |  lw KBASE, PC2PROTO(k)(TMP1)
    |  ins_next2
    |
    |6:  // Fill up results with nil.
    |  addiu TMP2, TMP2, 8
    |  addiu RD, RD, 8
    |  b <5
    if (op == BC_RET1) {
      |.  sw TISNIL, HI(TMP2)
    } else {
      |.  sw TISNIL, -8+HI(TMP2)
    }
    break;

  /* -- Loops and branches ------------------------------------------------ */

  case BC_FORL:
    |.if JIT
    |  hotloop
    |.endif
    |  // Fall through. Assumes BC_IFORL follows.
    break;

  case BC_JFORI:
  case BC_JFORL:
#if !LJ_HASJIT
    break;
#endif
  case BC_FORI:
  case BC_IFORL:
    |  // RA = base*8, RD = target (after end of loop or start of loop)
    vk = (op == BC_IFORL || op == BC_JFORL);
    |  addu RA, BASE, RA
    |  lw SFARG1HI, FORL_IDX*8+HI(RA)
    |   lw SFARG1LO, FORL_IDX*8+LO(RA)
    if (op != BC_JFORL) {
      |  srl RD, RD, 1
      |  lui TMP2, (-(BCBIAS_J*4 >> 16) & 65535)
      |  addu TMP2, RD, TMP2
    }
    if (!vk) {
      |  lw SFARG2HI, FORL_STOP*8+HI(RA)
      |   lw SFARG2LO, FORL_STOP*8+LO(RA)
      |  bne SFARG1HI, TISNUM, >5
      |.  lw SFRETHI, FORL_STEP*8+HI(RA)
      |  xor AT, SFARG2HI, TISNUM
      |   lw SFRETLO, FORL_STEP*8+LO(RA)
      |  xor TMP0, SFRETHI, TISNUM
      |  or AT, AT, TMP0
      |  bnez AT, ->vmeta_for
      |.  slt AT, SFRETLO, r0
      |  slt CRET1, SFARG2LO, SFARG1LO
      |  slt TMP1, SFARG1LO, SFARG2LO
      |  movn CRET1, TMP1, AT
    } else {
      |  bne SFARG1HI, TISNUM, >5
      |.  lw SFARG2LO, FORL_STEP*8+LO(RA)
      |  lw SFRETLO, FORL_STOP*8+LO(RA)
      |  move TMP3, SFARG1LO
      |  addu SFARG1LO, SFARG1LO, SFARG2LO
      |  xor TMP0, SFARG1LO, TMP3
      |  xor TMP1, SFARG1LO, SFARG2LO
      |  and TMP0, TMP0, TMP1
      |  slt TMP1, SFARG1LO, SFRETLO
      |  slt CRET1, SFRETLO, SFARG1LO
      |  slt AT, SFARG2LO, r0
      |   slt TMP0, TMP0, r0		// ((y^a) & (y^b)) < 0: overflow.
      |  movn CRET1, TMP1, AT
      |   or CRET1, CRET1, TMP0
    }
    |1:
    if (op == BC_FORI) {
      |  movz TMP2, r0, CRET1
      |  addu PC, PC, TMP2
    } else if (op == BC_JFORI) {
      |  addu PC, PC, TMP2
      |  lhu RD, -4+OFS_RD(PC)
    } else if (op == BC_IFORL) {
      |  movn TMP2, r0, CRET1
      |  addu PC, PC, TMP2
    }
    if (vk) {
      |  sw SFARG1HI, FORL_IDX*8+HI(RA)
      |   sw SFARG1LO, FORL_IDX*8+LO(RA)
    }
    |  ins_next1
    |  sw SFARG1HI, FORL_EXT*8+HI(RA)
    |   sw SFARG1LO, FORL_EXT*8+LO(RA)
    |2:
    if (op == BC_JFORI) {
      |  beqz CRET1, =>BC_JLOOP
      |.  decode_RD8b RD
    } else if (op == BC_JFORL) {
      |  beqz CRET1, =>BC_JLOOP
    }
    |  ins_next2
    |
    |5:  // FP loop.
    |.if FPU
    if (!vk) {
      |  ldc1 f0, FORL_IDX*8(RA)
      |   ldc1 f2, FORL_STOP*8(RA)
      |  sltiu TMP0, SFARG1HI, LJ_TISNUM
      |  sltiu TMP1, SFARG2HI, LJ_TISNUM
      |  sltiu AT, SFRETHI, LJ_TISNUM
      |  and TMP0, TMP0, TMP1
      |  and AT, AT, TMP0
      |  beqz AT, ->vmeta_for
      |.  slt TMP3, SFRETHI, r0
      |  c.ole.d 0, f0, f2
      |  c.ole.d 1, f2, f0
      |  li CRET1, 1
      |  movt CRET1, r0, 0
      |  movt AT, r0, 1
      |  b <1
      |.  movn CRET1, AT, TMP3
    } else {
      |  ldc1 f0, FORL_IDX*8(RA)
      |   ldc1 f4, FORL_STEP*8(RA)
      |    ldc1 f2, FORL_STOP*8(RA)
      |   lw SFARG2HI, FORL_STEP*8+HI(RA)
      |  add.d f0, f0, f4
      |  c.ole.d 0, f0, f2
      |  c.ole.d 1, f2, f0
      |   slt TMP3, SFARG2HI, r0
      |  li CRET1, 1
      |  li AT, 1
      |  movt CRET1, r0, 0
      |  movt AT, r0, 1
      |  movn CRET1, AT, TMP3
      if (op == BC_IFORL) {
	|  movn TMP2, r0, CRET1
	|  addu PC, PC, TMP2
      }
      |  sdc1 f0, FORL_IDX*8(RA)
      |  ins_next1
      |  b <2
      |.  sdc1 f0, FORL_EXT*8(RA)
    }
    |.else
    if (!vk) {
      |  sltiu TMP0, SFARG1HI, LJ_TISNUM
      |  sltiu TMP1, SFARG2HI, LJ_TISNUM
      |  sltiu AT, SFRETHI, LJ_TISNUM
      |  and TMP0, TMP0, TMP1
      |  and AT, AT, TMP0
      |  beqz AT, ->vmeta_for
      |.  nop
      |  bal ->vm_sfcmpolex
      |.  move TMP3, SFRETHI
      |  b <1
      |.  nop
    } else {
      |   lw SFARG2HI, FORL_STEP*8+HI(RA)
      |  load_got __adddf3
      |  call_extern
      |.  sw TMP2, ARG5
      |  lw SFARG2HI, FORL_STOP*8+HI(RA)
      |   lw SFARG2LO, FORL_STOP*8+LO(RA)
      |  move SFARG1HI, SFRETHI
      |   move SFARG1LO, SFRETLO
      |  bal ->vm_sfcmpolex
      |.  lw TMP3, FORL_STEP*8+HI(RA)
      if ( op == BC_JFORL ) {
	|   lhu RD, -4+OFS_RD(PC)
	|  lw TMP2, ARG5
	|  b <1
	|.  decode_RD8b RD
      } else {
	|  b <1
	|.  lw TMP2, ARG5
      }
    }
    |.endif
    break;

  case BC_ITERL:
    |.if JIT
    |  hotloop
    |.endif
    |  // Fall through. Assumes BC_IITERL follows.
    break;

  case BC_JITERL:
#if !LJ_HASJIT
    break;
#endif
  case BC_IITERL:
    |  // RA = base*8, RD = target
    |  addu RA, BASE, RA
    |  lw TMP1, HI(RA)
    |  beq TMP1, TISNIL, >1		// Stop if iterator returned nil.
    |.  lw TMP2, LO(RA)
    if (op == BC_JITERL) {
      |  sw TMP1, -8+HI(RA)
      |  b =>BC_JLOOP
      |.  sw TMP2, -8+LO(RA)
    } else {
      |  branch_RD			// Otherwise save control var + branch.
      |  sw TMP1, -8+HI(RA)
      |   sw TMP2, -8+LO(RA)
    }
    |1:
    |  ins_next
    break;

  case BC_LOOP:
    |  // RA = base*8, RD = target (loop extent)
    |  // Note: RA/RD is only used by trace recorder to determine scope/extent
    |  // This opcode does NOT jump, it's only purpose is to detect a hot loop.
    |.if JIT
    |  hotloop
    |.endif
    |  // Fall through. Assumes BC_ILOOP follows.
    break;

  case BC_ILOOP:
    |  // RA = base*8, RD = target (loop extent)
    |  ins_next
    break;

  case BC_JLOOP:
    |.if JIT
    |  // RA = base*8 (ignored), RD = traceno*8
    |  lw TMP1, DISPATCH_J(trace)(DISPATCH)
    |  srl RD, RD, 1
    |   li AT, 0
    |  addu TMP1, TMP1, RD
    |  // Traces on MIPS don't store the trace number, so use 0.
    |   sw AT, DISPATCH_GL(vmstate)(DISPATCH)
    |  lw TRACE:TMP2, 0(TMP1)
    |   sw BASE, DISPATCH_GL(jit_base)(DISPATCH)
    |  lw TMP2, TRACE:TMP2->mcode
    |   sw L, DISPATCH_GL(tmpbuf.L)(DISPATCH)
    |  jr TMP2
    |.  addiu JGL, DISPATCH, GG_DISP2G+32768
    |.endif
    break;

  case BC_JMP:
    |  // RA = base*8 (only used by trace recorder), RD = target
    |  branch_RD
    |  ins_next
    break;

  /* -- Function headers -------------------------------------------------- */

  case BC_FUNCF:
    |.if JIT
    |  hotcall
    |.endif
  case BC_FUNCV:  /* NYI: compiled vararg functions. */
    |  // Fall through. Assumes BC_IFUNCF/BC_IFUNCV follow.
    break;

  case BC_JFUNCF:
#if !LJ_HASJIT
    break;
#endif
  case BC_IFUNCF:
    |  // BASE = new base, RA = BASE+framesize*8, RB = LFUNC, RC = nargs*8
    |  lw TMP2, L->maxstack
    |   lbu TMP1, -4+PC2PROTO(numparams)(PC)
    |    lw KBASE, -4+PC2PROTO(k)(PC)
    |  sltu AT, TMP2, RA
    |  bnez AT, ->vm_growstack_l
    |.  sll TMP1, TMP1, 3
    if (op != BC_JFUNCF) {
      |  ins_next1
    }
    |2:
    |  sltu AT, NARGS8:RC, TMP1		// Check for missing parameters.
    |  bnez AT, >3
    |.  addu AT, BASE, NARGS8:RC
    if (op == BC_JFUNCF) {
      |  decode_RD8a RD, INS
      |  b =>BC_JLOOP
      |.  decode_RD8b RD
    } else {
      |  ins_next2
    }
    |
    |3:  // Clear missing parameters.
    |  sw TISNIL, HI(AT)
    |  b <2
    |.  addiu NARGS8:RC, NARGS8:RC, 8
    break;

  case BC_JFUNCV:
#if !LJ_HASJIT
    break;
#endif
    |  NYI  // NYI: compiled vararg functions
    break;  /* NYI: compiled vararg functions. */

  case BC_IFUNCV:
    |  // BASE = new base, RA = BASE+framesize*8, RB = LFUNC, RC = nargs*8
    |   addu TMP1, BASE, RC
    |  lw TMP2, L->maxstack
    |  addu TMP0, RA, RC
    |   sw LFUNC:RB, LO(TMP1)		// Store copy of LFUNC.
    |   addiu TMP3, RC, 8+FRAME_VARG
    |  sltu AT, TMP0, TMP2
    |    lw KBASE, -4+PC2PROTO(k)(PC)
    |  beqz AT, ->vm_growstack_l
    |.  sw TMP3, HI(TMP1)		// Store delta + FRAME_VARG.
    |  lbu TMP2, -4+PC2PROTO(numparams)(PC)
    |   move RA, BASE
    |   move RC, TMP1
    |  ins_next1
    |  beqz TMP2, >3
    |.  addiu BASE, TMP1, 8
    |1:
    |  lw TMP0, HI(RA)
    |   lw TMP3, LO(RA)
    |  sltu AT, RA, RC			// Less args than parameters?
    |  move CARG1, TMP0
    |  movz TMP0, TISNIL, AT		// Clear missing parameters.
    |  movn CARG1, TISNIL, AT		// Clear old fixarg slot (help the GC).
    |   sw TMP3, 8+LO(TMP1)
    |    addiu TMP2, TMP2, -1
    |  sw TMP0, 8+HI(TMP1)
    |    addiu TMP1, TMP1, 8
    |  sw CARG1, HI(RA)
    |  bnez TMP2, <1
    |.   addiu RA, RA, 8
    |3:
    |  ins_next2
    break;

  case BC_FUNCC:
  case BC_FUNCCW:
    |  // BASE = new base, RA = BASE+framesize*8, RB = CFUNC, RC = nargs*8
    if (op == BC_FUNCC) {
      |  lw CFUNCADDR, CFUNC:RB->f
    } else {
      |  lw CFUNCADDR, DISPATCH_GL(wrapf)(DISPATCH)
    }
    |  addu TMP1, RA, NARGS8:RC
    |  lw TMP2, L->maxstack
    |   addu RC, BASE, NARGS8:RC
    |  sw BASE, L->base
    |  sltu AT, TMP2, TMP1
    |   sw RC, L->top
    |    li_vmstate C
    if (op == BC_FUNCCW) {
      |  lw CARG2, CFUNC:RB->f
    }
    |  bnez AT, ->vm_growstack_c	// Need to grow stack.
    |.  move CARG1, L
    |  jalr CFUNCADDR			// (lua_State *L [, lua_CFunction f])
    |.   st_vmstate
    |  // Returns nresults.
    |  lw BASE, L->base
    |   sll RD, CRET1, 3
    |  lw TMP1, L->top
    |    li_vmstate INTERP
    |  lw PC, FRAME_PC(BASE)		// Fetch PC of caller.
    |   subu RA, TMP1, RD		// RA = L->top - nresults*8
    |    sw L, DISPATCH_GL(cur_L)(DISPATCH)
    |  b ->vm_returnc
    |.   st_vmstate
    break;

  /* ---------------------------------------------------------------------- */

  default:
    fprintf(stderr, "Error: undefined opcode BC_%s\n", bc_names[op]);
    exit(2);
    break;
  }
}

static int build_backend(BuildCtx *ctx)
{
  int op;

  dasm_growpc(Dst, BC__MAX);

  build_subroutines(ctx);

  |.code_op
  for (op = 0; op < BC__MAX; op++)
    build_ins(ctx, (BCOp)op, op);

  return BC__MAX;
}

/* Emit pseudo frame-info for all assembler functions. */
static void emit_asm_debug(BuildCtx *ctx)
{
  int fcofs = (int)((uint8_t *)ctx->glob[GLOB_vm_ffi_call] - ctx->code);
  int i;
  switch (ctx->mode) {
  case BUILD_elfasm:
    fprintf(ctx->fp, "\t.section .debug_frame,\"\",@progbits\n");
    fprintf(ctx->fp,
	".Lframe0:\n"
	"\t.4byte .LECIE0-.LSCIE0\n"
	".LSCIE0:\n"
	"\t.4byte 0xffffffff\n"
	"\t.byte 0x1\n"
	"\t.string \"\"\n"
	"\t.uleb128 0x1\n"
	"\t.sleb128 -4\n"
	"\t.byte 31\n"
	"\t.byte 0xc\n\t.uleb128 29\n\t.uleb128 0\n"
	"\t.align 2\n"
	".LECIE0:\n\n");
    fprintf(ctx->fp,
	".LSFDE0:\n"
	"\t.4byte .LEFDE0-.LASFDE0\n"
	".LASFDE0:\n"
	"\t.4byte .Lframe0\n"
	"\t.4byte .Lbegin\n"
	"\t.4byte %d\n"
	"\t.byte 0xe\n\t.uleb128 %d\n"
	"\t.byte 0x9f\n\t.sleb128 1\n"
	"\t.byte 0x9e\n\t.sleb128 2\n",
	fcofs, CFRAME_SIZE);
    for (i = 23; i >= 16; i--)
      fprintf(ctx->fp, "\t.byte %d\n\t.uleb128 %d\n", 0x80+i, 26-i);
#if !LJ_SOFTFP
    for (i = 30; i >= 20; i -= 2)
      fprintf(ctx->fp, "\t.byte %d\n\t.uleb128 %d\n", 0x80+32+i, 42-i);
#endif
    fprintf(ctx->fp,
	"\t.align 2\n"
	".LEFDE0:\n\n");
#if LJ_HASFFI
    fprintf(ctx->fp,
	".LSFDE1:\n"
	"\t.4byte .LEFDE1-.LASFDE1\n"
	".LASFDE1:\n"
	"\t.4byte .Lframe0\n"
	"\t.4byte lj_vm_ffi_call\n"
	"\t.4byte %d\n"
	"\t.byte 0x9f\n\t.uleb128 1\n"
	"\t.byte 0x90\n\t.uleb128 2\n"
	"\t.byte 0xd\n\t.uleb128 0x10\n"
	"\t.align 2\n"
	".LEFDE1:\n\n", (int)ctx->codesz - fcofs);
#endif
#if !LJ_NO_UNWIND
    fprintf(ctx->fp, "\t.section .eh_frame,\"aw\",@progbits\n");
    fprintf(ctx->fp,
	"\t.globl lj_err_unwind_dwarf\n"
	".Lframe1:\n"
	"\t.4byte .LECIE1-.LSCIE1\n"
	".LSCIE1:\n"
	"\t.4byte 0\n"
	"\t.byte 0x1\n"
	"\t.string \"zPR\"\n"
	"\t.uleb128 0x1\n"
	"\t.sleb128 -4\n"
	"\t.byte 31\n"
	"\t.uleb128 6\n"			/* augmentation length */
	"\t.byte 0\n"
	"\t.4byte lj_err_unwind_dwarf\n"
	"\t.byte 0\n"
	"\t.byte 0xc\n\t.uleb128 29\n\t.uleb128 0\n"
	"\t.align 2\n"
	".LECIE1:\n\n");
    fprintf(ctx->fp,
	".LSFDE2:\n"
	"\t.4byte .LEFDE2-.LASFDE2\n"
	".LASFDE2:\n"
	"\t.4byte .LASFDE2-.Lframe1\n"
	"\t.4byte .Lbegin\n"
	"\t.4byte %d\n"
	"\t.uleb128 0\n"			/* augmentation length */
	"\t.byte 0xe\n\t.uleb128 %d\n"
	"\t.byte 0x9f\n\t.sleb128 1\n"
	"\t.byte 0x9e\n\t.sleb128 2\n",
	fcofs, CFRAME_SIZE);
    for (i = 23; i >= 16; i--)
      fprintf(ctx->fp, "\t.byte %d\n\t.uleb128 %d\n", 0x80+i, 26-i);
#if !LJ_SOFTFP
    for (i = 30; i >= 20; i -= 2)
      fprintf(ctx->fp, "\t.byte %d\n\t.uleb128 %d\n", 0x80+32+i, 42-i);
#endif
    fprintf(ctx->fp,
	"\t.align 2\n"
	".LEFDE2:\n\n");
#if LJ_HASFFI
    fprintf(ctx->fp,
	".Lframe2:\n"
	"\t.4byte .LECIE2-.LSCIE2\n"
	".LSCIE2:\n"
	"\t.4byte 0\n"
	"\t.byte 0x1\n"
	"\t.string \"zR\"\n"
	"\t.uleb128 0x1\n"
	"\t.sleb128 -4\n"
	"\t.byte 31\n"
	"\t.uleb128 1\n"			/* augmentation length */
	"\t.byte 0\n"
	"\t.byte 0xc\n\t.uleb128 29\n\t.uleb128 0\n"
	"\t.align 2\n"
	".LECIE2:\n\n");
    fprintf(ctx->fp,
	".LSFDE3:\n"
	"\t.4byte .LEFDE3-.LASFDE3\n"
	".LASFDE3:\n"
	"\t.4byte .LASFDE3-.Lframe2\n"
	"\t.4byte lj_vm_ffi_call\n"
	"\t.4byte %d\n"
	"\t.uleb128 0\n"			/* augmentation length */
	"\t.byte 0x9f\n\t.uleb128 1\n"
	"\t.byte 0x90\n\t.uleb128 2\n"
	"\t.byte 0xd\n\t.uleb128 0x10\n"
	"\t.align 2\n"
	".LEFDE3:\n\n", (int)ctx->codesz - fcofs);
#endif
#endif
    break;
  default:
    break;
  }
}
<|MERGE_RESOLUTION|>--- conflicted
+++ resolved
@@ -1,13 +1,9 @@
 |// Low-level VM code for MIPS CPUs.
 |// Bytecode interpreter, fast functions and helper functions.
-<<<<<<< HEAD
-|// Copyright (C) 2005-2016 Mike Pall. See Copyright Notice in luajit.h
+|// Copyright (C) 2005-2017 Mike Pall. See Copyright Notice in luajit.h
 |//
 |// MIPS soft-float support contributed by Djordje Kovacevic and
 |// Stefan Pejic from RT-RK.com, sponsored by Cisco Systems, Inc.
-=======
-|// Copyright (C) 2005-2017 Mike Pall. See Copyright Notice in luajit.h
->>>>>>> b93a1dd0
 |
 |.arch mips
 |.section code_op, code_sub
