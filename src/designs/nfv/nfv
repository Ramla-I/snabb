#!/usr/bin/env snabb

local app        = require("core.app")
local basic_apps = require("apps.basic.basic_apps")
local config     = require("core.config")
local lib        = require("core.lib")
local pcap       = require("apps.pcap.pcap")
local timer      = require("core.timer")
local pci        = require("lib.hardware.pci")
local vfio       = require("lib.hardware.vfio")
local vhost_user = require("apps.vhost.vhost_user")

require("apps.solarflare.solarflare")

local C = require("ffi").C

function run (npackets)
   print("Starting NFV...")
   local pciaddr = os.getenv("NFV_PCI") or error("No $NFV_PCI set.")
   local socket  = os.getenv("NFV_SOCKET") or error("No $NFV_SOCKET set.")
   local trace   = os.getenv("NFV_TRACE")
   local server  = os.getenv("NFV_SERVER")

   if trace == "" then
      trace = nil
   end
   if server == "" then
      server = nil
   end

   local device_info = pci.device_info(pciaddr)
   if not device_info then
      print(format("could not find device information for PCI address %s", pciaddr))
      main.exit(1)
   end

   local c = config.new()
   config.app(c, "vm", vhost_user.VhostUser, {socket_path=socket, is_server=server})
   config.app(c, "nic", require(device_info.driver).driver, ([[{pciaddr='%s'}]]):format(pciaddr))
   if not trace then
      print("No trace file ($NFV_TRACE) configured.")
      config.link(c, "vm.tx -> nic.rx")
      config.link(c, "nic.tx -> vm.rx")
   else
      print("Tracing to files " .. trace .. ".{vm,nic}")
      config.app(c, "vm_tee", basic_apps.Tee)
      config.app(c, "nic_tee", basic_apps.Tee)
      config.app(c, "vm_trace", pcap.PcapWriter, trace..".vm")
      config.app(c, "nic_trace", pcap.PcapWriter, trace..".nic")
      config.link(c, "vm.tx -> vm_tee.input")
      config.link(c, "vm_tee.tx -> nic.rx")
      config.link(c, "vm_tee.tap -> vm_trace.input")
      config.link(c, "nic.tx -> nic_tee.input")
      config.link(c, "nic_tee.tx -> vm.rx")
      config.link(c, "nic_tee.tap -> nic_trace.input")
   end
   app.configure(c)
   -- Setup zero-copy
   local nic, vm = app.app_table.nic, app.app_table.vm
   nic:set_rx_buffer_freelist(vm:rx_buffers())
<<<<<<< HEAD
   timer.init()
   io.flush()
=======
>>>>>>> e1d138c3
   if not npackets then
      timer.activate(timer.new("report", app.report, 1e9, 'repeating'))
      print("Entering app.main()")
      app.main()
   else
      npackets = tonumber(npackets)
      print(app.app_table.vm.input.rx.stats.rxpackets)
      local start, packets, bytes = 0, 0, 0
      local done = function ()
         if start == 0 and app.app_table.vm.input.rx.stats.rxpackets > 0 then
            -- started receiving, record time and packet count
            packets = app.app_table.vm.input.rx.stats.rxpackets
            bytes = app.app_table.vm.input.rx.stats.rxbytes
            start = C.get_monotonic_time()
            if os.getenv("NFV_PROF") then
               require("jit.p").start(os.getenv("NFV_PROF"))
               main.profiling = true
            else
               print("No LuaJIT profiling enabled ($NFV_PROF unset).")
            end
         end
         return app.app_table.vm.input.rx.stats.rxpackets - packets >= npackets
      end

      if npackets == 0 then
         app.main({no_report = true})
      else
         app.main({done = done, no_report = true})
      end
      local finish = C.get_monotonic_time()

      local runtime = finish - start
      packets = app.app_table.vm.input.rx.stats.rxpackets - packets
      bytes = app.app_table.vm.input.rx.stats.rxbytes - bytes
      engine.report()
      print()
      print(("Processed %.1f million packets in %.2f seconds (%d bytes; %.2f Gbps)"):format(packets / 1e6, runtime, bytes, bytes * 8.0 / 1e9 / runtime))
      print(("Made %s breaths: %.2f packets per breath; %.2fus per breath"):format(lib.comma_value(engine.breaths), packets / engine.breaths, runtime / engine.breaths * 1e6))
      print(("Rate(Mpps):\t%.3f"):format(packets / runtime / 1e6))
   end
end

run(unpack(main.parameters))
<|MERGE_RESOLUTION|>--- conflicted
+++ resolved
@@ -58,11 +58,7 @@
    -- Setup zero-copy
    local nic, vm = app.app_table.nic, app.app_table.vm
    nic:set_rx_buffer_freelist(vm:rx_buffers())
-<<<<<<< HEAD
-   timer.init()
    io.flush()
-=======
->>>>>>> e1d138c3
    if not npackets then
       timer.activate(timer.new("report", app.report, 1e9, 'repeating'))
       print("Entering app.main()")
