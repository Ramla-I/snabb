
# run QEMU with args
# - NUMA node
# - kernel ARGS
# - IMG name
# - MAC address
# - PORT for telnet serial
# - NETDEV the netdev line
run_qemu () {
    NUMANODE=$1
    ARGS=$2
    IMG=$3
    MAC=$4
    TELNETPORT=$5
    NETDEV=$6
    CPU=$7
    LOG=$8

    if [ "$LOG" = "" ]
    then
        LOG=/dev/null
    fi

    MEM="-m ${GUEST_MEM?} -numa node,memdev=mem -object memory-backend-file,id=mem,size=${GUEST_MEM?}M,mem-path=${HUGETLBFS?},share=on"
    NET="$NETDEV -device virtio-net-pci,netdev=net0,mac=$MAC,mq=$MQ,vectors=$VECTORS"
    if [ -n "$CPU" ]; then
        NUMA="--membind=$NUMANODE --physcpubind=$CPU"
    else
        NUMA="--cpunodebind=$NUMANODE --membind=$NUMANODE"
    fi

    # Execute QEMU on the designated node
    echo -n "starting qemu on network device $NETDEV: "
    numactl $NUMA \
        ${QEMU?} \
            -kernel ${KERNEL?} -append "$ARGS" \
            $MEM $NET \
            -M pc -smp $SMP -cpu host --enable-kvm \
            -serial telnet:localhost:$TELNETPORT,server,nowait \
            -drive if=virtio,file=$IMG \
            -nographic > $LOG 2>&1 &
    echo done
    QEMUPIDS="$QEMUPIDS $!"
}

# run QEMU with args
# - NUMA node
# - kernel ARGS
# - IMG name
# - MAC address
# - PORT for telnet serial
# - vhost-user SOCKET
# - optional CPU to execute on
# - Log file
run_qemu_vhost_user () {
    SOCKET=$6
    NETDEV="-netdev type=vhost-user,id=net0,chardev=char0,queues=$QUEUES -chardev socket,id=char0,path=$SOCKET,server"
    run_qemu "$1" "$2" "$3" "$4" "$5" "$NETDEV" "$7" "$8"
    QEMUSOCKS="$QEMUSOCKS $SOCKET"
}

# run QEMU with args
# - NUMA node
# - kernel ARGS
# - IMG name
# - MAC address
# - PORT for telnet serial
# - tap name
# - optional CPU to execute on
# - Log file
run_qemu_tap () {
    TAP=$6
    NETDEV="-netdev type=tap,id=net0,script=no,downscript=no,vhost=on,ifname=$TAP,queues=$QUEUES"
    run_qemu "$1" "$2" "$3" "$4" "$5" "$NETDEV" "$7" "$8"
}

run_loadgen () {
    if [ "$#" -ne 3 ]; then
        print "wrong run_loadgen args\n"
        exit 1
    fi
    NUMANODE=$1
    PCI=$2
    LOG=$3
    CPU=$4
    numactl --cpunodebind=$NUMANODE --membind=$NUMANODE \
        $SNABB ${LOADGEN?} ${PCAP?} $PCI > $LOG 2>&1 &

    LOADGENPIDS="$LOADGENPIDS $!"
}

run_nfv () {
    NUMANODE=$1
    export NFV_PCI=$2
    export NFV_SOCKET=$3
<<<<<<< HEAD
    LOG=$4
    CPU=$5
    export NFV_TRACE=$6
    if [ "$7" != "" ]
    then
        # special intermediate hack to set Solarflare MAC address
        export SF_MAC=$7
    fi
=======
    CONFIG=$4
    LOG=$5
    CPU=$6
>>>>>>> 7f2c230e

    if [ -n "$CPU" ]; then
        NUMA="--membind=$NUMANODE --physcpubind=$CPU"
    else
        NUMA="--cpunodebind=$NUMANODE --membind=$NUMANODE"
    fi

    echo -n "starting snabb on $NFV_PCI with socket $NFV_SOCKET: "
    numactl $NUMA \
        $SNABB ${NFV?} $NFV_PCI ${CONFIG?} $NFV_SOCKET ${NFV_PACKETS?} \
        > $LOG 2>&1 &

    SNABBPIDS="$SNABBPIDS $!"
}

run_neutron_nfv () {
    NUMANODE=$1
    PCI=$2
    SOCKET_TEMPLATE=$3
    LOG=$4
    CPU=$5
    export NFV_TRACE=$6

    if [ -n "$CPU" ]; then
        NUMA="--membind=$NUMANODE --physcpubind=$CPU"
    else
        NUMA="--cpunodebind=$NUMANODE --membind=$NUMANODE"
    fi

    echo -n "starting neutron NFV on $PCI with socket $SOCKET_TEMPLATE: "
    numactl $NUMA \
        $SNABB $NEUTRON_NFV $PCI $NEUTRON_NFV_CONFIG $CONFIG $SOCKET_TEMPLATE > $LOG 2>&1 &
    echo done

    SNABBPIDS="$SNABBPIDS $!"
}

import_env () {
    # Check if configuration file is present on etc directory
    ENV_FILE="$1/bench_conf.sh"
    [ -f $ENV_FILE ] && . $ENV_FILE || \
    {
        printf "Configuration file $ENV_FILE not found.\n" && \
        return 1
    }

    printf "Sourced $ENV_FILE\n"
    printf "\n------\n"
    cat $ENV_FILE
    printf "\n------\n"
    return 0
}

wait_qemus () {
    for pid in "$QEMUPIDS"; do
        wait $pid
    done
}

wait_snabbs () {
    for pid in "$SNABBPIDS"; do
        wait $pid
    done
}

wait_pid () {
    for pid in "$@"; do
        #wait $pid
	sleep 1
    done
}

kill_pid () {
    for pid in "$@"; do
        kill -9 $pid > /dev/null 2>&1 || true
    done
}

rm_file () {
    for f in "$@"; do
        if [ -e $f ]; then
            rm -f $f
        fi
    done
}

on_exit () {
    # cleanup on exit
    printf "Waiting QEMU processes to terminate...\n"
    wait_pid $QEMUPIDS

    # Kill qemu and snabbswitch instances and clean left over socket files
    kill_pid $QEMUPIDS $SNABBPIDS $LOADGENPIDS $SNABB_PID0 $SNABB_PID1
    rm_file $QEMUSOCKS $NFV_SOCKET0 $NFV_SOCKET1
    printf "Finished.\n"
}

detect_snabb () {
    for f in "$@"; do
        if [ -x "$f/snabb" ]; then
            export SNABB=$f/snabb
        fi
    done
}

# Check if the script was executed as root
if [ ! $(id -u) = 0 ]; then
    printf "This script must be run as root.\n"
    exit 1
fi

#save overridable values
_SNABB=$SNABB

# import the global config
import_env "/etc" || ( printf "No /etc/bench_conf.sh found\n" && exit 1 )
# overrirde from home folder
import_env "$HOME"

# patch imported variables
if [ -n "$_SNABB" ]; then
    export SNABB=$_SNABB
else
    # detect snabb in the current path if run from inside the snabb tree
    # and not overried on the command line
    detect_snabb ./ ./src $(dirname $0)/../../
fi

# detect designs
printf "SNABB=$SNABB\n"
SNABB_PATH=$(dirname $SNABB)
if [ -f $SNABB_PATH/designs/neutron/snabbnfv-bench ]; then
    export NFV=$SNABB_PATH/designs/neutron/snabbnfv-bench
else
    printf "NFV design not found\n"
    exit 1
fi

if [ -f $SNABB_PATH/designs/loadgen/loadgen ]; then
    export LOADGEN=$SNABB_PATH/designs/loadgen/loadgen
else
    printf "LOADGEN design not found\n"
    exit 1
fi

if [ -f $SNABB_PATH/designs/neutron/snabbnfv-traffic ]; then
    export NEUTRON_NFV=$SNABB_PATH/designs/neutron/snabbnfv-traffic
    export NEUTRON_NFV_CONFIG=$SNABB_PATH/scripts/bench_env/neutron.config
else
    printf "NEUTRONNFV design not found\n"
    exit 1
fi

#calculate and set MQ related variables
if [ -n "$QUEUES" ]; then
    export MQ=on
else
    export MQ=off
    export QUEUES=1
fi
export SMP=$QUEUES
export VECTORS=$((2*$QUEUES + 1))

# Check if the guest memory will fit in hugetlbfs
PAGES=`cat /proc/meminfo | grep HugePages_Free | awk  '{ print $2; }'`
PAGES=`expr $PAGES \* 2`

TOTAL_MEM=`expr $GUEST_MEM \* $GUESTS`

# setup a trap hook
trap on_exit EXIT HUP INT QUIT TERM

# lock the resources
# NOTE: running this on dash will crash if more than 7 arguments given
#       search for "dash multidigit file descriptors" to understand why
do_lock () {
    fd=3
    for pci in "$@"; do
        printf "Locking $pci\n"
        eval "exec $fd>\"/var/run/bench$pci.lock\""
        flock -n -x $fd

        if [ $? != 0 ]; then
            printf "can't get lock on $pci"
            exit 1
        fi
        echo $$ 1>&$fd
        fd=$((fd+1))
    done
}

do_lock $NFV_PCI0
if [ "$NFV_PCI0" != "$NFV_PCI1" ]
then
    do_lock $NFV_PCI1
fi<|MERGE_RESOLUTION|>--- conflicted
+++ resolved
@@ -93,20 +93,15 @@
     NUMANODE=$1
     export NFV_PCI=$2
     export NFV_SOCKET=$3
-<<<<<<< HEAD
-    LOG=$4
-    CPU=$5
-    export NFV_TRACE=$6
-    if [ "$7" != "" ]
-    then
-        # special intermediate hack to set Solarflare MAC address
-        export SF_MAC=$7
-    fi
-=======
     CONFIG=$4
     LOG=$5
     CPU=$6
->>>>>>> 7f2c230e
+    export NFV_TRACE=$7
+    if [ "$8" != "" ]
+    then
+        # special intermediate hack to set Solarflare MAC address
+        export SF_MAC=$8
+    fi
 
     if [ -n "$CPU" ]; then
         NUMA="--membind=$NUMANODE --physcpubind=$CPU"
