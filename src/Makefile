--- conflicted
+++ resolved
@@ -25,14 +25,9 @@
 # regexp is to include program/foo but not program/foo/bar
 PROGRAM = $(shell find program -regex '^[^/]+/[^/]+' -type d -printf '%p ')
 # sort to eliminate potential duplicate of programs.inc
-<<<<<<< HEAD
 INCSRC = $(sort $(shell find $(INCLUDE) -regex '[^\#]*\.inc' -printf '%p ') programs.inc)
+EVTSRC= $(shell find $(INCLUDE) -regex '[^\#]*\.events' -printf '%p ')
 YANGSRC= $(shell find $(INCLUDE) -regex '[^\#]*\.yang' -printf '%p ')
-=======
-INCSRC = $(sort $(shell find . -regex '[^\#]*\.inc' -printf '%P ') programs.inc)
-EVTSRC = $(sort $(shell find . -regex '[^\#]*\.events' -printf '%P '))
-YANGSRC= $(shell find . -regex '[^\#]*\.yang' -printf '%P ')
->>>>>>> debd26cf
 
 LUAOBJ := $(patsubst %.lua,obj/%_lua.o,$(LUASRC))
 LIBSODIUMOBJ := $(shell find ../lib/libsodium/src/ -path '*/.libs/*' -name '*.o' -printf '%p ')
@@ -188,8 +183,6 @@
 	 cat $<; \
 	 echo "]=============]") > $(basename $@).luainc
 	$(Q) raptorjit -bg -n $(subst /,.,$*)_inc $(basename $@).luainc $@
-<<<<<<< HEAD
-=======
 
 $(EVTOBJ): obj/%_events.o: %.events Makefile | $(OBJDIR)
 	$(E) "EVENTS    $@"
@@ -197,7 +190,6 @@
 	 cat $<; \
 	 echo "]=============]") > $(basename $@).luainc
 	$(Q) raptorjit -bg -n $(subst /,.,$*)_events $(basename $@).luainc $@
->>>>>>> debd26cf
 
 $(YANGOBJ): obj/%_yang.o: %.yang Makefile | $(OBJDIR)
 	$(E) "YANG      $@"
