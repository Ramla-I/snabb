--- conflicted
+++ resolved
@@ -25,14 +25,9 @@
 # regexp is to include program/foo but not program/foo/bar
 PROGRAM = $(shell find program -regex '^[^/]+/[^/]+' -type d -printf '%p ')
 # sort to eliminate potential duplicate of programs.inc
-<<<<<<< HEAD
 INCSRC = $(sort $(shell find $(INCLUDE) -regex '[^\#]*\.inc' -printf '%p ') programs.inc)
+EVTSRC = $(sort $(shell find $(INCLUDE) -regex '[^\#]*\.events' -printf '%p '))
 YANGSRC= $(shell find $(INCLUDE) -regex '[^\#]*\.yang' -printf '%p ')
-=======
-INCSRC = $(sort $(shell find . -regex '\./$(SRCPATTERN)\.inc' -printf '%P ') programs.inc)
-EVTSRC = $(sort $(shell find . -regex '\./$(SRCPATTERN)\.events' -printf '%P '))
-YANGSRC= $(shell find . -regex '\./$(SRCPATTERN)\.yang' -printf '%P ')
->>>>>>> 8d5b78d7
 
 LUAOBJ := $(patsubst %.lua,obj/%_lua.o,$(LUASRC))
 LIBSODIUMOBJ := $(shell find ../lib/libsodium/src/ -path '*/.libs/*' -name '*.o' -printf '%p ')
