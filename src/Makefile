--- conflicted
+++ resolved
@@ -25,14 +25,9 @@
 # regexp is to include program/foo but not program/foo/bar
 PROGRAM = $(shell find program -regex '^[^/]+/[^/]+' -type d -printf '%P ')
 # sort to eliminate potential duplicate of programs.inc
-<<<<<<< HEAD
 INCSRC = $(sort $(shell find . -regex '\./$(SRCPATTERN)\.inc' -printf '%P ') programs.inc)
+EVTSRC = $(sort $(shell find . -regex '\./$(SRCPATTERN)\.events' -printf '%P '))
 YANGSRC= $(shell find . -regex '\./$(SRCPATTERN)\.yang' -printf '%P ')
-=======
-INCSRC = $(sort $(shell find . -regex '[^\#]*\.inc' -printf '%P ') programs.inc)
-EVTSRC = $(sort $(shell find . -regex '[^\#]*\.events' -printf '%P '))
-YANGSRC= $(shell find . -regex '[^\#]*\.yang' -printf '%P ')
->>>>>>> 9c877693
 
 LUAOBJ := $(patsubst %.lua,obj/%_lua.o,$(LUASRC))
 PFLUAOBJ := $(patsubst %.lua,obj/%_lua.o,$(PFLUASRC))
@@ -189,8 +184,6 @@
 	 cat $<; \
 	 echo "]=============]") > $(basename $@).luainc
 	$(Q) raptorjit -bg -n $(subst /,.,$*)_inc $(basename $@).luainc $@
-<<<<<<< HEAD
-=======
 
 $(EVTOBJ): obj/%_events.o: %.events Makefile | $(OBJDIR)
 	$(E) "EVENTS    $@"
@@ -198,7 +191,6 @@
 	 cat $<; \
 	 echo "]=============]") > $(basename $@).luainc
 	$(Q) raptorjit -bg -n $(subst /,.,$*)_events $(basename $@).luainc $@
->>>>>>> 9c877693
 
 $(YANGOBJ): obj/%_yang.o: %.yang Makefile | $(OBJDIR)
 	$(E) "YANG      $@"
