Q= @
E= @echo
# For verbose command line output, uncomment these lines:
#Q=
#E= @:

export TEST_SKIPPED=43
CC ?= gcc

SRCDIR = $(shell find . -type d -not -regex './obj.*' -printf '%P ')
OBJDIR = $(patsubst %,obj/%,$(SRCDIR))

LUASRC = $(shell find . -regex '[^\#]*\.lua' -printf '%P ')
PFLUASRC = $(shell cd ../lib/pflua/src && \
	         find . -regex '[^\#]*\.lua' -printf '%P ')
CSRC   = $(shell find . -regex '[^\#]*\.c' -not -regex './arch/.*' -printf '%P ')
CHDR   = $(shell find . -regex '[^\#]*\.h' -printf '%P ')
ASM    = $(shell find . -regex '[^\#]*\.dasl' -printf '%P ')
PFLUAASM = $(shell cd ../lib/pflua/src && \
	         find . -regex '[^\#]*\.dasl' -printf '%P ')
ARCHSRC= $(shell find . -regex '^./arch/[^\#]*\.c' -printf '%P ')
RMSRC  = $(shell find . -name '*.md' -not -regex './obj.*' -printf '%P ')
# regexp is to include program/foo but not program/foo/bar
PROGRAM = $(shell find program -regex '^[^/]+/[^/]+' -type d -printf '%P ')
# sort to eliminate potential duplicate of programs.inc
INCSRC = $(sort $(shell find . -regex '[^\#]*\.inc' -printf '%P ') programs.inc)
EVTSRC = $(sort $(shell find . -regex '[^\#]*\.events' -printf '%P '))
YANGSRC= $(shell find . -regex '[^\#]*\.yang' -printf '%P ')

LUAOBJ := $(patsubst %.lua,obj/%_lua.o,$(LUASRC))
PFLUAOBJ := $(patsubst %.lua,obj/%_lua.o,$(PFLUASRC))
COBJ   := $(patsubst %.c,obj/%_c.o,    $(CSRC))
HOBJ   := $(patsubst %.h,obj/%_h.o,    $(CHDR))
ARCHOBJ:= $(patsubst %.c,obj/%_c.o,    $(ARCHSRC))
ASMOBJ := $(patsubst %.dasl,obj/%_dasl.o,   $(ASM))
PFLUAASMOBJ := $(patsubst %.dasl,obj/%_dasl.o,   $(PFLUAASM))
JITOBJS:= $(patsubst %,obj/jit_%.o,$(JITSRC))
EXTRAOBJS := obj/jit_tprof.o obj/jit_vmprof.o obj/strict.o
RMOBJS := $(patsubst %,obj/%,$(RMSRC))
INCOBJ := $(patsubst %.inc,obj/%_inc.o, $(INCSRC))
EVTOBJ := $(patsubst %.events,obj/%_events.o, $(EVTSRC))
YANGOBJ:= $(patsubst %.yang,obj/%_yang.o, $(YANGSRC))
EXE    := bin/snabb $(patsubst %,bin/%,$(PROGRAM))

LUAJIT_A := ../lib/luajit/src/raptorjit.a

# TESTMODS expands to:
#   core.memory core.lib ...
# for each module that has a top-level selftest () function.
TESTMODS = $(shell find . -regex '[^\#]*\.\(lua\|dasl\)' -printf '%P ' | \
             xargs grep -s -l '^function selftest *[[:punct:]]' | \
             sed -e 's_\.lua__' -e 's_\.dasl__' -e 's_/_._g')

# TESTSCRIPTS expands to:
#   lib/watchdog/selftest.sh ...
# for each executable selftext.* script in src.
TESTSCRIPTS = $(shell find . -name "selftest.*" -executable | xargs)

PATH := ../lib/luajit/src:$(PATH)

snabb: $(LUAOBJ) $(PFLUAOBJ) $(HOBJ) $(COBJ) $(ARCHOBJ) $(ASMOBJ) $(PFLUAASMOBJ) $(INCOBJ) $(EVTOBJ) $(YANGOBJ) $(LUAJIT_A)
	$(E) "GEN       obj/version.lua.gen"
	$(Q) ../generate-version-lua.sh > obj/version.lua.gen
	$(E) "LUA       obj/version.lua"
	$(Q) raptorjit -bg -n core.version obj/version.lua.gen obj/version_lua.o
	$(E) "LINK      $@"
	$(Q) $(CC) $(DEBUG) -Wl,--no-as-needed -Wl,-E -Werror -Wall -o $@ $^ \
	    obj/version_lua.o \
	    -lrt -lc -ldl -lm -lpthread
	@echo -n "BINARY    "
	@ls -sh snabb

all: $(EXE)

# Rebuild after git submodules are updated.
submods:
	(cd ..; git submodule update; make clean; make)

$(EXE): snabb bin
	$(E) "COMPRESS  $@"
	$(Q) upx -f --brute -o$@ snabb
	@echo -n "BINARY    "
	@ls -sh $@

markdown: $(RMOBJS)

test: $(TESTMODS) $(TESTSCRIPTS)

test_ci: FAIL_ON_FIRST="true"

test_ci: $(TESTMODS) $(TESTSCRIPTS)

$(TESTMODS): testlog snabb
	$(E) "TEST      $@"
	$(Q) ./snabb snsh -t $@ > testlog/$@ 2>&1 || ( \
		EXITCODE="$$?"; \
		[ "$$EXITCODE" -eq $(TEST_SKIPPED) ] \
		&& ( \
			echo "SKIPPED   testlog/$@"; \
			echo "EXITCODE: $$EXITCODE" >> testlog/$@; \
		) \
		|| ( \
			echo "ERROR     testlog/$@"; \
			echo "EXITCODE: $$EXITCODE" >> testlog/$@; \
			if [ -n "$(FAIL_ON_FIRST)" ]; then exit $$EXITCODE; fi;\
		) \
	)

testlog = testlog/$(shell echo "$(@)" | sed -e 's_/_._g')
$(TESTSCRIPTS): testlog snabb
	$(E) "TEST      $@"
	$(Q) ./$@ > $(testlog) 2>&1 || ( \
		EXITCODE="$$?"; \
		[ "$$EXITCODE" -eq $(TEST_SKIPPED) ] \
		&& ( \
			echo "SKIPPED   $(testlog)"; \
			echo "EXITCODE: $$EXITCODE" >> $(testlog); \
		) \
		|| ( \
			echo "ERROR     $(testlog)"; \
			echo "EXITCODE: $$EXITCODE" >> $(testlog); \
			if [ -n "$(FAIL_ON_FIRST)" ]; then exit $$EXITCODE; fi;\
		) \
	)

$(OBJDIR) bin testlog $(OBJDIR/doc):
	$(E) "DIR       $@"
	$(Q) mkdir -p $@

$(LUAOBJ): obj/%_lua.o: %.lua Makefile | $(OBJDIR)
	$(E) "LUA       $@"
	$(Q) raptorjit -bg -n $(subst /,.,$*) $< $@

$(PFLUAOBJ): obj/%_lua.o: ../lib/pflua/src/%.lua Makefile
	$(E) "LUA       $@"
	$(Q) mkdir -p $(dir $@)
	$(Q) raptorjit -bg -n $(subst /,.,$*) $< $@

$(COBJ): obj/%_c.o: %.c $(CHDR) Makefile | $(OBJDIR)
	$(E) "C         $@"
	$(Q) $(CC) $(DEBUG) -O3 -Wl,-E -I ../lib/luajit/src -I . -include $(CURDIR)/../gcc-preinclude.h -c -Wall -Werror -o $@ $<

obj/arch/avx2_c.o: arch/avx2.c Makefile
	$(E) "C(AVX2)   $@"
	$(Q) $(CC) -O2 -mavx2 $(DEBUG) -Wl,-E -I ../lib/luajit/src -I . -include $(CURDIR)/../gcc-preinclude.h -c -Wall -Werror -o $@ $<

obj/arch/sse2_c.o: arch/sse2.c Makefile
	$(E) "C(SSE2)   $@"
	$(Q) $(CC) -O2 -msse2 $(DEBUG) -Wl,-E -I ../lib/luajit/src -I . -include $(CURDIR)/../gcc-preinclude.h -c -Wall -Werror -o $@ $<

$(HOBJ): obj/%_h.o: %.h Makefile | $(OBJDIR)
	$(E) "H         $@"
	@(echo -n "module(...,package.seeall); require(\"ffi\").cdef[=============["; \
	 cat $<; \
	 echo "]=============]") > $(basename $@).luah
	$(Q) raptorjit -bg -n $(subst /,.,$*)_h $(basename $@).luah $@

$(ASMOBJ): obj/%_dasl.o: %.dasl $(CHDR) Makefile | $(OBJDIR)
	$(E) "ASM       $@"
	$(Q) raptorjit dynasm.lua -o $@.gen $<
	$(Q) raptorjit -bg -n $(subst /,.,$*) $@.gen $@

$(PFLUAASMOBJ): obj/%_dasl.o: ../lib/pflua/src/%.dasl $(CHDR) Makefile | $(OBJDIR)
	$(E) "ASM       $@"
	$(Q) mkdir -p $(dir $@)
	$(Q) raptorjit dynasm.lua -o $@.gen $<
	$(Q) raptorjit -bg -n $(subst /,.,$*) $@.gen $@

$(JITOBJS): obj/jit_%.o: ../lib/luajit/src/jit/%.lua $(OBJDIR)
	$(E) "LUA       $@"
	$(Q) raptorjit -bg -n $(patsubst obj/jit_%.o, jit.%, $@) $< $@

$(RMOBJS): obj/%: %
	$(E) "MARKDOWN  $@"
	$(Q) scripts/process-markdown $< $@

$(INCOBJ): obj/%_inc.o: %.inc Makefile | $(OBJDIR)
	$(E) "INC       $@"
	@(echo -n "return [=============["; \
	 cat $<; \
	 echo "]=============]") > $(basename $@).luainc
	$(Q) raptorjit -bg -n $(subst /,.,$*)_inc $(basename $@).luainc $@
<<<<<<< HEAD

$(EVTOBJ): obj/%_events.o: %.events Makefile | $(OBJDIR)
	$(E) "EVENTS    $@"
	@(echo -n "return [=============["; \
	 cat $<; \
	 echo "]=============]") > $(basename $@).luainc
	$(Q) raptorjit -bg -n $(subst /,.,$*)_events $(basename $@).luainc $@
=======
>>>>>>> 1566a0ce

$(YANGOBJ): obj/%_yang.o: %.yang Makefile | $(OBJDIR)
	$(E) "YANG      $@"
	@(echo -n "return [=============["; \
	 cat $<; \
	 echo "]=============]") > $(basename $@).luayang
	$(Q) raptorjit -bg -n $(subst /,.,$*)_yang $(basename $@).luayang $@

# Create list of programs that exist
programs.inc: program
	@(for d in program/*/; do basename $$d; done) > $@

FORCE:

# extra/ third party bits and pieces
obj/strict.o: extra/strict.lua | $(OBJDIR)
	$(E) "LUA       $@"
	$(Q) raptorjit -bg $< $@

obj/jit_tprof.o: extra/tprof.lua | $(OBJDIR)
	$(E) "LUA       $@"
	$(Q) raptorjit -bg -n jit.tprof $< $@

obj/jit_vmprof.o: extra/vmprof.c | $(OBJDIR)
	$(E) "C         $@"
	$(Q) $(CC) $(DEBUG) -Wl,-E -O2 -I ../lib/luajit/src -c -Wall -Werror -o $@ $<

book: obj/doc/snabb.pdf obj/doc/snabb.html obj/doc/snabb.epub

obj/doc/snabb.markdown: markdown Makefile doc/genbook.sh
	(cd doc; ./genbook.sh) > $@

obj/doc/snabb.pdf: obj/doc/snabb.markdown
	$(E) "PANDOC    $@"
	$(Q) (cd obj/doc; pandoc --template=../../doc/template.latex --latex-engine=lualatex -V fontsize=10pt -V monofont=droidsansmono -V monoscale=.70 -V verbatimspacing=.85 -V mainfont=droidserif -V sansfont=droidsans -V documentclass:book -V geometry:top=1.0in -V geometry:bottom=0.75in -S --toc --chapters  -o ../../$@ ../../$<)

obj/doc/snabb.html: obj/doc/snabb.markdown
	$(E) "PANDOC    $@"
	$(Q) (cd obj/doc; pandoc --self-contained --css="../../doc/style.css" -S -s --toc --chapters -o ../../$@ ../../$<)

obj/doc/snabb.epub: obj/doc/snabb.markdown
	$(E) "PANDOC    $@"
	$(Q) (cd obj/doc; pandoc --self-contained --css="../../doc/style.css" -S -s --toc --chapters -o ../../$@ ../../$<)

CLEAN = snabb obj bin testlog programs.inc

clean_programs:
	@(for d in program/*/; do \
		if [ -f "$$d/Makefile" ]; then \
			echo "CLEAN     $$d"; \
			make -s -C $$d clean; \
		fi \
	  done)

clean: clean_programs
	$(E) "RM        $(CLEAN)"
	$(Q)-rm -rf $(CLEAN)

mrproper: clean
	$(E) "RM        $(RMOBJS)"
	$(Q)-rm -rf $(RMOBJS)

benchmarks:
	$(Q) (scripts/bench.sh)

.PHONY: clean_programs clean $(TESTMODS) $(TESTSCRIPTS) benchmarks<|MERGE_RESOLUTION|>--- conflicted
+++ resolved
@@ -180,7 +180,6 @@
 	 cat $<; \
 	 echo "]=============]") > $(basename $@).luainc
 	$(Q) raptorjit -bg -n $(subst /,.,$*)_inc $(basename $@).luainc $@
-<<<<<<< HEAD
 
 $(EVTOBJ): obj/%_events.o: %.events Makefile | $(OBJDIR)
 	$(E) "EVENTS    $@"
@@ -188,8 +187,6 @@
 	 cat $<; \
 	 echo "]=============]") > $(basename $@).luainc
 	$(Q) raptorjit -bg -n $(subst /,.,$*)_events $(basename $@).luainc $@
-=======
->>>>>>> 1566a0ce
 
 $(YANGOBJ): obj/%_yang.o: %.yang Makefile | $(OBJDIR)
 	$(E) "YANG      $@"
