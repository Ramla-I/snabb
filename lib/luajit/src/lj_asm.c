/*
** IR assembler (SSA IR -> machine code).
** Copyright (C) 2005-2017 Mike Pall. See Copyright Notice in luajit.h
*/

#define lj_asm_c
#define LUA_CORE

#include "lj_obj.h"


#include "lj_gc.h"
#include "lj_str.h"
#include "lj_tab.h"
#include "lj_frame.h"
#include "lj_ctype.h"
#include "lj_ir.h"
#include "lj_jit.h"
#include "lj_ircall.h"
#include "lj_iropt.h"
#include "lj_mcode.h"
#include "lj_iropt.h"
#include "lj_trace.h"
#include "lj_snap.h"
#include "lj_asm.h"
#include "lj_dispatch.h"
#include "lj_vm.h"
#include "lj_target.h"

#ifdef LUA_USE_ASSERT
#include <stdio.h>
#endif

/* -- Assembler state and common macros ----------------------------------- */

/* Assembler state. */
typedef struct ASMState {
  RegCost cost[RID_MAX];  /* Reference and blended allocation cost for regs. */

  MCode *mcp;		/* Current MCode pointer (grows down). */
  MCode *mclim;		/* Lower limit for MCode memory + red zone. */
#ifdef LUA_USE_ASSERT
  MCode *mcp_prev;	/* Red zone overflow check. */
#endif

  IRIns *ir;		/* Copy of pointer to IR instructions/constants. */
  jit_State *J;		/* JIT compiler state. */

  x86ModRM mrm;		/* Fused x86 address operand. */

  RegSet freeset;	/* Set of free registers. */
  RegSet modset;	/* Set of registers modified inside the loop. */
  RegSet weakset;	/* Set of weakly referenced registers. */
  RegSet phiset;	/* Set of PHI registers. */

  uint32_t flags;	/* Copy of JIT compiler flags. */
  int loopinv;		/* Loop branch inversion (0:no, 1:yes, 2:yes+CC_P). */

  int32_t evenspill;	/* Next even spill slot. */
  int32_t oddspill;	/* Next odd spill slot (or 0). */

  IRRef curins;		/* Reference of current instruction. */
  IRRef stopins;	/* Stop assembly before hitting this instruction. */
  IRRef orignins;	/* Original T->nins. */

  IRRef snapref;	/* Current snapshot is active after this reference. */
  IRRef snaprename;	/* Rename highwater mark for snapshot check. */
  SnapNo snapno;	/* Current snapshot number. */
  SnapNo loopsnapno;	/* Loop snapshot number. */

  IRRef fuseref;	/* Fusion limit (loopref, 0 or FUSE_DISABLED). */
  IRRef sectref;	/* Section base reference (loopref or 0). */
  IRRef loopref;	/* Reference of LOOP instruction (or 0). */

  BCReg topslot;	/* Number of slots for stack check (unless 0). */
  int32_t gcsteps;	/* Accumulated number of GC steps (per section). */

  GCtrace *T;		/* Trace to assemble. */
  GCtrace *parent;	/* Parent trace (or NULL). */

  MCode *mcbot;		/* Bottom of reserved MCode. */
  MCode *mctop;		/* Top of generated MCode. */
  MCode *mcloop;	/* Pointer to loop MCode (or NULL). */
  MCode *invmcp;	/* Points to invertible loop branch (or NULL). */
  MCode *flagmcp;	/* Pending opportunity to merge flag setting ins. */
  MCode *realign;	/* Realign loop if not NULL. */

#ifdef RID_NUM_KREF
  intptr_t krefk[RID_NUM_KREF];
#endif
  IRRef1 phireg[RID_MAX];  /* PHI register references. */
  uint16_t parentmap[LJ_MAX_JSLOTS];  /* Parent instruction to RegSP map. */
} ASMState;

#define IR(ref)			(&as->ir[(ref)])

#define ASMREF_TMP1		REF_TRUE	/* Temp. register. */
#define ASMREF_TMP2		REF_FALSE	/* Temp. register. */
#define ASMREF_L		REF_NIL		/* Stores register for L. */

/* Check for variant to invariant references. */
#define iscrossref(as, ref)	((ref) < as->sectref)

/* Inhibit memory op fusion from variant to invariant references. */
#define FUSE_DISABLED		(~(IRRef)0)
#define mayfuse(as, ref)	((ref) > as->fuseref)
#define neverfuse(as)		(as->fuseref == FUSE_DISABLED)
#define canfuse(as, ir)		(!neverfuse(as) && !irt_isphi((ir)->t))
#define opisfusableload(o) \
  ((o) == IR_ALOAD || (o) == IR_HLOAD || (o) == IR_ULOAD || \
   (o) == IR_FLOAD || (o) == IR_XLOAD || (o) == IR_SLOAD || (o) == IR_VLOAD)

/* Sparse limit checks using a red zone before the actual limit. */
#define MCLIM_REDZONE	64

static LJ_NORET LJ_NOINLINE void asm_mclimit(ASMState *as)
{
  lj_mcode_limiterr(as->J, (size_t)(as->mctop - as->mcp + 4*MCLIM_REDZONE));
}

static LJ_AINLINE void checkmclim(ASMState *as)
{
#ifdef LUA_USE_ASSERT
  if (as->mcp + MCLIM_REDZONE < as->mcp_prev) {
    IRIns *ir = IR(as->curins+1);
    fprintf(stderr, "RED ZONE OVERFLOW: %p IR %04d  %02d %04d %04d\n", as->mcp,
	    as->curins+1-REF_BIAS, ir->o, ir->op1-REF_BIAS, ir->op2-REF_BIAS);
    lua_assert(0);
  }
#endif
  if (LJ_UNLIKELY(as->mcp < as->mclim)) asm_mclimit(as);
#ifdef LUA_USE_ASSERT
  as->mcp_prev = as->mcp;
#endif
}

#ifdef RID_NUM_KREF
#define ra_iskref(ref)		((ref) < RID_NUM_KREF)
#define ra_krefreg(ref)		((Reg)(RID_MIN_KREF + (Reg)(ref)))
#define ra_krefk(as, ref)	(as->krefk[(ref)])

static LJ_AINLINE void ra_setkref(ASMState *as, Reg r, intptr_t k)
{
  IRRef ref = (IRRef)(r - RID_MIN_KREF);
  as->krefk[ref] = k;
  as->cost[r] = REGCOST(ref, ref);
}

#else
#define ra_iskref(ref)		0
#define ra_krefreg(ref)		RID_MIN_GPR
#define ra_krefk(as, ref)	0
#endif

/* Arch-specific field offsets. */
static const uint8_t field_ofs[IRFL__MAX+1] = {
#define FLOFS(name, ofs)	(uint8_t)(ofs),
IRFLDEF(FLOFS)
#undef FLOFS
  0
};

/* -- Target-specific instruction emitter --------------------------------- */

#include "lj_emit_x86.h"

/* Generic load/store of register from/to stack slot. */
#define emit_spload(as, ir, r, ofs) \
  emit_loadofs(as, ir, (r), RID_SP, (ofs))
#define emit_spstore(as, ir, r, ofs) \
  emit_storeofs(as, ir, (r), RID_SP, (ofs))

/* -- Register allocator debugging ---------------------------------------- */

/* #define LUAJIT_DEBUG_RA */

#ifdef LUAJIT_DEBUG_RA

#include <stdio.h>
#include <stdarg.h>

#define RIDNAME(name)	#name,
static const char *const ra_regname[] = {
  GPRDEF(RIDNAME)
  FPRDEF(RIDNAME)
  VRIDDEF(RIDNAME)
  NULL
};
#undef RIDNAME

static char ra_dbg_buf[65536];
static char *ra_dbg_p;
static char *ra_dbg_merge;
static MCode *ra_dbg_mcp;

static void ra_dstart(void)
{
  ra_dbg_p = ra_dbg_buf;
  ra_dbg_merge = NULL;
  ra_dbg_mcp = NULL;
}

static void ra_dflush(void)
{
  fwrite(ra_dbg_buf, 1, (size_t)(ra_dbg_p-ra_dbg_buf), stdout);
  ra_dstart();
}

static void ra_dprintf(ASMState *as, const char *fmt, ...)
{
  char *p;
  va_list argp;
  va_start(argp, fmt);
  p = ra_dbg_mcp == as->mcp ? ra_dbg_merge : ra_dbg_p;
  ra_dbg_mcp = NULL;
  p += sprintf(p, "%08x  \e[36m%04d ", (uintptr_t)as->mcp, as->curins-REF_BIAS);
  for (;;) {
    const char *e = strchr(fmt, '$');
    if (e == NULL) break;
    memcpy(p, fmt, (size_t)(e-fmt));
    p += e-fmt;
    if (e[1] == 'r') {
      Reg r = va_arg(argp, Reg) & RID_MASK;
      if (r <= RID_MAX) {
	const char *q;
	for (q = ra_regname[r]; *q; q++)
	  *p++ = *q >= 'A' && *q <= 'Z' ? *q + 0x20 : *q;
      } else {
	*p++ = '?';
	lua_assert(0);
      }
    } else if (e[1] == 'f' || e[1] == 'i') {
      IRRef ref;
      if (e[1] == 'f')
	ref = va_arg(argp, IRRef);
      else
	ref = va_arg(argp, IRIns *) - as->ir;
      if (ref >= REF_BIAS)
	p += sprintf(p, "%04d", ref - REF_BIAS);
      else
	p += sprintf(p, "K%03d", REF_BIAS - ref);
    } else if (e[1] == 's') {
      uint32_t slot = va_arg(argp, uint32_t);
      p += sprintf(p, "[sp+0x%x]", sps_scale(slot));
    } else if (e[1] == 'x') {
      p += sprintf(p, "%08x", va_arg(argp, int32_t));
    } else {
      lua_assert(0);
    }
    fmt = e+2;
  }
  va_end(argp);
  while (*fmt)
    *p++ = *fmt++;
  *p++ = '\e'; *p++ = '['; *p++ = 'm'; *p++ = '\n';
  if (p > ra_dbg_buf+sizeof(ra_dbg_buf)-256) {
    fwrite(ra_dbg_buf, 1, (size_t)(p-ra_dbg_buf), stdout);
    p = ra_dbg_buf;
  }
  ra_dbg_p = p;
}

#define RA_DBG_START()	ra_dstart()
#define RA_DBG_FLUSH()	ra_dflush()
#define RA_DBG_REF() \
  do { char *_p = ra_dbg_p; ra_dprintf(as, ""); \
       ra_dbg_merge = _p; ra_dbg_mcp = as->mcp; } while (0)
#define RA_DBGX(x)	ra_dprintf x

#else
#define RA_DBG_START()	((void)0)
#define RA_DBG_FLUSH()	((void)0)
#define RA_DBG_REF()	((void)0)
#define RA_DBGX(x)	((void)0)
#endif

/* -- Register allocator -------------------------------------------------- */

#define ra_free(as, r)		rset_set(as->freeset, (r))
#define ra_modified(as, r)	rset_set(as->modset, (r))
#define ra_weak(as, r)		rset_set(as->weakset, (r))
#define ra_noweak(as, r)	rset_clear(as->weakset, (r))

#define ra_used(ir)		(ra_hasreg((ir)->r) || ra_hasspill((ir)->s))

/* Setup register allocator. */
static void ra_setup(ASMState *as)
{
  Reg r;
  /* Initially all regs (except the stack pointer) are free for use. */
  as->freeset = RSET_INIT;
  as->modset = RSET_EMPTY;
  as->weakset = RSET_EMPTY;
  as->phiset = RSET_EMPTY;
  memset(as->phireg, 0, sizeof(as->phireg));
  for (r = RID_MIN_GPR; r < RID_MAX; r++)
    as->cost[r] = REGCOST(~0u, 0u);
}

/* Rematerialize constants. */
static Reg ra_rematk(ASMState *as, IRRef ref)
{
  IRIns *ir;
  Reg r;
  if (ra_iskref(ref)) {
    r = ra_krefreg(ref);
    lua_assert(!rset_test(as->freeset, r));
    ra_free(as, r);
    ra_modified(as, r);
    emit_loadu64(as, r, ra_krefk(as, ref));
    return r;
  }
  ir = IR(ref);
  r = ir->r;
  lua_assert(ra_hasreg(r) && !ra_hasspill(ir->s));
  ra_free(as, r);
  ra_modified(as, r);
  ir->r = RID_INIT;  /* Do not keep any hint. */
  RA_DBGX((as, "remat     $i $r", ir, r));
  if (ir->o == IR_KNUM) {
    emit_loadk64(as, r, ir);
  } else
  if (emit_canremat(REF_BASE) && ir->o == IR_BASE) {
    ra_sethint(ir->r, RID_BASE);  /* Restore BASE register hint. */
    emit_getgl(as, r, jit_base);
  } else if (emit_canremat(ASMREF_L) && ir->o == IR_KPRI) {
    lua_assert(irt_isnil(ir->t));  /* REF_NIL stores ASMREF_L register. */
    emit_getgl(as, r, cur_L);
  } else if (ir->o == IR_KINT64) {
    emit_loadu64(as, r, ir_kint64(ir)->u64);
  } else if (ir->o == IR_KGC) {
    emit_loadu64(as, r, (uintptr_t)ir_kgc(ir));
  } else if (ir->o == IR_KPTR || ir->o == IR_KKPTR) {
    emit_loadu64(as, r, (uintptr_t)ir_kptr(ir));
  } else {
    lua_assert(ir->o == IR_KINT || ir->o == IR_KGC ||
	       ir->o == IR_KPTR || ir->o == IR_KKPTR || ir->o == IR_KNULL);
    emit_loadi(as, r, ir->i);
  }
  return r;
}

/* Force a spill. Allocate a new spill slot if needed. */
static int32_t ra_spill(ASMState *as, IRIns *ir)
{
  int32_t slot = ir->s;
  lua_assert(ir >= as->ir + REF_TRUE);
  if (!ra_hasspill(slot)) {
    if (irt_is64(ir->t)) {
      slot = as->evenspill;
      as->evenspill += 2;
    } else if (as->oddspill) {
      slot = as->oddspill;
      as->oddspill = 0;
    } else {
      slot = as->evenspill;
      as->oddspill = slot+1;
      as->evenspill += 2;
    }
    if (as->evenspill > 256)
      lj_trace_err(as->J, LJ_TRERR_SPILLOV);
    ir->s = (uint8_t)slot;
  }
  return sps_scale(slot);
}

/* Release the temporarily allocated register in ASMREF_TMP1/ASMREF_TMP2. */
static Reg ra_releasetmp(ASMState *as, IRRef ref)
{
  IRIns *ir = IR(ref);
  Reg r = ir->r;
  lua_assert(ra_hasreg(r) && !ra_hasspill(ir->s));
  ra_free(as, r);
  ra_modified(as, r);
  ir->r = RID_INIT;
  return r;
}

/* Restore a register (marked as free). Rematerialize or force a spill. */
static Reg ra_restore(ASMState *as, IRRef ref)
{
  if (emit_canremat(ref)) {
    return ra_rematk(as, ref);
  } else {
    IRIns *ir = IR(ref);
    int32_t ofs = ra_spill(as, ir);  /* Force a spill slot. */
    Reg r = ir->r;
    lua_assert(ra_hasreg(r));
    ra_sethint(ir->r, r);  /* Keep hint. */
    ra_free(as, r);
    if (!rset_test(as->weakset, r)) {  /* Only restore non-weak references. */
      ra_modified(as, r);
      RA_DBGX((as, "restore   $i $r", ir, r));
      emit_spload(as, ir, r, ofs);
    }
    return r;
  }
}

/* Save a register to a spill slot. */
static void ra_save(ASMState *as, IRIns *ir, Reg r)
{
  RA_DBGX((as, "save      $i $r", ir, r));
  emit_spstore(as, ir, r, sps_scale(ir->s));
}

#define MINCOST(name) \
  if (rset_test(RSET_ALL, RID_##name) && \
      LJ_LIKELY(allow&RID2RSET(RID_##name)) && as->cost[RID_##name] < cost) \
    cost = as->cost[RID_##name];

/* Evict the register with the lowest cost, forcing a restore. */
static Reg ra_evict(ASMState *as, RegSet allow)
{
  IRRef ref;
  RegCost cost = ~(RegCost)0;
  lua_assert(allow != RSET_EMPTY);
  if (RID_NUM_FPR == 0 || allow < RID2RSET(RID_MAX_GPR)) {
    GPRDEF(MINCOST)
  } else {
    FPRDEF(MINCOST)
  }
  ref = regcost_ref(cost);
  lua_assert(ra_iskref(ref) || (ref >= as->T->nk && ref < as->T->nins));
  /* Preferably pick any weak ref instead of a non-weak, non-const ref. */
  if (!irref_isk(ref) && (as->weakset & allow)) {
    IRIns *ir = IR(ref);
    if (!rset_test(as->weakset, ir->r))
      ref = regcost_ref(as->cost[rset_pickbot((as->weakset & allow))]);
  }
  return ra_restore(as, ref);
}

/* Pick any register (marked as free). Evict on-demand. */
static Reg ra_pick(ASMState *as, RegSet allow)
{
  RegSet pick = as->freeset & allow;
  if (!pick)
    return ra_evict(as, allow);
  else
    return rset_picktop(pick);
}

/* Get a scratch register (marked as free). */
static Reg ra_scratch(ASMState *as, RegSet allow)
{
  Reg r = ra_pick(as, allow);
  ra_modified(as, r);
  RA_DBGX((as, "scratch        $r", r));
  return r;
}

/* Evict all registers from a set (if not free). */
static void ra_evictset(ASMState *as, RegSet drop)
{
  RegSet work;
  as->modset |= drop;
  work = (drop & ~as->freeset) & RSET_FPR;
  while (work) {
    Reg r = rset_pickbot(work);
    ra_restore(as, regcost_ref(as->cost[r]));
    rset_clear(work, r);
    checkmclim(as);
  }
  work = (drop & ~as->freeset);
  while (work) {
    Reg r = rset_pickbot(work);
    ra_restore(as, regcost_ref(as->cost[r]));
    rset_clear(work, r);
    checkmclim(as);
  }
}

/* Evict (rematerialize) all registers allocated to constants. */
static void ra_evictk(ASMState *as)
{
  RegSet work;
  work = ~as->freeset & RSET_FPR;
  while (work) {
    Reg r = rset_pickbot(work);
    IRRef ref = regcost_ref(as->cost[r]);
    if (emit_canremat(ref) && irref_isk(ref)) {
      ra_rematk(as, ref);
      checkmclim(as);
    }
    rset_clear(work, r);
  }
  work = ~as->freeset & RSET_GPR;
  while (work) {
    Reg r = rset_pickbot(work);
    IRRef ref = regcost_ref(as->cost[r]);
    if (emit_canremat(ref) && irref_isk(ref)) {
      ra_rematk(as, ref);
      checkmclim(as);
    }
    rset_clear(work, r);
  }
}

#ifdef RID_NUM_KREF
/* Allocate a register for a constant. */
static Reg ra_allock(ASMState *as, intptr_t k, RegSet allow)
{
  /* First try to find a register which already holds the same constant. */
  RegSet pick, work = ~as->freeset & RSET_GPR;
  Reg r;
  while (work) {
    IRRef ref;
    r = rset_pickbot(work);
    ref = regcost_ref(as->cost[r]);
    if (ref < ASMREF_L) {
      if (ra_iskref(ref)) {
	if (k == ra_krefk(as, ref))
	  return r;
      } else {
	IRIns *ir = IR(ref);
	if ((ir->o == IR_KINT64 && k == (int64_t)ir_kint64(ir)->u64) ||
	    (ir->o == IR_KINT && k == ir->i) ||
	    (ir->o == IR_KGC && k == (intptr_t)ir_kgc(ir)) ||
	    ((ir->o == IR_KPTR || ir->o == IR_KKPTR) &&
	     k == (intptr_t)ir_kptr(ir))
	   )
	  return r;
      }
    }
    rset_clear(work, r);
  }
  pick = as->freeset & allow;
  if (pick) {
    /* Constants should preferably get unmodified registers. */
    if ((pick & ~as->modset))
      pick &= ~as->modset;
    r = rset_pickbot(pick);  /* Reduce conflicts with inverse allocation. */
  } else {
    r = ra_evict(as, allow);
  }
  RA_DBGX((as, "allock    $x $r", k, r));
  ra_setkref(as, r, k);
  rset_clear(as->freeset, r);
  ra_noweak(as, r);
  return r;
}

/* Allocate a specific register for a constant. */
static void ra_allockreg(ASMState *as, intptr_t k, Reg r)
{
  Reg kr = ra_allock(as, k, RID2RSET(r));
  if (kr != r) {
    IRIns irdummy;
    irdummy.t.irt = IRT_INT;
    ra_scratch(as, RID2RSET(r));
    emit_movrr(as, &irdummy, r, kr);
  }
}
#else
#define ra_allockreg(as, k, r)		emit_loadi(as, (r), (k))
#endif

/* Allocate a register for ref from the allowed set of registers.
** Note: this function assumes the ref does NOT have a register yet!
** Picks an optimal register, sets the cost and marks the register as non-free.
*/
static Reg ra_allocref(ASMState *as, IRRef ref, RegSet allow)
{
  IRIns *ir = IR(ref);
  RegSet pick = as->freeset & allow;
  Reg r;
  lua_assert(ra_noreg(ir->r));
  if (pick) {
    /* First check register hint from propagation or PHI. */
    if (ra_hashint(ir->r)) {
      r = ra_gethint(ir->r);
      if (rset_test(pick, r))  /* Use hint register if possible. */
	goto found;
      /* Rematerialization is cheaper than missing a hint. */
      if (rset_test(allow, r) && emit_canremat(regcost_ref(as->cost[r]))) {
	ra_rematk(as, regcost_ref(as->cost[r]));
	goto found;
      }
      RA_DBGX((as, "hintmiss  $f $r", ref, r));
    }
    /* Invariants should preferably get unmodified registers. */
    if (ref < as->loopref && !irt_isphi(ir->t)) {
      if ((pick & ~as->modset))
	pick &= ~as->modset;
      r = rset_pickbot(pick);  /* Reduce conflicts with inverse allocation. */
    } else {
      /* We've got plenty of regs, so get callee-save regs if possible. */
      if (RID_NUM_GPR > 8 && (pick & ~RSET_SCRATCH))
	pick &= ~RSET_SCRATCH;
      r = rset_picktop(pick);
    }
  } else {
    r = ra_evict(as, allow);
  }
found:
  RA_DBGX((as, "alloc     $f $r", ref, r));
  ir->r = (uint8_t)r;
  rset_clear(as->freeset, r);
  ra_noweak(as, r);
  as->cost[r] = REGCOST_REF_T(ref, irt_t(ir->t));
  return r;
}

/* Allocate a register on-demand. */
static Reg ra_alloc1(ASMState *as, IRRef ref, RegSet allow)
{
  Reg r = IR(ref)->r;
  /* Note: allow is ignored if the register is already allocated. */
  if (ra_noreg(r)) r = ra_allocref(as, ref, allow);
  ra_noweak(as, r);
  return r;
}

/* Add a register rename to the IR. */
static void ra_addrename(ASMState *as, Reg down, IRRef ref, SnapNo snapno)
{
  IRRef ren;
  lj_ir_set(as->J, IRT(IR_RENAME, IRT_NIL), ref, snapno);
  ren = tref_ref(lj_ir_emit(as->J));
  as->J->cur.ir[ren].r = (uint8_t)down;
  as->J->cur.ir[ren].s = SPS_NONE;
}

/* Rename register allocation and emit move. */
static void ra_rename(ASMState *as, Reg down, Reg up)
{
  IRRef ref = regcost_ref(as->cost[up] = as->cost[down]);
  IRIns *ir = IR(ref);
  ir->r = (uint8_t)up;
  as->cost[down] = 0;
  lua_assert((down < RID_MAX_GPR) == (up < RID_MAX_GPR));
  lua_assert(!rset_test(as->freeset, down) && rset_test(as->freeset, up));
  ra_free(as, down);  /* 'down' is free ... */
  ra_modified(as, down);
  rset_clear(as->freeset, up);  /* ... and 'up' is now allocated. */
  ra_noweak(as, up);
  RA_DBGX((as, "rename    $f $r $r", regcost_ref(as->cost[up]), down, up));
  emit_movrr(as, ir, down, up);  /* Backwards codegen needs inverse move. */
  if (!ra_hasspill(IR(ref)->s)) {  /* Add the rename to the IR. */
    ra_addrename(as, down, ref, as->snapno);
  }
}

/* Pick a destination register (marked as free).
** Caveat: allow is ignored if there's already a destination register.
** Use ra_destreg() to get a specific register.
*/
static Reg ra_dest(ASMState *as, IRIns *ir, RegSet allow)
{
  Reg dest = ir->r;
  if (ra_hasreg(dest)) {
    ra_free(as, dest);
    ra_modified(as, dest);
  } else {
    if (ra_hashint(dest) && rset_test((as->freeset&allow), ra_gethint(dest))) {
      dest = ra_gethint(dest);
      ra_modified(as, dest);
      RA_DBGX((as, "dest           $r", dest));
    } else {
      dest = ra_scratch(as, allow);
    }
    ir->r = dest;
  }
  if (LJ_UNLIKELY(ra_hasspill(ir->s))) ra_save(as, ir, dest);
  return dest;
}

/* Force a specific destination register (marked as free). */
static void ra_destreg(ASMState *as, IRIns *ir, Reg r)
{
  Reg dest = ra_dest(as, ir, RID2RSET(r));
  if (dest != r) {
    lua_assert(rset_test(as->freeset, r));
    ra_modified(as, r);
    emit_movrr(as, ir, dest, r);
  }
}

/* Propagate dest register to left reference. Emit moves as needed.
** This is a required fixup step for all 2-operand machine instructions.
*/
static void ra_left(ASMState *as, Reg dest, IRRef lref)
{
  IRIns *ir = IR(lref);
  Reg left = ir->r;
  if (ra_noreg(left)) {
    if (irref_isk(lref)) {
      if (ir->o == IR_KNUM) {
	/* FP remat needs a load except for +0. Still better than eviction. */
	if (tvispzero(ir_knum(ir)) || !(as->freeset & RSET_FPR)) {
	  emit_loadk64(as, dest, ir);
	  return;
	}
      } else if (ir->o == IR_KINT64) {
	emit_loadk64(as, dest, ir);
	return;
      } else if (ir->o == IR_KGC || ir->o == IR_KPTR || ir->o == IR_KKPTR) {
	emit_loadk64(as, dest, ir);
	return;
      } else if (ir->o != IR_KPRI) {
	lua_assert(ir->o == IR_KINT || ir->o == IR_KGC ||
		   ir->o == IR_KPTR || ir->o == IR_KKPTR || ir->o == IR_KNULL);
	emit_loadi(as, dest, ir->i);
	return;
      }
    }
    if (!ra_hashint(left) && !iscrossref(as, lref))
      ra_sethint(ir->r, dest);  /* Propagate register hint. */
    left = ra_allocref(as, lref, dest < RID_MAX_GPR ? RSET_GPR : RSET_FPR);
  }
  ra_noweak(as, left);
  /* Move needed for true 3-operand instruction: y=a+b ==> y=a; y+=b. */
  if (dest != left) {
    /* Use register renaming if dest is the PHI reg. */
    if (irt_isphi(ir->t) && as->phireg[dest] == lref) {
      ra_modified(as, left);
      ra_rename(as, left, dest);
    } else {
      emit_movrr(as, ir, dest, left);
    }
  }
}


/* -- Snapshot handling --------- ----------------------------------------- */

/* Can we rematerialize a KNUM instead of forcing a spill? */
static int asm_snap_canremat(ASMState *as)
{
  Reg r;
  for (r = RID_MIN_FPR; r < RID_MAX_FPR; r++)
    if (irref_isk(regcost_ref(as->cost[r])))
      return 1;
  return 0;
}

/* Check whether a sunk store corresponds to an allocation. */
static int asm_sunk_store(ASMState *as, IRIns *ira, IRIns *irs)
{
  if (irs->s == 255) {
    if (irs->o == IR_ASTORE || irs->o == IR_HSTORE ||
	irs->o == IR_FSTORE || irs->o == IR_XSTORE) {
      IRIns *irk = IR(irs->op1);
      if (irk->o == IR_AREF || irk->o == IR_HREFK)
	irk = IR(irk->op1);
      return (IR(irk->op1) == ira);
    }
    return 0;
  } else {
    return (ira + irs->s == irs);  /* Quick check. */
  }
}

/* Allocate register or spill slot for a ref that escapes to a snapshot. */
static void asm_snap_alloc1(ASMState *as, IRRef ref)
{
  IRIns *ir = IR(ref);
  if (!irref_isk(ref) && (!(ra_used(ir) || ir->r == RID_SUNK))) {
    if (ir->r == RID_SINK) {
      ir->r = RID_SUNK;
      if (ir->o == IR_CNEWI) {  /* Allocate CNEWI value. */
	asm_snap_alloc1(as, ir->op2);
	if (LJ_32 && (ir+1)->o == IR_HIOP)
	  asm_snap_alloc1(as, (ir+1)->op2);
      } else
      {  /* Allocate stored values for TNEW, TDUP and CNEW. */
	IRIns *irs;
	lua_assert(ir->o == IR_TNEW || ir->o == IR_TDUP || ir->o == IR_CNEW);
	for (irs = IR(as->snapref-1); irs > ir; irs--)
	  if (irs->r == RID_SINK && asm_sunk_store(as, ir, irs)) {
	    lua_assert(irs->o == IR_ASTORE || irs->o == IR_HSTORE ||
		       irs->o == IR_FSTORE || irs->o == IR_XSTORE);
	    asm_snap_alloc1(as, irs->op2);
	    if (LJ_32 && (irs+1)->o == IR_HIOP)
	      asm_snap_alloc1(as, (irs+1)->op2);
	  }
      }
    } else {
      RegSet allow;
      if (ir->o == IR_CONV && ir->op2 == IRCONV_NUM_INT) {
	IRIns *irc;
	for (irc = IR(as->curins); irc > ir; irc--)
	  if ((irc->op1 == ref || irc->op2 == ref) &&
	      !(irc->r == RID_SINK || irc->r == RID_SUNK))
	    goto nosink;  /* Don't sink conversion if result is used. */
	asm_snap_alloc1(as, ir->op1);
	return;
      }
    nosink:
      allow = (!LJ_SOFTFP && irt_isfp(ir->t)) ? RSET_FPR : RSET_GPR;
      if ((as->freeset & allow) ||
	       (allow == RSET_FPR && asm_snap_canremat(as))) {
	/* Get a weak register if we have a free one or can rematerialize. */
	Reg r = ra_allocref(as, ref, allow);  /* Allocate a register. */
	if (!irt_isphi(ir->t))
	  ra_weak(as, r);  /* But mark it as weakly referenced. */
	checkmclim(as);
	RA_DBGX((as, "snapreg   $f $r", ref, ir->r));
      } else {
	ra_spill(as, ir);  /* Otherwise force a spill slot. */
	RA_DBGX((as, "snapspill $f $s", ref, ir->s));
      }
    }
  }
}

/* Allocate refs escaping to a snapshot. */
static void asm_snap_alloc(ASMState *as)
{
  SnapShot *snap = &as->T->snap[as->snapno];
  SnapEntry *map = &as->T->snapmap[snap->mapofs];
  MSize n, nent = snap->nent;
  for (n = 0; n < nent; n++) {
    SnapEntry sn = map[n];
    IRRef ref = snap_ref(sn);
    if (!irref_isk(ref)) {
      asm_snap_alloc1(as, ref);
      if (LJ_SOFTFP && (sn & SNAP_SOFTFPNUM)) {
	lua_assert(irt_type(IR(ref+1)->t) == IRT_SOFTFP);
	asm_snap_alloc1(as, ref+1);
      }
    }
  }
}

/* All guards for a snapshot use the same exitno. This is currently the
** same as the snapshot number. Since the exact origin of the exit cannot
** be determined, all guards for the same snapshot must exit with the same
** RegSP mapping.
** A renamed ref which has been used in a prior guard for the same snapshot
** would cause an inconsistency. The easy way out is to force a spill slot.
*/
static int asm_snap_checkrename(ASMState *as, IRRef ren)
{
  SnapShot *snap = &as->T->snap[as->snapno];
  SnapEntry *map = &as->T->snapmap[snap->mapofs];
  MSize n, nent = snap->nent;
  for (n = 0; n < nent; n++) {
    SnapEntry sn = map[n];
    IRRef ref = snap_ref(sn);
    if (ref == ren || (LJ_SOFTFP && (sn & SNAP_SOFTFPNUM) && ++ref == ren)) {
      IRIns *ir = IR(ref);
      ra_spill(as, ir);  /* Register renamed, so force a spill slot. */
      RA_DBGX((as, "snaprensp $f $s", ref, ir->s));
      return 1;  /* Found. */
    }
  }
  return 0;  /* Not found. */
}

/* Prepare snapshot for next guard instruction. */
static void asm_snap_prep(ASMState *as)
{
  if (as->curins < as->snapref) {
    do {
      if (as->snapno == 0) return;  /* Called by sunk stores before snap #0. */
      as->snapno--;
      as->snapref = as->T->snap[as->snapno].ref;
    } while (as->curins < as->snapref);
    asm_snap_alloc(as);
    as->snaprename = as->T->nins;
  } else {
    /* Process any renames above the highwater mark. */
    for (; as->snaprename < as->T->nins; as->snaprename++) {
      IRIns *ir = &as->T->ir[as->snaprename];
      if (asm_snap_checkrename(as, ir->op1))
	ir->op2 = REF_BIAS-1;  /* Kill rename. */
    }
  }
}

/* -- Miscellaneous helpers ----------------------------------------------- */

/* Calculate stack adjustment. */
static int32_t asm_stack_adjust(ASMState *as)
{
  if (as->evenspill <= SPS_FIXED)
    return 0;
  return sps_scale(sps_align(as->evenspill));
}

/* Must match with hash*() in lj_tab.c. */
static uint32_t ir_khash(IRIns *ir)
{
  uint32_t lo, hi;
  if (irt_isstr(ir->t)) {
    return ir_kstr(ir)->hash;
  } else if (irt_isnum(ir->t)) {
    lo = ir_knum(ir)->u32.lo;
    hi = ir_knum(ir)->u32.hi << 1;
  } else if (irt_ispri(ir->t)) {
    lua_assert(!irt_isnil(ir->t));
    return irt_type(ir->t)-IRT_FALSE;
  } else {
    lua_assert(irt_isgcv(ir->t));
    lo = u32ptr(ir_kgc(ir));
    hi = (uint32_t)(u64ptr(ir_kgc(ir)) >> 32) | (irt_toitype(ir->t) << 15);
  }
  return hashrot(lo, hi);
}

/* -- Allocations --------------------------------------------------------- */

static void asm_gencall(ASMState *as, const CCallInfo *ci, IRRef *args);
static void asm_setupresult(ASMState *as, IRIns *ir, const CCallInfo *ci);

static void asm_snew(ASMState *as, IRIns *ir)
{
  const CCallInfo *ci = &lj_ir_callinfo[IRCALL_lj_str_new];
  IRRef args[3];
  args[0] = ASMREF_L;  /* lua_State *L    */
  args[1] = ir->op1;   /* const char *str */
  args[2] = ir->op2;   /* size_t len      */
  as->gcsteps++;
  asm_setupresult(as, ir, ci);  /* GCstr * */
  asm_gencall(as, ci, args);
}

static void asm_tnew(ASMState *as, IRIns *ir)
{
  const CCallInfo *ci = &lj_ir_callinfo[IRCALL_lj_tab_new1];
  IRRef args[2];
  args[0] = ASMREF_L;     /* lua_State *L    */
  args[1] = ASMREF_TMP1;  /* uint32_t ahsize */
  as->gcsteps++;
  asm_setupresult(as, ir, ci);  /* GCtab * */
  asm_gencall(as, ci, args);
  ra_allockreg(as, ir->op1 | (ir->op2 << 24), ra_releasetmp(as, ASMREF_TMP1));
}

static void asm_tdup(ASMState *as, IRIns *ir)
{
  const CCallInfo *ci = &lj_ir_callinfo[IRCALL_lj_tab_dup];
  IRRef args[2];
  args[0] = ASMREF_L;  /* lua_State *L    */
  args[1] = ir->op1;   /* const GCtab *kt */
  as->gcsteps++;
  asm_setupresult(as, ir, ci);  /* GCtab * */
  asm_gencall(as, ci, args);
}

static void asm_gc_check(ASMState *as);

/* Explicit GC step. */
static void asm_gcstep(ASMState *as, IRIns *ir)
{
  IRIns *ira;
  for (ira = IR(as->stopins+1); ira < ir; ira++)
    if ((ira->o == IR_TNEW || ira->o == IR_TDUP ||
	 (LJ_HASFFI && (ira->o == IR_CNEW || ira->o == IR_CNEWI))) &&
	ra_used(ira))
      as->gcsteps++;
  if (as->gcsteps)
    asm_gc_check(as);
  as->gcsteps = 0x80000000;  /* Prevent implicit GC check further up. */
}

/* -- Buffer operations --------------------------------------------------- */

static void asm_tvptr(ASMState *as, Reg dest, IRRef ref);

static void asm_bufhdr(ASMState *as, IRIns *ir)
{
  Reg sb = ra_dest(as, ir, RSET_GPR);
  if ((ir->op2 & IRBUFHDR_APPEND)) {
    /* Rematerialize const buffer pointer instead of likely spill. */
    IRIns *irp = IR(ir->op1);
    if (!(ra_hasreg(irp->r) || irp == ir-1 ||
	  (irp == ir-2 && !ra_used(ir-1)))) {
      while (!(irp->o == IR_BUFHDR && !(irp->op2 & IRBUFHDR_APPEND)))
	irp = IR(irp->op1);
      if (irref_isk(irp->op1)) {
	ra_weak(as, ra_allocref(as, ir->op1, RSET_GPR));
	ir = irp;
      }
    }
  } else {
    Reg tmp = ra_scratch(as, rset_exclude(RSET_GPR, sb));
    /* Passing ir isn't strictly correct, but it's an IRT_PGC, too. */
    emit_storeofs(as, ir, tmp, sb, offsetof(SBuf, p));
    emit_loadofs(as, ir, tmp, sb, offsetof(SBuf, b));
  }
  ra_left(as, sb, ir->op1);
}

static void asm_bufput(ASMState *as, IRIns *ir)
{
  const CCallInfo *ci = &lj_ir_callinfo[IRCALL_lj_buf_putstr];
  IRRef args[3];
  IRIns *irs;
  int kchar = -129;
  args[0] = ir->op1;  /* SBuf * */
  args[1] = ir->op2;  /* GCstr * */
  irs = IR(ir->op2);
  lua_assert(irt_isstr(irs->t));
  if (irs->o == IR_KGC) {
    GCstr *s = ir_kstr(irs);
    if (s->len == 1) {  /* Optimize put of single-char string constant. */
      kchar = (int8_t)strdata(s)[0];  /* Signed! */
      args[1] = ASMREF_TMP1;  /* int, truncated to char */
      ci = &lj_ir_callinfo[IRCALL_lj_buf_putchar];
    }
  } else if (mayfuse(as, ir->op2) && ra_noreg(irs->r)) {
    if (irs->o == IR_TOSTR) {  /* Fuse number to string conversions. */
      if (irs->op2 == IRTOSTR_NUM) {
	args[1] = ASMREF_TMP1;  /* TValue * */
	ci = &lj_ir_callinfo[IRCALL_lj_strfmt_putnum];
      } else {
	lua_assert(irt_isinteger(IR(irs->op1)->t));
	args[1] = irs->op1;  /* int */
	if (irs->op2 == IRTOSTR_INT)
	  ci = &lj_ir_callinfo[IRCALL_lj_strfmt_putint];
	else
	  ci = &lj_ir_callinfo[IRCALL_lj_buf_putchar];
      }
    } else if (irs->o == IR_SNEW) {  /* Fuse string allocation. */
      args[1] = irs->op1;  /* const void * */
      args[2] = irs->op2;  /* MSize */
      ci = &lj_ir_callinfo[IRCALL_lj_buf_putmem];
    }
  }
  asm_setupresult(as, ir, ci);  /* SBuf * */
  asm_gencall(as, ci, args);
  if (args[1] == ASMREF_TMP1) {
    Reg tmp = ra_releasetmp(as, ASMREF_TMP1);
    if (kchar == -129)
      asm_tvptr(as, tmp, irs->op1);
    else
      ra_allockreg(as, kchar, tmp);
  }
}

static void asm_bufstr(ASMState *as, IRIns *ir)
{
  const CCallInfo *ci = &lj_ir_callinfo[IRCALL_lj_buf_tostr];
  IRRef args[1];
  args[0] = ir->op1;  /* SBuf *sb */
  as->gcsteps++;
  asm_setupresult(as, ir, ci);  /* GCstr * */
  asm_gencall(as, ci, args);
}

/* -- Type conversions ---------------------------------------------------- */

static void asm_tostr(ASMState *as, IRIns *ir)
{
  const CCallInfo *ci;
  IRRef args[2];
  args[0] = ASMREF_L;
  as->gcsteps++;
  if (ir->op2 == IRTOSTR_NUM) {
    args[1] = ASMREF_TMP1;  /* cTValue * */
    ci = &lj_ir_callinfo[IRCALL_lj_strfmt_num];
  } else {
    args[1] = ir->op1;  /* int32_t k */
    if (ir->op2 == IRTOSTR_INT)
      ci = &lj_ir_callinfo[IRCALL_lj_strfmt_int];
    else
      ci = &lj_ir_callinfo[IRCALL_lj_strfmt_char];
  }
  asm_setupresult(as, ir, ci);  /* GCstr * */
  asm_gencall(as, ci, args);
  if (ir->op2 == IRTOSTR_NUM)
    asm_tvptr(as, ra_releasetmp(as, ASMREF_TMP1), ir->op1);
}


/* -- Memory references --------------------------------------------------- */

static void asm_newref(ASMState *as, IRIns *ir)
{
  const CCallInfo *ci = &lj_ir_callinfo[IRCALL_lj_tab_newkey];
  IRRef args[3];
  if (ir->r == RID_SINK)
    return;
  args[0] = ASMREF_L;     /* lua_State *L */
  args[1] = ir->op1;      /* GCtab *t     */
  args[2] = ASMREF_TMP1;  /* cTValue *key */
  asm_setupresult(as, ir, ci);  /* TValue * */
  asm_gencall(as, ci, args);
  asm_tvptr(as, ra_releasetmp(as, ASMREF_TMP1), ir->op2);
}

static void asm_lref(ASMState *as, IRIns *ir)
{
  Reg r = ra_dest(as, ir, RSET_GPR);
  ra_left(as, r, ASMREF_L);
}

/* -- Calls --------------------------------------------------------------- */

/* Collect arguments from CALL* and CARG instructions. */
static void asm_collectargs(ASMState *as, IRIns *ir,
			    const CCallInfo *ci, IRRef *args)
{
  uint32_t n = CCI_XNARGS(ci);
  lua_assert(n <= CCI_NARGS_MAX*2);  /* Account for split args. */
  if ((ci->flags & CCI_L)) { *args++ = ASMREF_L; n--; }
  while (n-- > 1) {
    ir = IR(ir->op1);
    lua_assert(ir->o == IR_CARG);
    args[n] = ir->op2 == REF_NIL ? 0 : ir->op2;
  }
  args[0] = ir->op1 == REF_NIL ? 0 : ir->op1;
  lua_assert(IR(ir->op1)->o != IR_CARG);
}

/* Reconstruct CCallInfo flags for CALLX*. */
static uint32_t asm_callx_flags(ASMState *as, IRIns *ir)
{
  uint32_t nargs = 0;
  if (ir->op1 != REF_NIL) {  /* Count number of arguments first. */
    IRIns *ira = IR(ir->op1);
    nargs++;
    while (ira->o == IR_CARG) { nargs++; ira = IR(ira->op1); }
  }
  if (IR(ir->op2)->o == IR_CARG) {  /* Copy calling convention info. */
    CTypeID id = (CTypeID)IR(IR(ir->op2)->op2)->i;
    CType *ct = ctype_get(ctype_ctsG(J2G(as->J)), id);
    nargs |= ((ct->info & CTF_VARARG) ? CCI_VARARG : 0);
  }
  return (nargs | (ir->t.irt << CCI_OTSHIFT));
}

static void asm_callid(ASMState *as, IRIns *ir, IRCallID id)
{
  const CCallInfo *ci = &lj_ir_callinfo[id];
  IRRef args[2];
  args[0] = ir->op1;
  args[1] = ir->op2;
  asm_setupresult(as, ir, ci);
  asm_gencall(as, ci, args);
}

static void asm_call(ASMState *as, IRIns *ir)
{
  IRRef args[CCI_NARGS_MAX];
  const CCallInfo *ci = &lj_ir_callinfo[ir->op2];
  asm_collectargs(as, ir, ci, args);
  asm_setupresult(as, ir, ci);
  asm_gencall(as, ci, args);
}

static void asm_fppow(ASMState *as, IRIns *ir, IRRef lref, IRRef rref)
{
  const CCallInfo *ci = &lj_ir_callinfo[IRCALL_pow];
  IRRef args[2];
  args[0] = lref;
  args[1] = rref;
  asm_setupresult(as, ir, ci);
  asm_gencall(as, ci, args);
}

static int asm_fpjoin_pow(ASMState *as, IRIns *ir)
{
  IRIns *irp = IR(ir->op1);
  if (irp == ir-1 && irp->o == IR_MUL && !ra_used(irp)) {
    IRIns *irpp = IR(irp->op1);
    if (irpp == ir-2 && irpp->o == IR_FPMATH &&
	irpp->op2 == IRFPM_LOG2 && !ra_used(irpp)) {
      asm_fppow(as, ir, irpp->op1, irp->op2);
      return 1;
    }
  }
  return 0;
}

/* -- PHI and loop handling ----------------------------------------------- */

/* Break a PHI cycle by renaming to a free register (evict if needed). */
static void asm_phi_break(ASMState *as, RegSet blocked, RegSet blockedby,
			  RegSet allow)
{
  RegSet candidates = blocked & allow;
  if (candidates) {  /* If this register file has candidates. */
    /* Note: the set for ra_pick cannot be empty, since each register file
    ** has some registers never allocated to PHIs.
    */
    Reg down, up = ra_pick(as, ~blocked & allow);  /* Get a free register. */
    if (candidates & ~blockedby)  /* Optimize shifts, else it's a cycle. */
      candidates = candidates & ~blockedby;
    down = rset_picktop(candidates);  /* Pick candidate PHI register. */
    ra_rename(as, down, up);  /* And rename it to the free register. */
  }
}

/* PHI register shuffling.
**
** The allocator tries hard to preserve PHI register assignments across
** the loop body. Most of the time this loop does nothing, since there
** are no register mismatches.
**
** If a register mismatch is detected and ...
** - the register is currently free: rename it.
** - the register is blocked by an invariant: restore/remat and rename it.
** - Otherwise the register is used by another PHI, so mark it as blocked.
**
** The renames are order-sensitive, so just retry the loop if a register
** is marked as blocked, but has been freed in the meantime. A cycle is
** detected if all of the blocked registers are allocated. To break the
** cycle rename one of them to a free register and retry.
**
** Note that PHI spill slots are kept in sync and don't need to be shuffled.
*/
static void asm_phi_shuffle(ASMState *as)
{
  RegSet work;

  /* Find and resolve PHI register mismatches. */
  for (;;) {
    RegSet blocked = RSET_EMPTY;
    RegSet blockedby = RSET_EMPTY;
    RegSet phiset = as->phiset;
    while (phiset) {  /* Check all left PHI operand registers. */
      Reg r = rset_pickbot(phiset);
      IRIns *irl = IR(as->phireg[r]);
      Reg left = irl->r;
      if (r != left) {  /* Mismatch? */
	if (!rset_test(as->freeset, r)) {  /* PHI register blocked? */
	  IRRef ref = regcost_ref(as->cost[r]);
	  /* Blocked by other PHI (w/reg)? */
	  if (!ra_iskref(ref) && irt_ismarked(IR(ref)->t)) {
	    rset_set(blocked, r);
	    if (ra_hasreg(left))
	      rset_set(blockedby, left);
	    left = RID_NONE;
	  } else {  /* Otherwise grab register from invariant. */
	    ra_restore(as, ref);
	    checkmclim(as);
	  }
	}
	if (ra_hasreg(left)) {
	  ra_rename(as, left, r);
	  checkmclim(as);
	}
      }
      rset_clear(phiset, r);
    }
    if (!blocked) break;  /* Finished. */
    if (!(as->freeset & blocked)) {  /* Break cycles if none are free. */
      asm_phi_break(as, blocked, blockedby, RSET_GPR);
      if (!LJ_SOFTFP) asm_phi_break(as, blocked, blockedby, RSET_FPR);
      checkmclim(as);
    }  /* Else retry some more renames. */
  }

  /* Restore/remat invariants whose registers are modified inside the loop. */
  work = as->modset & ~(as->freeset | as->phiset) & RSET_FPR;
  while (work) {
    Reg r = rset_pickbot(work);
    ra_restore(as, regcost_ref(as->cost[r]));
    rset_clear(work, r);
    checkmclim(as);
  }
  work = as->modset & ~(as->freeset | as->phiset);
  while (work) {
    Reg r = rset_pickbot(work);
    ra_restore(as, regcost_ref(as->cost[r]));
    rset_clear(work, r);
    checkmclim(as);
  }

  /* Allocate and save all unsaved PHI regs and clear marks. */
  work = as->phiset;
  while (work) {
    Reg r = rset_picktop(work);
    IRRef lref = as->phireg[r];
    IRIns *ir = IR(lref);
    if (ra_hasspill(ir->s)) {  /* Left PHI gained a spill slot? */
      irt_clearmark(ir->t);  /* Handled here, so clear marker now. */
      ra_alloc1(as, lref, RID2RSET(r));
      ra_save(as, ir, r);  /* Save to spill slot inside the loop. */
      checkmclim(as);
    }
    rset_clear(work, r);
  }
}

/* Copy unsynced left/right PHI spill slots. Rarely needed. */
static void asm_phi_copyspill(ASMState *as)
{
  int need = 0;
  IRIns *ir;
  for (ir = IR(as->orignins-1); ir->o == IR_PHI; ir--)
    if (ra_hasspill(ir->s) && ra_hasspill(IR(ir->op1)->s))
      need |= irt_isfp(ir->t) ? 2 : 1;  /* Unsynced spill slot? */
  if ((need & 1)) {  /* Copy integer spill slots. */
    Reg r = RID_RET;
    if ((as->freeset & RSET_GPR))
      r = rset_pickbot((as->freeset & RSET_GPR));
    else
      emit_spload(as, IR(regcost_ref(as->cost[r])), r, SPOFS_TMP);
    for (ir = IR(as->orignins-1); ir->o == IR_PHI; ir--) {
      if (ra_hasspill(ir->s)) {
	IRIns *irl = IR(ir->op1);
	if (ra_hasspill(irl->s) && !irt_isfp(ir->t)) {
	  emit_spstore(as, irl, r, sps_scale(irl->s));
	  emit_spload(as, ir, r, sps_scale(ir->s));
	  checkmclim(as);
	}
      }
    }
    if (!rset_test(as->freeset, r))
      emit_spstore(as, IR(regcost_ref(as->cost[r])), r, SPOFS_TMP);
  }
  if ((need & 2)) {  /* Copy FP spill slots. */
    Reg r = RID_FPRET;
    if ((as->freeset & RSET_FPR))
      r = rset_pickbot((as->freeset & RSET_FPR));
    if (!rset_test(as->freeset, r))
      emit_spload(as, IR(regcost_ref(as->cost[r])), r, SPOFS_TMP);
    for (ir = IR(as->orignins-1); ir->o == IR_PHI; ir--) {
      if (ra_hasspill(ir->s)) {
	IRIns *irl = IR(ir->op1);
	if (ra_hasspill(irl->s) && irt_isfp(ir->t)) {
	  emit_spstore(as, irl, r, sps_scale(irl->s));
	  emit_spload(as, ir, r, sps_scale(ir->s));
	  checkmclim(as);
	}
      }
    }
    if (!rset_test(as->freeset, r))
      emit_spstore(as, IR(regcost_ref(as->cost[r])), r, SPOFS_TMP);
  }
}

/* Emit renames for left PHIs which are only spilled outside the loop. */
static void asm_phi_fixup(ASMState *as)
{
  RegSet work = as->phiset;
  while (work) {
    Reg r = rset_picktop(work);
    IRRef lref = as->phireg[r];
    IRIns *ir = IR(lref);
    if (irt_ismarked(ir->t)) {
      irt_clearmark(ir->t);
      /* Left PHI gained a spill slot before the loop? */
      if (ra_hasspill(ir->s)) {
	ra_addrename(as, r, lref, as->loopsnapno);
      }
    }
    rset_clear(work, r);
  }
}

/* Setup right PHI reference. */
static void asm_phi(ASMState *as, IRIns *ir)
{
  RegSet allow = ((!LJ_SOFTFP && irt_isfp(ir->t)) ? RSET_FPR : RSET_GPR) &
		 ~as->phiset;
  RegSet afree = (as->freeset & allow);
  IRIns *irl = IR(ir->op1);
  IRIns *irr = IR(ir->op2);
  if (ir->r == RID_SINK)  /* Sink PHI. */
    return;
  /* Spill slot shuffling is not implemented yet (but rarely needed). */
  if (ra_hasspill(irl->s) || ra_hasspill(irr->s))
    lj_trace_err(as->J, LJ_TRERR_NYIPHI);
  /* Leave at least one register free for non-PHIs (and PHI cycle breaking). */
  if ((afree & (afree-1))) {  /* Two or more free registers? */
    Reg r;
    if (ra_noreg(irr->r)) {  /* Get a register for the right PHI. */
      r = ra_allocref(as, ir->op2, allow);
    } else {  /* Duplicate right PHI, need a copy (rare). */
      r = ra_scratch(as, allow);
      emit_movrr(as, irr, r, irr->r);
    }
    ir->r = (uint8_t)r;
    rset_set(as->phiset, r);
    as->phireg[r] = (IRRef1)ir->op1;
    irt_setmark(irl->t);  /* Marks left PHIs _with_ register. */
    if (ra_noreg(irl->r))
      ra_sethint(irl->r, r); /* Set register hint for left PHI. */
  } else {  /* Otherwise allocate a spill slot. */
    /* This is overly restrictive, but it triggers only on synthetic code. */
    if (ra_hasreg(irl->r) || ra_hasreg(irr->r))
      lj_trace_err(as->J, LJ_TRERR_NYIPHI);
    ra_spill(as, ir);
    irr->s = ir->s;  /* Set right PHI spill slot. Sync left slot later. */
  }
}

static void asm_loop_fixup(ASMState *as);

/* Middle part of a loop. */
static void asm_loop(ASMState *as)
{
  MCode *mcspill;
  /* LOOP is a guard, so the snapno is up to date. */
  as->loopsnapno = as->snapno;
  if (as->gcsteps)
    asm_gc_check(as);
  /* LOOP marks the transition from the variant to the invariant part. */
  as->flagmcp = as->invmcp = NULL;
  as->sectref = 0;
  if (!neverfuse(as)) as->fuseref = 0;
  asm_phi_shuffle(as);
  mcspill = as->mcp;
  asm_phi_copyspill(as);
  asm_loop_fixup(as);
  as->mcloop = as->mcp;
  RA_DBGX((as, "===== LOOP ====="));
  if (!as->realign) RA_DBG_FLUSH();
  if (as->mcp != mcspill)
    emit_jmp(as, mcspill);
}

/* -- Target-specific assembler ------------------------------------------- */

#include "lj_asm_x86.h"

/* -- Instruction dispatch ------------------------------------------------ */

/* Assemble a single instruction. */
static void asm_ir(ASMState *as, IRIns *ir)
{
  switch ((IROp)ir->o) {
  /* Miscellaneous ops. */
  case IR_LOOP: asm_loop(as); break;
  case IR_NOP: case IR_XBAR: lua_assert(!ra_used(ir)); break;
  case IR_USE:
    ra_alloc1(as, ir->op1, irt_isfp(ir->t) ? RSET_FPR : RSET_GPR); break;
  case IR_PHI: asm_phi(as, ir); break;
  case IR_HIOP: asm_hiop(as, ir); break;
  case IR_GCSTEP: asm_gcstep(as, ir); break;

  /* Guarded assertions. */
  case IR_LT: case IR_GE: case IR_LE: case IR_GT:
  case IR_ULT: case IR_UGE: case IR_ULE: case IR_UGT:
  case IR_ABC:
    asm_comp(as, ir);
    break;
  case IR_EQ: case IR_NE:
    if ((ir-1)->o == IR_HREF && ir->op1 == as->curins-1) {
      as->curins--;
      asm_href(as, ir-1, (IROp)ir->o);
    } else {
      asm_equal(as, ir);
    }
    break;

  case IR_RETF: asm_retf(as, ir); break;

  /* Bit ops. */
  case IR_BNOT: asm_bnot(as, ir); break;
  case IR_BSWAP: asm_bswap(as, ir); break;
  case IR_BAND: asm_band(as, ir); break;
  case IR_BOR: asm_bor(as, ir); break;
  case IR_BXOR: asm_bxor(as, ir); break;
  case IR_BSHL: asm_bshl(as, ir); break;
  case IR_BSHR: asm_bshr(as, ir); break;
  case IR_BSAR: asm_bsar(as, ir); break;
  case IR_BROL: asm_brol(as, ir); break;
  case IR_BROR: asm_bror(as, ir); break;

  /* Arithmetic ops. */
  case IR_ADD: asm_add(as, ir); break;
  case IR_SUB: asm_sub(as, ir); break;
  case IR_MUL: asm_mul(as, ir); break;
  case IR_MOD: asm_mod(as, ir); break;
  case IR_NEG: asm_neg(as, ir); break;
  case IR_DIV: asm_div(as, ir); break;
  case IR_POW: asm_pow(as, ir); break;
  case IR_ABS: asm_abs(as, ir); break;
  case IR_ATAN2: asm_atan2(as, ir); break;
  case IR_LDEXP: asm_ldexp(as, ir); break;
  case IR_FPMATH: asm_fpmath(as, ir); break;
  case IR_TOBIT: asm_tobit(as, ir); break;
  case IR_MIN: asm_min(as, ir); break;
  case IR_MAX: asm_max(as, ir); break;

  /* Overflow-checking arithmetic ops. */
  case IR_ADDOV: asm_addov(as, ir); break;
  case IR_SUBOV: asm_subov(as, ir); break;
  case IR_MULOV: asm_mulov(as, ir); break;

  /* Memory references. */
  case IR_AREF: asm_aref(as, ir); break;
  case IR_HREF: asm_href(as, ir, 0); break;
  case IR_HREFK: asm_hrefk(as, ir); break;
  case IR_NEWREF: asm_newref(as, ir); break;
  case IR_UREFO: case IR_UREFC: asm_uref(as, ir); break;
  case IR_FREF: asm_fref(as, ir); break;
  case IR_STRREF: asm_strref(as, ir); break;
  case IR_LREF: asm_lref(as, ir); break;

  /* Loads and stores. */
  case IR_ALOAD: case IR_HLOAD: case IR_ULOAD: case IR_VLOAD:
    asm_ahuvload(as, ir);
    break;
  case IR_FLOAD: asm_fload(as, ir); break;
  case IR_XLOAD: asm_xload(as, ir); break;
  case IR_SLOAD: asm_sload(as, ir); break;

  case IR_ASTORE: case IR_HSTORE: case IR_USTORE: asm_ahustore(as, ir); break;
  case IR_FSTORE: asm_fstore(as, ir); break;
  case IR_XSTORE: asm_xstore(as, ir); break;

  /* Allocations. */
  case IR_SNEW: case IR_XSNEW: asm_snew(as, ir); break;
  case IR_TNEW: asm_tnew(as, ir); break;
  case IR_TDUP: asm_tdup(as, ir); break;
  case IR_CNEW: case IR_CNEWI: asm_cnew(as, ir); break;

  /* Buffer operations. */
  case IR_BUFHDR: asm_bufhdr(as, ir); break;
  case IR_BUFPUT: asm_bufput(as, ir); break;
  case IR_BUFSTR: asm_bufstr(as, ir); break;

  /* Write barriers. */
  case IR_TBAR: asm_tbar(as, ir); break;
  case IR_OBAR: asm_obar(as, ir); break;

  /* Type conversions. */
  case IR_CONV: asm_conv(as, ir); break;
  case IR_TOSTR: asm_tostr(as, ir); break;
  case IR_STRTO: asm_strto(as, ir); break;

  /* Calls. */
  case IR_CALLA:
    as->gcsteps++;
    /* fallthrough */
  case IR_CALLN: case IR_CALLL: case IR_CALLS: asm_call(as, ir); break;
  case IR_CALLXS: asm_callx(as, ir); break;
  case IR_CARG: break;

  default:
    setintV(&as->J->errinfo, ir->o);
    lj_trace_err_info(as->J, LJ_TRERR_NYIIR);
    break;
  }
}

/* -- Head of trace ------------------------------------------------------- */

/* Head of a root trace. */
static void asm_head_root(ASMState *as)
{
  int32_t spadj;
  asm_head_root_base(as);
  emit_setvmstate(as, (int32_t)as->T->traceno);
  spadj = asm_stack_adjust(as);
  as->T->spadjust = (uint16_t)spadj;
  emit_spsub(as, spadj);
  /* Root traces assume a checked stack for the starting proto. */
  as->T->topslot = gcref(as->T->startpt)->pt.framesize;
}

/* Head of a side trace.
**
** The current simplistic algorithm requires that all slots inherited
** from the parent are live in a register between pass 2 and pass 3. This
** avoids the complexity of stack slot shuffling. But of course this may
** overflow the register set in some cases and cause the dreaded error:
** "NYI: register coalescing too complex". A refined algorithm is needed.
*/
static void asm_head_side(ASMState *as)
{
  IRRef1 sloadins[RID_MAX];
  RegSet allow = RSET_ALL;  /* Inverse of all coalesced registers. */
  RegSet live = RSET_EMPTY;  /* Live parent registers. */
  IRIns *irp = &as->parent->ir[REF_BASE];  /* Parent base. */
  int32_t spadj, spdelta;
  int pass2 = 0;
  int pass3 = 0;
  IRRef i;

  if (as->snapno && as->topslot > as->parent->topslot) {
    /* Force snap #0 alloc to prevent register overwrite in stack check. */
    as->snapno = 0;
    asm_snap_alloc(as);
  }
  allow = asm_head_side_base(as, irp, allow);

  /* Scan all parent SLOADs and collect register dependencies. */
  for (i = as->stopins; i > REF_BASE; i--) {
    IRIns *ir = IR(i);
    RegSP rs;
    lua_assert((ir->o == IR_SLOAD && (ir->op2 & IRSLOAD_PARENT)) ||
	       (LJ_SOFTFP && ir->o == IR_HIOP) || ir->o == IR_PVAL);
    rs = as->parentmap[i - REF_FIRST];
    if (ra_hasreg(ir->r)) {
      rset_clear(allow, ir->r);
      if (ra_hasspill(ir->s)) {
	ra_save(as, ir, ir->r);
	checkmclim(as);
      }
    } else if (ra_hasspill(ir->s)) {
      irt_setmark(ir->t);
      pass2 = 1;
    }
    if (ir->r == rs) {  /* Coalesce matching registers right now. */
      ra_free(as, ir->r);
    } else if (ra_hasspill(regsp_spill(rs))) {
      if (ra_hasreg(ir->r))
	pass3 = 1;
    } else if (ra_used(ir)) {
      sloadins[rs] = (IRRef1)i;
      rset_set(live, rs);  /* Block live parent register. */
    }
  }

  /* Calculate stack frame adjustment. */
  spadj = asm_stack_adjust(as);
  spdelta = spadj - (int32_t)as->parent->spadjust;
  if (spdelta < 0) {  /* Don't shrink the stack frame. */
    spadj = (int32_t)as->parent->spadjust;
    spdelta = 0;
  }
  as->T->spadjust = (uint16_t)spadj;

  /* Reload spilled target registers. */
  if (pass2) {
    for (i = as->stopins; i > REF_BASE; i--) {
      IRIns *ir = IR(i);
      if (irt_ismarked(ir->t)) {
	RegSet mask;
	Reg r;
	RegSP rs;
	irt_clearmark(ir->t);
	rs = as->parentmap[i - REF_FIRST];
	if (!ra_hasspill(regsp_spill(rs)))
	  ra_sethint(ir->r, rs);  /* Hint may be gone, set it again. */
	else if (sps_scale(regsp_spill(rs))+spdelta == sps_scale(ir->s))
	  continue;  /* Same spill slot, do nothing. */
	mask = ((!LJ_SOFTFP && irt_isfp(ir->t)) ? RSET_FPR : RSET_GPR) & allow;
	if (mask == RSET_EMPTY)
	  lj_trace_err(as->J, LJ_TRERR_NYICOAL);
	r = ra_allocref(as, i, mask);
	ra_save(as, ir, r);
	rset_clear(allow, r);
	if (r == rs) {  /* Coalesce matching registers right now. */
	  ra_free(as, r);
	  rset_clear(live, r);
	} else if (ra_hasspill(regsp_spill(rs))) {
	  pass3 = 1;
	}
	checkmclim(as);
      }
    }
  }

  /* Store trace number and adjust stack frame relative to the parent. */
  emit_setvmstate(as, (int32_t)as->T->traceno);
  emit_spsub(as, spdelta);


  /* Restore target registers from parent spill slots. */
  if (pass3) {
    RegSet work = ~as->freeset & RSET_ALL;
    while (work) {
      Reg r = rset_pickbot(work);
      IRRef ref = regcost_ref(as->cost[r]);
      RegSP rs = as->parentmap[ref - REF_FIRST];
      rset_clear(work, r);
      if (ra_hasspill(regsp_spill(rs))) {
	int32_t ofs = sps_scale(regsp_spill(rs));
	ra_free(as, r);
	emit_spload(as, IR(ref), r, ofs);
	checkmclim(as);
      }
    }
  }

  /* Shuffle registers to match up target regs with parent regs. */
  for (;;) {
    RegSet work;

    /* Repeatedly coalesce free live registers by moving to their target. */
    while ((work = as->freeset & live) != RSET_EMPTY) {
      Reg rp = rset_pickbot(work);
      IRIns *ir = IR(sloadins[rp]);
      rset_clear(live, rp);
      rset_clear(allow, rp);
      ra_free(as, ir->r);
      emit_movrr(as, ir, ir->r, rp);
      checkmclim(as);
    }

    /* We're done if no live registers remain. */
    if (live == RSET_EMPTY)
      break;

    /* Break cycles by renaming one target to a temp. register. */
    if (live & RSET_GPR) {
      RegSet tmpset = as->freeset & ~live & allow & RSET_GPR;
      if (tmpset == RSET_EMPTY)
	lj_trace_err(as->J, LJ_TRERR_NYICOAL);
      ra_rename(as, rset_pickbot(live & RSET_GPR), rset_pickbot(tmpset));
    }
    if (!LJ_SOFTFP && (live & RSET_FPR)) {
      RegSet tmpset = as->freeset & ~live & allow & RSET_FPR;
      if (tmpset == RSET_EMPTY)
	lj_trace_err(as->J, LJ_TRERR_NYICOAL);
      ra_rename(as, rset_pickbot(live & RSET_FPR), rset_pickbot(tmpset));
    }
    checkmclim(as);
    /* Continue with coalescing to fix up the broken cycle(s). */
  }

  /* Inherit top stack slot already checked by parent trace. */
  as->T->topslot = as->parent->topslot;
  if (as->topslot > as->T->topslot) {  /* Need to check for higher slot? */
#ifdef EXITSTATE_CHECKEXIT
    /* Highest exit + 1 indicates stack check. */
    ExitNo exitno = as->T->nsnap;
#else
    /* Reuse the parent exit in the context of the parent trace. */
    ExitNo exitno = as->J->exitno;
#endif
    as->T->topslot = (uint8_t)as->topslot;  /* Remember for child traces. */
    asm_stack_check(as, as->topslot, irp, allow & RSET_GPR, exitno);
  }
}

/* -- Tail of trace ------------------------------------------------------- */

/* Get base slot for a snapshot. */
static BCReg asm_baseslot(ASMState *as, SnapShot *snap, int *gotframe)
{
  SnapEntry *map = &as->T->snapmap[snap->mapofs];
  MSize n;
  for (n = snap->nent; n > 0; n--) {
    SnapEntry sn = map[n-1];
    if ((sn & SNAP_FRAME)) {
      *gotframe = 1;
      return snap_slot(sn) - LJ_FR2;
    }
  }
  return 0;
}

/* Link to another trace. */
static void asm_tail_link(ASMState *as)
{
  SnapNo snapno = as->T->nsnap-1;  /* Last snapshot. */
  SnapShot *snap = &as->T->snap[snapno];
  int gotframe = 0;
  BCReg baseslot = asm_baseslot(as, snap, &gotframe);

  as->topslot = snap->topslot;
  checkmclim(as);
  ra_allocref(as, REF_BASE, RID2RSET(RID_BASE));

  if (as->T->link == 0) {
    /* Setup fixed registers for exit to interpreter. */
    const BCIns *pc = snap_pc(&as->T->snapmap[snap->mapofs + snap->nent]);
    int32_t mres;
    if (bc_op(*pc) == BC_JLOOP) {  /* NYI: find a better way to do this. */
      BCIns *retpc = &traceref(as->J, bc_d(*pc))->startins;
      if (bc_isret(bc_op(*retpc)))
	pc = retpc;
    }
    emit_loadu64(as, RID_LPC, u64ptr(pc));
    mres = (int32_t)(snap->nslots - baseslot - LJ_FR2);
    switch (bc_op(*pc)) {
    case BC_CALLM: case BC_CALLMT:
      mres -= (int32_t)(1 + LJ_FR2 + bc_a(*pc) + bc_c(*pc)); break;
    case BC_RETM: mres -= (int32_t)(bc_a(*pc) + bc_d(*pc)); break;
    case BC_TSETM: mres -= (int32_t)bc_a(*pc); break;
    default: if (bc_op(*pc) < BC_FUNCF) mres = 0; break;
    }
    ra_allockreg(as, mres, RID_RET);  /* Return MULTRES or 0. */
  } else if (baseslot) {
    /* Save modified BASE for linking to trace with higher start frame. */
    emit_setgl(as, RID_BASE, jit_base);
  }
  emit_addptr(as, RID_BASE, 8*(int32_t)baseslot);

  if (as->J->ktrace) {  /* Patch ktrace slot with the final GCtrace pointer. */
    setgcref(IR(as->J->ktrace)[LJ_GC64].gcr, obj2gco(as->J->curfinal));
    IR(as->J->ktrace)->o = IR_KGC;
  }

  /* Sync the interpreter state with the on-trace state. */
  asm_stack_restore(as, snap);

  /* Root traces that add frames need to check the stack at the end. */
  if (!as->parent && gotframe)
    asm_stack_check(as, as->topslot, NULL, as->freeset & RSET_GPR, snapno);
}

/* -- Trace setup --------------------------------------------------------- */

/* Clear reg/sp for all instructions and add register hints. */
static void asm_setup_regsp(ASMState *as)
{
  GCtrace *T = as->T;
  int sink = T->sinktags;
  IRRef nins = T->nins;
  IRIns *ir, *lastir;
  int inloop;

  ra_setup(as);

  /* Clear reg/sp for constants. */
  for (ir = IR(T->nk), lastir = IR(REF_BASE); ir < lastir; ir++) {
    ir->prev = REGSP_INIT;
    if (irt_is64(ir->t) && ir->o != IR_KNULL) {
      /* The false-positive of irt_is64() for ASMREF_L (REF_NIL) is OK here. */
      ir->i = 0;  /* Will become non-zero only for RIP-relative addresses. */
      ir++;
    }
  }

  /* REF_BASE is used for implicit references to the BASE register. */
  lastir->prev = REGSP_HINT(RID_BASE);

  as->snaprename = nins;
  as->snapref = nins;
  as->snapno = T->nsnap;

  as->stopins = REF_BASE;
  as->orignins = nins;
  as->curins = nins;

  /* Setup register hints for parent link instructions. */
  ir = IR(REF_FIRST);
  if (as->parent) {
    uint16_t *p;
    lastir = lj_snap_regspmap(as->parent, as->J->exitno, ir);
    if (lastir - ir > LJ_MAX_JSLOTS)
      lj_trace_err(as->J, LJ_TRERR_NYICOAL);
    as->stopins = (IRRef)((lastir-1) - as->ir);
    for (p = as->parentmap; ir < lastir; ir++) {
      RegSP rs = ir->prev;
      *p++ = (uint16_t)rs;  /* Copy original parent RegSP to parentmap. */
      if (!ra_hasspill(regsp_spill(rs)))
	ir->prev = (uint16_t)REGSP_HINT(regsp_reg(rs));
      else
	ir->prev = REGSP_INIT;
    }
  }

  inloop = 0;
  as->evenspill = SPS_FIRST;
  for (lastir = IR(nins); ir < lastir; ir++) {
    if (sink) {
      if (ir->r == RID_SINK)
	continue;
      if (ir->r == RID_SUNK) {  /* Revert after ASM restart. */
	ir->r = RID_SINK;
	continue;
      }
    }
    switch (ir->o) {
    case IR_LOOP:
      inloop = 1;
      break;
    case IR_CALLXS: {
      CCallInfo ci;
      ci.flags = asm_callx_flags(as, ir);
      ir->prev = asm_setup_call_slots(as, ir, &ci);
      if (inloop)
	as->modset |= RSET_SCRATCH;
      continue;
      }
    case IR_CALLN: case IR_CALLA: case IR_CALLL: case IR_CALLS: {
      const CCallInfo *ci = &lj_ir_callinfo[ir->op2];
      ir->prev = asm_setup_call_slots(as, ir, ci);
      if (inloop)
	as->modset |= (ci->flags & CCI_NOFPRCLOBBER) ?
		      (RSET_SCRATCH & ~RSET_FPR) : RSET_SCRATCH;
      continue;
      }
    /* C calls evict all scratch regs and return results in RID_RET. */
    case IR_SNEW: case IR_XSNEW: case IR_NEWREF: case IR_BUFPUT:
      if (REGARG_NUMGPR < 3 && as->evenspill < 3)
	as->evenspill = 3;  /* lj_str_new and lj_tab_newkey need 3 args. */
    case IR_CNEW:
    case IR_TNEW: case IR_TDUP: case IR_CNEWI: case IR_TOSTR:
    case IR_BUFSTR:
      ir->prev = REGSP_HINT(RID_RET);
      if (inloop)
	as->modset = RSET_SCRATCH;
      continue;
    case IR_STRTO: case IR_OBAR:
      if (inloop)
	as->modset = RSET_SCRATCH;
      break;
    case IR_ATAN2:
    case IR_POW:
      if (!LJ_SOFTFP && irt_isnum(ir->t)) {
	if (inloop)
	  as->modset |= RSET_SCRATCH;
	ir->prev = REGSP_HINT(RID_FPRET);
	continue;
      }
      /* fallthrough for integer POW */
    case IR_DIV: case IR_MOD:
      if (!irt_isnum(ir->t)) {
	ir->prev = REGSP_HINT(RID_RET);
	if (inloop)
	  as->modset |= (RSET_SCRATCH & RSET_GPR);
	continue;
      }
      break;
    case IR_FPMATH:
      if (ir->op2 <= IRFPM_TRUNC) {
	if (!(as->flags & JIT_F_SSE4_1)) {
	  ir->prev = REGSP_HINT(RID_XMM0);
	  if (inloop)
	    as->modset |= RSET_RANGE(RID_XMM0, RID_XMM3+1)|RID2RSET(RID_EAX);
	  continue;
	}
	break;
      } else if (ir->op2 == IRFPM_EXP2 && !LJ_64) {
	if (as->evenspill < 4)  /* Leave room to call pow(). */
	  as->evenspill = 4;
      }
      if (inloop)
	as->modset |= RSET_SCRATCH;
      ir->prev = REGSP_HINT(RID_FPRET);
      continue;
    /* Non-constant shift counts need to be in RID_ECX on x86/x64. */
    case IR_BSHL: case IR_BSHR: case IR_BSAR:
      if ((as->flags & JIT_F_BMI2))  /* Except if BMI2 is available. */
	break;
    case IR_BROL: case IR_BROR:
      if (!irref_isk(ir->op2) && !ra_hashint(IR(ir->op2)->r)) {
	IR(ir->op2)->r = REGSP_HINT(RID_ECX);
	if (inloop)
	  rset_set(as->modset, RID_ECX);
      }
      break;
    /* Do not propagate hints across type conversions or loads. */
    case IR_TOBIT:
    case IR_XLOAD:
    case IR_ALOAD: case IR_HLOAD: case IR_ULOAD: case IR_VLOAD:
      break;
    case IR_CONV:
      if (irt_isfp(ir->t) || (ir->op2 & IRCONV_SRCMASK) == IRT_NUM ||
	  (ir->op2 & IRCONV_SRCMASK) == IRT_FLOAT)
	break;
      /* fallthrough */
    default:
      /* Propagate hints across likely 'op reg, imm' or 'op reg'. */
      if (irref_isk(ir->op2) && !irref_isk(ir->op1) &&
	  ra_hashint(regsp_reg(IR(ir->op1)->prev))) {
	ir->prev = IR(ir->op1)->prev;
	continue;
      }
      break;
    }
    ir->prev = REGSP_INIT;
  }
  if ((as->evenspill & 1))
    as->oddspill = as->evenspill++;
  else
    as->oddspill = 0;
}

/* -- Assembler core ------------------------------------------------------ */

/* Do we want the profiler to attribute VM time to this trace?
 *
 * Not if the root of this trace is a Lua function. We assume that the
 * root cause of running the interpreter is a loop that failed to
 * compile somewhere and that entry/exit through function traces is
 * only noise that should be filtered out.
 *
 * This helps the profiler to point out the code that needs to be
 * changed to reduce time spent in the interpreter.
 */
static int asm_should_profile_exit(jit_State *J, GCtrace *T)
{
  GCtrace *root = traceref(J, T->root ? T->root : T->traceno);
  BCOp op = bc_op(root->startins);
  return op != BC_FUNCF && op != BC_FUNCV;
}

/* Assemble a trace. */
void lj_asm_trace(jit_State *J, GCtrace *T)
{
  ASMState as_;
  ASMState *as = &as_;
  MCode *origtop, *firstins;

  /* Remove nops/renames left over from ASM restart due to LJ_TRERR_MCODELM. */
  {
    IRRef nins = T->nins;
    IRIns *ir = &T->ir[nins-1];
    if (ir->o == IR_NOP || ir->o == IR_RENAME) {
      do { ir--; nins--; } while (ir->o == IR_NOP || ir->o == IR_RENAME);
      T->nins = nins;
    }
  }

  /* Ensure an initialized instruction beyond the last one for HIOP checks. */
  /* This also allows one RENAME to be added without reallocating curfinal. */
  as->orignins = lj_ir_nextins(J);
  J->cur.ir[as->orignins].o = IR_NOP;

  /* Setup initial state. Copy some fields to reduce indirections. */
  as->J = J;
  as->T = T;
  J->curfinal = lj_trace_alloc(J->L, T);
  as->flags = J->flags;
  as->loopref = J->loopref;
  as->realign = NULL;
  as->loopinv = 0;
  as->parent = J->parent ? traceref(J, J->parent) : NULL;

  /* Initialize mcode size of IR instructions array. */
  T->szirmcode = lj_mem_new(J->L, (T->nins + 1) * sizeof(*T->szirmcode));
  memset(T->szirmcode, 0, (T->nins + 1) * sizeof(*T->szirmcode));

  /* Reserve MCode memory. */
  as->mctop = origtop = lj_mcode_reserve(J, &as->mcbot);
  as->mcp = as->mctop;
  as->mclim = as->mcbot + MCLIM_REDZONE;
  asm_setup_target(as);

  /*
  ** This is a loop, because the MCode may have to be (re-)assembled
  ** multiple times:
  **
  ** 1. as->realign is set (and the assembly aborted), if the arch-specific
  **    backend wants the MCode to be aligned differently.
  **
  **    This is currently only the case on x86/x64, where small loops get
  **    an aligned loop body plus a short branch. Not much effort is wasted,
  **    because the abort happens very quickly and only once.
  **
  ** 2. The IR is immovable, since the MCode embeds pointers to various
  **    constants inside the IR. But RENAMEs may need to be added to the IR
  **    during assembly, which might grow and reallocate the IR. We check
  **    at the end if the IR (in J->cur.ir) has actually grown, resize the
  **    copy (in J->curfinal.ir) and try again.
  **
  **    95% of all traces have zero RENAMEs, 3% have one RENAME, 1.5% have
  **    2 RENAMEs and only 0.5% have more than that. That's why we opt to
  **    always have one spare slot in the IR (see above), which means we
  **    have to redo the assembly for only ~2% of all traces.
  **
  **    Very, very rarely, this needs to be done repeatedly, since the
  **    location of constants inside the IR (actually, reachability from
  **    a global pointer) may affect register allocation and thus the
  **    number of RENAMEs.
  */
  for (;;) {
    as->mcp = as->mctop;
#ifdef LUA_USE_ASSERT
    as->mcp_prev = as->mcp;
#endif
    as->ir = J->curfinal->ir;  /* Use the copied IR. */
    as->curins = J->cur.nins = as->orignins;

    RA_DBG_START();
    RA_DBGX((as, "===== STOP ====="));

    /* General trace setup. Emit tail of trace. */
    asm_tail_prep(as);
    as->mcloop = NULL;
    as->flagmcp = NULL;
    as->topslot = 0;
    as->gcsteps = 0;
    as->sectref = as->loopref;
    as->fuseref = (as->flags & JIT_F_OPT_FUSE) ? as->loopref : FUSE_DISABLED;
    asm_setup_regsp(as);
    if (!as->loopref)
      asm_tail_link(as);

    /* Assemble a trace in linear backwards order. */
    for (as->curins--; as->curins > as->stopins; as->curins--) {
      IRIns *ir = IR(as->curins);
      MCode *end = as->mcp;
      lua_assert(!(LJ_32 && irt_isint64(ir->t)));  /* Handled by SPLIT. */
      if (!ra_used(ir) && !ir_sideeff(ir) && (as->flags & JIT_F_OPT_DCE))
	continue;  /* Dead-code elimination can be soooo easy. */
      if (irt_isguard(ir->t))
	asm_snap_prep(as);
      RA_DBG_REF();
      checkmclim(as);
      asm_ir(as, ir);
<<<<<<< HEAD
      T->szirmcode[as->curins - REF_BIAS] = (uint16_t)((intptr_t)end - (intptr_t)as->mcp);
=======
      lua_assert(as->curins-REF_BIAS < J->curfinal->nszirmcode);
      J->curfinal->szirmcode[as->curins-REF_BIAS] = (uint16_t)(end - as->mcp);
>>>>>>> 1566a0ce
    }

    firstins = as->mcp;	/* MCode assembled for IR instructions. */

    if (as->realign && J->curfinal->nins >= T->nins)
      continue;  /* Retry in case only the MCode needs to be realigned. */

    /* Emit head of trace. */
    RA_DBG_REF();
    checkmclim(as);
    if (as->gcsteps > 0) {
      as->curins = as->T->snap[0].ref;
      asm_snap_prep(as);  /* The GC check is a guard. */
      asm_gc_check(as);
      as->curins = as->stopins;
    }
    ra_evictk(as);
    if (as->parent)
      asm_head_side(as);
    else
      asm_head_root(as);
    asm_phi_fixup(as);

    if (J->curfinal->nins >= T->nins) {  /* IR didn't grow? */
      lua_assert(J->curfinal->nk == T->nk);
      memcpy(J->curfinal->ir + as->orignins, T->ir + as->orignins,
	     (T->nins - as->orignins) * sizeof(IRIns));  /* Copy RENAMEs. */
      T->nins = J->curfinal->nins;
      /* Log size of trace head */
<<<<<<< HEAD
      T->szirmcode[0] = (uint16_t)((intptr_t)firstins - (intptr_t)as->mcp);
=======
      J->curfinal->szirmcode[0] = (uint16_t)((intptr_t)firstins - (intptr_t)as->mcp);
>>>>>>> 1566a0ce
      break;  /* Done. */
    }

    /* Otherwise try again with a bigger IR. */
    lj_trace_free(J2G(J), J->curfinal);
    J->curfinal = NULL;  /* In case lj_trace_alloc() OOMs. */
    J->curfinal = lj_trace_alloc(J->L, T);
    lua_assert(J->curfinal->nszirmcode);
    as->realign = NULL;
  }

  RA_DBGX((as, "===== START ===="));
  RA_DBG_FLUSH();
  if (as->freeset != RSET_ALL)
    lj_trace_err(as->J, LJ_TRERR_BADRA);  /* Ouch! Should never happen. */

  /* Set trace entry point before fixing up tail to allow link to self. */
  T->mcode = as->mcp;
  T->mcloop = as->mcloop ? (MSize)((char *)as->mcloop - (char *)as->mcp) : 0;
  if (!as->loopref)
    /* Note: this may change as->mctop! */
    asm_tail_fixup(as, T->link, asm_should_profile_exit(J, T));
  T->szmcode = (MSize)((char *)as->mctop - (char *)as->mcp);
  lj_mcode_sync(T->mcode, origtop);
}

#undef IR
<|MERGE_RESOLUTION|>--- conflicted
+++ resolved
@@ -2001,10 +2001,6 @@
   as->realign = NULL;
   as->loopinv = 0;
   as->parent = J->parent ? traceref(J, J->parent) : NULL;
-
-  /* Initialize mcode size of IR instructions array. */
-  T->szirmcode = lj_mem_new(J->L, (T->nins + 1) * sizeof(*T->szirmcode));
-  memset(T->szirmcode, 0, (T->nins + 1) * sizeof(*T->szirmcode));
 
   /* Reserve MCode memory. */
   as->mctop = origtop = lj_mcode_reserve(J, &as->mcbot);
@@ -2074,12 +2070,8 @@
       RA_DBG_REF();
       checkmclim(as);
       asm_ir(as, ir);
-<<<<<<< HEAD
-      T->szirmcode[as->curins - REF_BIAS] = (uint16_t)((intptr_t)end - (intptr_t)as->mcp);
-=======
       lua_assert(as->curins-REF_BIAS < J->curfinal->nszirmcode);
       J->curfinal->szirmcode[as->curins-REF_BIAS] = (uint16_t)(end - as->mcp);
->>>>>>> 1566a0ce
     }
 
     firstins = as->mcp;	/* MCode assembled for IR instructions. */
@@ -2109,11 +2101,7 @@
 	     (T->nins - as->orignins) * sizeof(IRIns));  /* Copy RENAMEs. */
       T->nins = J->curfinal->nins;
       /* Log size of trace head */
-<<<<<<< HEAD
-      T->szirmcode[0] = (uint16_t)((intptr_t)firstins - (intptr_t)as->mcp);
-=======
       J->curfinal->szirmcode[0] = (uint16_t)((intptr_t)firstins - (intptr_t)as->mcp);
->>>>>>> 1566a0ce
       break;  /* Done. */
     }
 
