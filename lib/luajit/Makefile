--- conflicted
+++ resolved
@@ -16,11 +16,7 @@
 MAJVER=  1
 MINVER=  0
 RELVER=  0
-<<<<<<< HEAD
-PREREL=  -alpha1
-=======
 PREREL=  
->>>>>>> 1566a0ce
 VERSION= $(MAJVER).$(MINVER).$(RELVER)$(PREREL)
 ABIVER=  5.1
 
@@ -117,26 +113,13 @@
 	  $(SYMLINK) $(INSTALL_SONAME) $(INSTALL_SHORT2) || :
 	cd src && $(INSTALL_F) $(FILES_INC) $(INSTALL_INC)
 	cd src/jit && $(INSTALL_F) $(FILES_JITLIB) $(INSTALL_JITLIB)
-<<<<<<< HEAD
-	@echo "==== Successfully installed RaptorJIT $(VERSION) to $(PREFIX) ===="
-	@echo ""
-	@echo "Note: the development releases deliberately do NOT install a symlink for luajit"
-	@echo "You can do this now by running this command (with sudo):"
-	@echo ""
-	@echo "  $(SYMLINK) $(INSTALL_TNAME) $(INSTALL_TSYM)"
-=======
 	$(SYMLINK) $(INSTALL_TNAME) $(INSTALL_TSYM)
->>>>>>> 1566a0ce
 	@echo ""
 
 
 uninstall:
 	@echo "==== Uninstalling RaptorJIT $(VERSION) from $(PREFIX) ===="
-<<<<<<< HEAD
-	$(UNINSTALL) $(INSTALL_T) $(INSTALL_STATIC) $(INSTALL_DYN) $(INSTALL_SHORT1) $(INSTALL_SHORT2) $(INSTALL_MAN)/$(FILE_MAN) $(INSTALL_PC)
-=======
 	$(UNINSTALL) $(INSTALL_T) $(INSTALL_STATIC) $(INSTALL_DYN) $(INSTALL_SHORT1) $(INSTALL_SHORT2)
->>>>>>> 1566a0ce
 	for file in $(FILES_JITLIB); do \
 	  $(UNINSTALL) $(INSTALL_JITLIB)/$$file; \
 	  done
