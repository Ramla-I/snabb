--- conflicted
+++ resolved
@@ -8,11 +8,7 @@
 
 all: $(LUAJIT) $(SYSCALL) $(PFLUA)
 #       LuaJIT
-<<<<<<< HEAD
-	@(cd lib/luajit && (cd src && $(MAKE) reusevm) && $(MAKE))
-=======
 	@(cd lib/luajit && (cd src && $(MAKE) reusevm) && $(MAKE) CFLAGS="$(LUAJIT_CFLAGS)")
->>>>>>> 1566a0ce
 #       ljsyscall
 	@mkdir -p src/syscall/linux
 	@cp -p lib/ljsyscall/syscall.lua   src/
