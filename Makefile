--- conflicted
+++ resolved
@@ -7,18 +7,11 @@
 
 LUAJIT_CFLAGS := -include $(CURDIR)/gcc-preinclude.h -DLUAJIT_VMPROFILE
 
-<<<<<<< HEAD
 all: $(LUAJIT) $(SYSCALL) $(PFLUA) luajit ljsyscall ljndpi libsodium
 	cd src && $(MAKE) -f $(RECIPE)
 luajit: $(LUAJIT)
-	@(cd lib/luajit && (cd src && $(MAKE) reusevm) && $(MAKE))
+	@(cd lib/luajit && (cd src && $(MAKE) reusevm) && $(MAKE) CFLAGS="$(LUAJIT_CFLAGS)")
 ljsyscall: $(SYSCALL)
-=======
-all: $(LUAJIT) $(SYSCALL) $(PFLUA)
-#       LuaJIT
-	@(cd lib/luajit && (cd src && $(MAKE) reusevm) && $(MAKE) CFLAGS="$(LUAJIT_CFLAGS)")
-#       ljsyscall
->>>>>>> 37644701
 	@mkdir -p src/syscall/linux
 	@cp -p lib/ljsyscall/syscall.lua   src/
 	@cp -p lib/ljsyscall/syscall/*.lua src/syscall/
@@ -59,9 +52,5 @@
 	@ln -sf ../src/scripts/dock.sh src/snabb
 	@echo "Usage: docker run -ti --rm snabb <program> ..."
 	@echo "or simply call 'src/snabb <program> ...'"
-<<<<<<< HEAD
 .SERIAL: all
-.PHONY: luajit ljsyscall ljndpi libsodium
-=======
-.SERIAL: all
->>>>>>> 37644701
+.PHONY: luajit ljsyscall ljndpi libsodium